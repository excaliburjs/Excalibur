--- conflicted
+++ resolved
@@ -53,12 +53,9 @@
   pointerScope: ex.PointerScope.Canvas,
   displayMode: ex.DisplayMode.FitScreenAndZoom,
   snapToPixel: false,
-<<<<<<< HEAD
   // fixedUpdateFps: 30,
   pixelRatio: 2,
-=======
   fixedUpdateFps: 60,
->>>>>>> 52c5c0d3
   maxFps: 60,
   antialiasing: {
     pixelArtSampler: true,
@@ -69,12 +66,9 @@
   },
   uvPadding: 0,
   physics: {
-<<<<<<< HEAD
-=======
     colliders: {
       compositeStrategy: 'together'
     },
->>>>>>> 52c5c0d3
     solver: ex.SolverStrategy.Arcade,
     gravity: ex.vec(0, 20),
     arcade: {
