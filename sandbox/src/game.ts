--- conflicted
+++ resolved
@@ -381,16 +381,7 @@
 });
 
 // Create a camera to track the player
-<<<<<<< HEAD
-var camera = game.currentScene.camera;// new ex.LockedCamera();
-//camera.setActorToFollow(player);
-// camera.shake(5, 5, 1000);
-// camera.zoom(0.5);
-// camera.zoom(1.5, 10000);
-=======
-var camera = new ex.LockedCamera();
-camera.setActorToFollow(player);
->>>>>>> f8e01955
+var camera = game.currentScene.camera;
 
 // Add player to game is synonymous with adding a player to the current scene
 game.add(player);
