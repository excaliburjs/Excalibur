--- conflicted
+++ resolved
@@ -4,59 +4,6 @@
 <head>
    <title>Excalibur Test Directory</title>
 </head>
-<<<<<<< HEAD
-    <body>
-        <ul>
-            <li><a href="html/index.html">Sandbox Platformer</a></li>
-            <li><a href="tests/animation/animation.html">Animations</a></li>
-            <li><a href="tests/culling/culling.html">Sprite Culling</a></li>
-            <li><a href="tests/input/index.html"> Input</a></li>
-            <li><a href="tests/input/keyboard.html">Keyboard Input</a></li>
-            <li><a href="tests/loader/pauseafter/index.html">Loader - PauseAfterLoader</a></li>
-            <li><a href="tests/loader/pauseafter/ios.html">Loader - PauseAfterLoader (iOS-only)</a></li>
-            <li><a href="tests/input/pointer.html">Pointer Input</a></li>
-            <li><a href="tests/input/gamepad.html">GamePad Input</a></li>
-            <li><a href="tests/scene/lifecycle.html">Scene Lifecycle</a></li>
-            <li><a href="tests/zoom/zoom.html">Camera Zoom</a></li>
-            <li><a href="tests/camera/lerp.html">Camera Lerp</a></li>
-            <li><a href="tests/group/index.html">Groups</a></li>
-            <li><a href="tests/audio/index.html">Audio</a></li>
-            <li><a href="tests/audio/longsound.html">Audio: Long-running sound muting</a></li>
-            <li><a href="tests/label/label.html">Label</a></li>
-            <li><a href="tests/label/fonts.html">Label - Fonts</a></li>
-            <li><a href="tests/collision/index.html">Collision</a></li>
-            <li><a href="tests/rotation/rotation.html">Rotation</a></li>
-            <li><a href="tests/spritefont/spritefont.html">Sprite Font</a></li>
-            <li><a href="tests/label/fonts.html">Label Fonts</a></li>
-            <li><a href="tests/anchors/index.html">Anchors</a></li>
-            <li><a href="tests/opacity/index.html">Opacity</a></li>            
-            <li><a href="tests/coordinates/index.html">Coordinates</a></li>
-            <li><a href="tests/physics/index.html">Physics</a></li>
-            <li><a href="tests/physics/fastphysics.html">Fast Physics</a></li>
-            <li><a href="tests/noise/index.html">Perlin Noise</a></li>
-      
-        </ul>
-
-        <h3>Engine</h3>
-
-        <ul>
-           <li><a href="tests/engine/timescale.html">Timescaling</a></li>
-        </ul>
-
-        <h3>Actions</h3>
-
-        <ul>
-           <li><a href="tests/actions/fade.html">Fade</a></li>
-         </ul>
-
-         <h3>Debug</h3>
-
-         <ul>
-            <li><a href="tests/debug/stats.html">Stats</a></li>
-            <li><a href="tests/debug/boundingbox.html">Bounding Boxes</a></li>
-         </ul>
-    </body>
-=======
 
 <body>
 
@@ -87,6 +34,7 @@
       <li><a href="tests/coordinates/index.html">Coordinates</a></li>
       <li><a href="tests/physics/index.html">Physics</a></li>
       <li><a href="tests/physics/fastphysics.html">Fast Physics</a></li>
+      <li><a href="tests/noise/index.html">Perlin Noise</a></li>
       <li><a href="tests/ui">UI Actors</a></li>
    </ul>
 
@@ -110,5 +58,4 @@
    </ul>
 </body>
 
->>>>>>> 240fdcc6
 </html>