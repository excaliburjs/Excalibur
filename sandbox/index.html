﻿<!DOCTYPE html>
<html xmlns="http://www.w3.org/1999/xhtml">
  <head>
    <title>Excalibur Test Directory</title>
  </head>

  <body>
<<<<<<< HEAD
    <p><strong>THESE ARE BEING MIGRATED TO STORYBOOK!</strong></p>

=======
>>>>>>> 741640f5
    <ul>
      <li><a href="html/index.html">Sandbox Platformer</a></li>
      <li><a href="tests/gif/animatedGif.html">Animated Gif</a></li>
      <li><a href="tests/culling/culling.html">Sprite Culling</a></li>
      <li><a href="tests/culling/culling2.html">Zoom Culling</a></li>
      <li><a href="tests/boundingbox/bbtester.html">Bounding Box Tester</a></li>
      <li><a href="tests/sprite/sprite.html">Sprite</a></li>
      <li><a href="tests/kill/kill.html">Kill</a></li>
      <li><a href="tests/input/index.html"> Input</a></li>
      <li><a href="tests/input/keyboard.html">Keyboard Input</a></li>
      <li><a href="tests/input/iframe.html">Iframe Input</a></li>
      <li><a href="tests/loader/pauseafter/index.html">Loader - PauseAfterLoader</a></li>
      <li><a href="tests/loader/pauseafter/ios.html">Loader - PauseAfterLoader (iOS-only)</a></li>
      <li><a href="tests/input/pointer.html">Pointer Input</a></li>
      <li><a href="tests/input/gamepad.html">GamePad Input</a></li>
      <li><a href="tests/scene/lifecycle.html">Scene Lifecycle</a></li>
      <li><a href="tests/scene/display-mode-position.html">DisplayMode Position</a></li>
      <li><a href="tests/zoom/zoom.html">Camera Zoom</a></li>
      <li><a href="tests/camera/lerp.html">Camera Lerp</a></li>
      <li><a href="tests/camera/zoom.html">Camera Zoom over time</a></li>
      <li><a href="tests/camera/strategy.html">Camera Strategies</a></li>
      <li><a href="tests/group/index.html">Groups</a></li>
      <li><a href="tests/audio/index.html">Audio</a></li>
      <li><a href="tests/audio/longsound.html">Audio: Long-running sound muting</a></li>
      <li><a href="tests/audio/setvolume.html">Set volume with argument to play></a></li>
      <li><a href="tests/label/label.html">Label</a></li>
      <li><a href="tests/label/fonts.html">Label - Fonts</a></li>
      <li><a href="tests/within/within.html">Within distance</a></li>
      <li><a href="tests/collisionvelocity/vel.html">Box Collision Vel</a></li>
      <li><a href="tests/collision/index.html">Collision</a></li>
      <li><a href="tests/collision/passive.html">Passive Collision</a></li>
      <li><a href="tests/trigger/trigger.html">Trigger Collision</a></li>
      <li><a href="tests/collision/touching.html">Touching</a></li>
      <li><a href="tests/rotation/rotation.html">Rotation</a></li>
      <li><a href="tests/scale/scale.html">Scale</a></li>
      <li><a href="tests/spritefont/spritefont.html">Sprite Font</a></li>
      <li><a href="tests/label/fonts.html">Label Fonts</a></li>
      <li><a href="tests/anchors/index.html">Anchors</a></li>
      <li><a href="tests/opacity/index.html">Opacity</a></li>
      <li><a href="tests/coordinates/index.html">Coordinates</a></li>
      <li><a href="tests/physics/index.html">Physics</a></li>
      <li><a href="tests/physics/fastphysics.html">Fast Physics</a></li>
      <li><a href="tests/noise/index.html">Perlin Noise</a></li>
      <li><a href="tests/ui">UI Actors</a></li>
      <li><a href="tests/tilemap/tilemap.html">TileMap</a></li>
    </ul>

    <h3>Engine</h3>

    <ul>
      <li><a href="tests/engine/timescale.html">Timescaling</a></li>
    </ul>
<<<<<<< HEAD

    <h3>Debug</h3>

=======

    <h3>Actions</h3>

    <ul>
      <li><a href="tests/actions/fade.html">Fade</a></li>
    </ul>

    <h3>Debug</h3>

>>>>>>> 741640f5
    <ul>
      <li><a href="tests/debug/stats.html">Stats</a></li>
      <li><a href="tests/debug/boundingbox.html">Bounding Boxes</a></li>
    </ul>
  </body>
</html><|MERGE_RESOLUTION|>--- conflicted
+++ resolved
@@ -5,11 +5,8 @@
   </head>
 
   <body>
-<<<<<<< HEAD
     <p><strong>THESE ARE BEING MIGRATED TO STORYBOOK!</strong></p>
 
-=======
->>>>>>> 741640f5
     <ul>
       <li><a href="html/index.html">Sandbox Platformer</a></li>
       <li><a href="tests/gif/animatedGif.html">Animated Gif</a></li>
@@ -62,11 +59,6 @@
     <ul>
       <li><a href="tests/engine/timescale.html">Timescaling</a></li>
     </ul>
-<<<<<<< HEAD
-
-    <h3>Debug</h3>
-
-=======
 
     <h3>Actions</h3>
 
@@ -76,7 +68,6 @@
 
     <h3>Debug</h3>
 
->>>>>>> 741640f5
     <ul>
       <li><a href="tests/debug/stats.html">Stats</a></li>
       <li><a href="tests/debug/boundingbox.html">Bounding Boxes</a></li>
