--- conflicted
+++ resolved
@@ -24,12 +24,6 @@
   },
   "typescript.tsdk": "./node_modules/typescript/lib",
   "editor.codeActionsOnSave": {
-<<<<<<< HEAD
-    "source.fixAll.eslint": true
-  },
-  "restructuredtext.syntaxHighlighting.disabled": true
-=======
     "source.fixAll.eslint": "explicit"
   }
->>>>>>> bdaf7d1c
 }