--- conflicted
+++ resolved
@@ -25,32 +25,5 @@
   "typescript.tsdk": "./node_modules/typescript/lib",
   "editor.codeActionsOnSave": {
     "source.fixAll.eslint": true
-<<<<<<< HEAD
-  },
-  "workbench.colorCustomizations": {
-    "activityBar.activeBackground": "#1d87d7",
-    "activityBar.activeBorder": "#f4abd4",
-    "activityBar.background": "#1d87d7",
-    "activityBar.foreground": "#e7e7e7",
-    "activityBar.inactiveForeground": "#e7e7e799",
-    "activityBarBadge.background": "#f4abd4",
-    "activityBarBadge.foreground": "#15202b",
-    "statusBar.background": "#176baa",
-    "statusBar.foreground": "#e7e7e7",
-    "statusBarItem.hoverBackground": "#1d87d7",
-    "titleBar.activeBackground": "#176baa",
-    "titleBar.activeForeground": "#e7e7e7",
-    "titleBar.inactiveBackground": "#176baa99",
-    "titleBar.inactiveForeground": "#e7e7e799",
-    "editorGroup.border": "#1d87d7",
-    "panel.border": "#1d87d7",
-    "sash.hoverBorder": "#1d87d7",
-    "sideBar.border": "#1d87d7",
-    "statusBarItem.remoteBackground": "#176baa",
-    "statusBarItem.remoteForeground": "#e7e7e7"
-  },
-  "peacock.color": "#176BAA"
-=======
   }
->>>>>>> 6d65b41c
 }