{
  "name": "excalibur",
  "private": true,
  "sideEffects": false,
  "version": "0.0.1",
  "description": "Excalibur.js is a simple JavaScript game engine with TypeScript bindings for making 2D games in HTML5 Canvas. Our mission is to make web game development as simple as possible.",
  "author": "https://github.com/excaliburjs/Excalibur/graphs/contributors",
  "homepage": "https://github.com/excaliburjs/Excalibur",
  "repository": {
    "type": "git",
    "url": "git://github.com/excaliburjs/Excalibur.git"
  },
  "bugs": {
    "url": "https://github.com/excaliburjs/Excalibur/issues"
  },
  "license": "BSD-2-Clause",
  "keywords": [
    "excalibur",
    "game",
    "engine",
    "typescript",
    "javascript",
    "simple"
  ],
  "scripts": {
    "all": "grunt",
    "core": "grunt core",
    "lint": "grunt lint",
    "eslint": "eslint src/engine/**/*.ts",
    "eslint:sandbox": "eslint sandbox/**/*.ts",
    "eslint:spec": "eslint src/spec/**/*.ts",
    "travis": "grunt travis",
    "visual": "grunt visual",
    "sandbox": "grunt sandbox",
    "start": "grunt watch",
    "test": "karma start",
    "apidocs": "grunt apidocs",
    "precommit": "pretty-quick --staged",
    "pretty": "prettier --write \"{src,sandbox/src,sandbox/tests}/**/*.{ts,js,json,css,md}\" --config prettier.config.js"
  },
  "husky": {
    "hooks": {
      "pre-commit": "npm run precommit"
    }
  },
  "devDependencies": {
<<<<<<< HEAD
    "@types/jasmine": "3.3.14",
    "@typescript-eslint/eslint-plugin": "1.13.0",
    "@typescript-eslint/eslint-plugin-tslint": "1.13.0",
    "@typescript-eslint/parser": "1.13.0",
    "copy-webpack-plugin": "5.0.3",
    "css-loader": "3.0.0",
    "eslint": "6.1.0",
=======
    "@types/jasmine": "3.4.2",
    "copy-webpack-plugin": "5.0.4",
    "css-loader": "3.2.0",
>>>>>>> 3271a044
    "excalibur-jasmine": "0.0.1",
    "grunt": "1.0.4",
    "grunt-build-control": "0.7.1",
    "grunt-bumpup": "0.6.3",
    "grunt-cli": "1.3.2",
    "grunt-contrib-clean": "2.0.0",
    "grunt-contrib-connect": "2.1.0",
    "grunt-contrib-copy": "1.0.0",
    "grunt-coveralls": "2.0.0",
    "grunt-karma": "3.0.2",
    "grunt-shell": "3.0.1",
    "grunt-string-replace": "1.3.1",
    "grunt-ts": "6.0.0-beta.22",
    "grunt-webpack": "3.1.3",
    "husky": "3.0.8",
    "istanbul": "0.4.5",
    "istanbul-instrumenter-loader": "3.0.1",
    "jasmine": "3.5.0",
    "jasmine-core": "3.5.0",
    "karma": "4.3.0",
    "karma-chrome-launcher": "3.1.0",
    "karma-coverage": "2.0.1",
    "karma-coverage-istanbul-reporter": "2.1.0",
    "karma-jasmine": "2.0.1",
    "karma-webpack": "4.0.2",
    "prettier": "1.18.2",
    "pretty-quick": "1.11.1",
    "puppeteer": "1.20.0",
    "rimraf": "3.0.0",
    "source-map-support": "0.5.13",
    "sync-request": "6.1.0",
    "to-string-loader": "1.1.5",
    "travis-ci": "2.2.0",
<<<<<<< HEAD
    "ts-loader": "6.0.4",
    "typedoc": "0.14.2",
    "typescript": "3.5.3",
    "url-loader": "2.0.1",
    "webpack": "4.35.3",
    "webpack-cli": "3.3.5"
=======
    "ts-loader": "6.2.0",
    "tslint": "5.19.0",
    "typedoc": "0.15.0",
    "typescript": "3.5.3",
    "typescript-tslint-plugin": "0.5.4",
    "url-loader": "2.2.0",
    "webpack": "4.41.0",
    "webpack-cli": "3.3.9"
>>>>>>> 3271a044
  }
}<|MERGE_RESOLUTION|>--- conflicted
+++ resolved
@@ -44,19 +44,13 @@
     }
   },
   "devDependencies": {
-<<<<<<< HEAD
-    "@types/jasmine": "3.3.14",
     "@typescript-eslint/eslint-plugin": "1.13.0",
     "@typescript-eslint/eslint-plugin-tslint": "1.13.0",
     "@typescript-eslint/parser": "1.13.0",
-    "copy-webpack-plugin": "5.0.3",
-    "css-loader": "3.0.0",
-    "eslint": "6.1.0",
-=======
     "@types/jasmine": "3.4.2",
     "copy-webpack-plugin": "5.0.4",
     "css-loader": "3.2.0",
->>>>>>> 3271a044
+    "eslint": "6.1.0",
     "excalibur-jasmine": "0.0.1",
     "grunt": "1.0.4",
     "grunt-build-control": "0.7.1",
@@ -90,22 +84,12 @@
     "sync-request": "6.1.0",
     "to-string-loader": "1.1.5",
     "travis-ci": "2.2.0",
-<<<<<<< HEAD
-    "ts-loader": "6.0.4",
-    "typedoc": "0.14.2",
-    "typescript": "3.5.3",
-    "url-loader": "2.0.1",
-    "webpack": "4.35.3",
-    "webpack-cli": "3.3.5"
-=======
     "ts-loader": "6.2.0",
-    "tslint": "5.19.0",
     "typedoc": "0.15.0",
     "typescript": "3.5.3",
     "typescript-tslint-plugin": "0.5.4",
     "url-loader": "2.2.0",
     "webpack": "4.41.0",
     "webpack-cli": "3.3.9"
->>>>>>> 3271a044
   }
 }