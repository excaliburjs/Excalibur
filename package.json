{
  "name": "excalibur",
  "private": true,
  "description": "Excalibur.js is a simple JavaScript game engine with TypeScript bindings for making 2D games in HTML5 Canvas. Our mission is to make web game development as simple as possible.",
  "author": "https://github.com/excaliburjs/Excalibur/graphs/contributors",
  "homepage": "https://github.com/excaliburjs/Excalibur",
  "repository": {
    "type": "git",
    "url": "git://github.com/excaliburjs/Excalibur.git"
  },
  "bugs": {
    "url": "https://github.com/excaliburjs/Excalibur/issues"
  },
  "license": "BSD-2-Clause",
  "keywords": [
    "excalibur",
    "game",
    "engine",
    "typescript",
    "javascript",
    "simple"
  ],
  "scripts": {
    "all": "node_modules/.bin/grunt",
    "compile": "node_modules/.bin/grunt compile",
    "tests": "node_modules/.bin/grunt tests",
    "visual": "node_modules/.bin/grunt visual",
    "apidocs": "node_modules/.bin/grunt apidocs"
  },
  "devDependencies": {
    "grunt": "^1.0.1",
    "grunt-build-control": "^0.7.1",
    "grunt-bumpup": "^0.6.3",
    "grunt-cli": "^1.2.0",
    "grunt-contrib-clean": "^1.0.0",
    "grunt-contrib-concat": "^1.0.1",
    "grunt-contrib-copy": "^1.0.0",
    "grunt-contrib-jasmine": "^1.0.3",
    "grunt-contrib-uglify": "^2.0.0",
    "grunt-contrib-watch": "^1.0.0",
    "grunt-coveralls": "^1.0.0",
    "grunt-shell": "2.1.0",
    "grunt-template-jasmine-istanbul": "^0.5.0",
    "grunt-ts": "^6.0.0-beta.15",
    "grunt-tslint": "^3.2.1",
    "istanbul": "^0.4.3",
    "phantomjs-prebuilt": "^2.1.13",
<<<<<<< HEAD
    "request": "file:node_shrinkwrap\\request-2.74.0.tar",
=======
    "rimraf": "^2.6.1",
>>>>>>> bb9dae08
    "source-map-support": "^0.4.3",
    "travis-ci": "^2.1.0",
    "tslint": "^3.13.0",
    "typedoc": "^0.5.10",
    "typescript": "^2.2.2"
  }
}<|MERGE_RESOLUTION|>--- conflicted
+++ resolved
@@ -45,11 +45,8 @@
     "grunt-tslint": "^3.2.1",
     "istanbul": "^0.4.3",
     "phantomjs-prebuilt": "^2.1.13",
-<<<<<<< HEAD
     "request": "file:node_shrinkwrap\\request-2.74.0.tar",
-=======
     "rimraf": "^2.6.1",
->>>>>>> bb9dae08
     "source-map-support": "^0.4.3",
     "travis-ci": "^2.1.0",
     "tslint": "^3.13.0",
