{
  "name": "excalibur",
<<<<<<< HEAD
  "version": "0.0.1",
=======
  "version": "0.10.0",
>>>>>>> bb9dae08
  "dependencies": {
    "@types/fs-extra": {
      "version": "0.0.33",
      "from": "@types/fs-extra@0.0.33",
      "resolved": "./node_shrinkwrap/@types-fs-extra-0.0.33.tar",
      "dev": true
    },
    "@types/handlebars": {
      "version": "4.0.32",
      "from": "@types/handlebars@>=4.0.31 <5.0.0",
      "resolved": "./node_shrinkwrap/@types-handlebars-4.0.32.tar",
      "dev": true
    },
    "@types/highlight.js": {
      "version": "9.1.9",
      "from": "@types/highlight.js@>=9.1.8 <10.0.0",
      "resolved": "./node_shrinkwrap/@types-highlight.js-9.1.9.tar",
      "dev": true
    },
    "@types/lodash": {
      "version": "4.14.62",
      "from": "@types/lodash@>=4.14.37 <5.0.0",
      "resolved": "./node_shrinkwrap/@types-lodash-4.14.62.tar",
      "dev": true
    },
    "@types/marked": {
      "version": "0.0.28",
      "from": "@types/marked@0.0.28",
      "resolved": "./node_shrinkwrap/@types-marked-0.0.28.tar",
      "dev": true
    },
    "@types/minimatch": {
      "version": "2.0.29",
      "from": "@types/minimatch@>=2.0.29 <3.0.0",
      "resolved": "./node_shrinkwrap/@types-minimatch-2.0.29.tar",
      "dev": true
    },
    "@types/node": {
      "version": "7.0.12",
      "from": "@types/node@*",
      "resolved": "./node_shrinkwrap/@types-node-7.0.12.tar",
      "dev": true
    },
    "@types/shelljs": {
      "version": "0.3.33",
      "from": "@types/shelljs@>=0.3.32 <0.4.0",
      "resolved": "./node_shrinkwrap/@types-shelljs-0.3.33.tar",
      "dev": true
    },
    "abbrev": {
      "version": "1.0.9",
      "from": "abbrev@>=1.0.0 <2.0.0",
      "resolved": "./node_shrinkwrap/abbrev-1.0.9.tar",
      "dev": true
    },
    "align-text": {
      "version": "0.1.4",
      "from": "align-text@>=0.1.3 <0.2.0",
      "resolved": "./node_shrinkwrap/align-text-0.1.4.tar",
      "dev": true
    },
    "amdefine": {
      "version": "1.0.1",
      "from": "amdefine@>=0.0.4",
      "resolved": "./node_shrinkwrap/amdefine-1.0.1.tar",
      "dev": true
    },
    "ansi-regex": {
      "version": "2.0.0",
      "from": "ansi-regex@>=2.0.0 <3.0.0",
      "resolved": "./node_shrinkwrap/ansi-regex-2.0.0.tar",
      "dev": true
    },
    "ansi-styles": {
      "version": "2.2.1",
      "from": "ansi-styles@>=2.2.1 <3.0.0",
      "resolved": "./node_shrinkwrap/ansi-styles-2.2.1.tar",
      "dev": true
    },
    "anymatch": {
      "version": "1.3.0",
      "from": "anymatch@>=1.3.0 <2.0.0",
      "resolved": "./node_shrinkwrap/anymatch-1.3.0.tar",
      "dev": true
    },
    "argparse": {
      "version": "1.0.9",
      "from": "argparse@>=1.0.2 <2.0.0",
      "resolved": "./node_shrinkwrap/argparse-1.0.9.tar",
      "dev": true
    },
    "arr-diff": {
      "version": "2.0.0",
      "from": "arr-diff@>=2.0.0 <3.0.0",
      "resolved": "./node_shrinkwrap/arr-diff-2.0.0.tar",
      "dev": true
    },
    "arr-flatten": {
      "version": "1.0.2",
      "from": "arr-flatten@>=1.0.1 <2.0.0",
      "resolved": "./node_shrinkwrap/arr-flatten-1.0.2.tar",
      "dev": true
    },
    "array-find-index": {
      "version": "1.0.2",
      "from": "array-find-index@>=1.0.1 <2.0.0",
      "resolved": "./node_shrinkwrap/array-find-index-1.0.2.tar",
      "dev": true
    },
    "array-unique": {
      "version": "0.2.1",
      "from": "array-unique@>=0.2.1 <0.3.0",
      "resolved": "./node_shrinkwrap/array-unique-0.2.1.tar",
      "dev": true
    },
    "arrify": {
      "version": "1.0.1",
      "from": "arrify@>=1.0.0 <2.0.0",
      "resolved": "./node_shrinkwrap/arrify-1.0.1.tar",
      "dev": true
    },
    "asn1": {
      "version": "0.2.3",
      "from": "asn1@>=0.2.3 <0.3.0",
      "resolved": "./node_shrinkwrap/asn1-0.2.3.tar",
      "dev": true
    },
    "assert-plus": {
      "version": "0.2.0",
      "from": "assert-plus@>=0.2.0 <0.3.0",
      "resolved": "./node_shrinkwrap/assert-plus-0.2.0.tar",
      "dev": true
    },
    "async": {
      "version": "1.5.2",
      "from": "async@>=1.5.2 <1.6.0",
      "resolved": "./node_shrinkwrap/async-1.5.2.tar",
      "dev": true
    },
    "async-each": {
      "version": "1.0.1",
      "from": "async-each@>=1.0.0 <2.0.0",
      "resolved": "./node_shrinkwrap/async-each-1.0.1.tar",
      "dev": true
    },
    "asynckit": {
      "version": "0.4.0",
      "from": "asynckit@>=0.4.0 <0.5.0",
      "resolved": "./node_shrinkwrap/asynckit-0.4.0.tar",
      "dev": true
    },
    "aws-sign2": {
      "version": "0.6.0",
      "from": "aws-sign2@>=0.6.0 <0.7.0",
      "resolved": "./node_shrinkwrap/aws-sign2-0.6.0.tar",
      "dev": true
    },
    "aws4": {
      "version": "1.5.0",
      "from": "aws4@>=1.2.1 <2.0.0",
      "resolved": "./node_shrinkwrap/aws4-1.5.0.tar",
      "dev": true
    },
    "balanced-match": {
      "version": "0.4.2",
      "from": "balanced-match@>=0.4.1 <0.5.0",
      "resolved": "./node_shrinkwrap/balanced-match-0.4.2.tar",
      "dev": true
    },
    "bcrypt-pbkdf": {
      "version": "1.0.1",
      "from": "bcrypt-pbkdf@>=1.0.0 <2.0.0",
      "resolved": "./node_shrinkwrap/bcrypt-pbkdf-1.0.1.tar",
      "dev": true,
      "optional": true
    },
    "binary-extensions": {
      "version": "1.8.0",
      "from": "binary-extensions@>=1.0.0 <2.0.0",
      "resolved": "./node_shrinkwrap/binary-extensions-1.8.0.tar",
      "dev": true
    },
    "bl": {
      "version": "1.1.2",
      "from": "bl@>=1.1.2 <1.2.0",
      "resolved": "./node_shrinkwrap/bl-1.1.2.tar",
      "dev": true
    },
    "bluebird": {
      "version": "3.4.6",
      "from": "bluebird@>=3.0.6 <4.0.0",
      "resolved": "./node_shrinkwrap/bluebird-3.4.6.tar",
      "dev": true
    },
    "body-parser": {
      "version": "1.14.2",
      "from": "body-parser@>=1.14.0 <1.15.0",
      "resolved": "./node_shrinkwrap/body-parser-1.14.2.tar",
      "dev": true,
      "dependencies": {
        "debug": {
          "version": "2.2.0",
          "from": "debug@>=2.2.0 <2.3.0",
          "resolved": "./node_shrinkwrap/debug-2.2.0.tar",
          "dev": true
        },
        "iconv-lite": {
          "version": "0.4.13",
          "from": "iconv-lite@0.4.13",
          "resolved": "./node_shrinkwrap/iconv-lite-0.4.13.tar",
          "dev": true
        },
        "qs": {
          "version": "5.2.0",
          "from": "qs@5.2.0",
          "resolved": "./node_shrinkwrap/qs-5.2.0.tar",
          "dev": true
        }
      }
    },
    "boom": {
      "version": "2.10.1",
      "from": "boom@>=2.0.0 <3.0.0",
      "resolved": "./node_shrinkwrap/boom-2.10.1.tar",
      "dev": true
    },
    "brace-expansion": {
      "version": "1.1.6",
      "from": "brace-expansion@>=1.0.0 <2.0.0",
      "resolved": "./node_shrinkwrap/brace-expansion-1.1.6.tar",
      "dev": true
    },
    "braces": {
      "version": "1.8.5",
      "from": "braces@>=1.8.2 <2.0.0",
      "resolved": "./node_shrinkwrap/braces-1.8.5.tar",
      "dev": true
    },
    "browserify-zlib": {
      "version": "0.1.4",
      "from": "browserify-zlib@>=0.1.4 <0.2.0",
      "resolved": "./node_shrinkwrap/browserify-zlib-0.1.4.tar",
      "dev": true
    },
    "builtin-modules": {
      "version": "1.1.1",
      "from": "builtin-modules@>=1.0.0 <2.0.0",
      "resolved": "./node_shrinkwrap/builtin-modules-1.1.1.tar",
      "dev": true
    },
    "bytes": {
      "version": "2.2.0",
      "from": "bytes@2.2.0",
      "resolved": "./node_shrinkwrap/bytes-2.2.0.tar",
      "dev": true
    },
    "camelcase": {
      "version": "2.1.1",
      "from": "camelcase@>=2.0.0 <3.0.0",
      "resolved": "./node_shrinkwrap/camelcase-2.1.1.tar",
      "dev": true
    },
    "camelcase-keys": {
      "version": "2.1.0",
      "from": "camelcase-keys@>=2.0.0 <3.0.0",
      "resolved": "./node_shrinkwrap/camelcase-keys-2.1.0.tar",
      "dev": true
    },
    "caseless": {
      "version": "0.11.0",
      "from": "caseless@>=0.11.0 <0.12.0",
      "resolved": "./node_shrinkwrap/caseless-0.11.0.tar",
      "dev": true
    },
    "center-align": {
      "version": "0.1.3",
      "from": "center-align@>=0.1.1 <0.2.0",
      "resolved": "./node_shrinkwrap/center-align-0.1.3.tar",
      "dev": true
    },
    "chalk": {
      "version": "1.1.3",
      "from": "chalk@>=1.1.1 <1.2.0",
      "resolved": "./node_shrinkwrap/chalk-1.1.3.tar",
      "dev": true
    },
    "chokidar": {
      "version": "1.6.1",
      "from": "chokidar@>=1.6.1 <2.0.0",
      "resolved": "./node_shrinkwrap/chokidar-1.6.1.tar",
      "dev": true
    },
    "cliui": {
      "version": "2.1.0",
      "from": "cliui@>=2.1.0 <3.0.0",
      "resolved": "./node_shrinkwrap/cliui-2.1.0.tar",
      "dev": true
    },
    "coffee-script": {
      "version": "1.10.0",
      "from": "coffee-script@>=1.10.0 <1.11.0",
      "resolved": "./node_shrinkwrap/coffee-script-1.10.0.tar",
      "dev": true
    },
    "colors": {
      "version": "1.1.2",
      "from": "colors@>=1.1.2 <1.2.0",
      "resolved": "./node_shrinkwrap/colors-1.1.2.tar",
      "dev": true
    },
    "combined-stream": {
      "version": "1.0.5",
      "from": "combined-stream@>=1.0.5 <1.1.0",
      "resolved": "./node_shrinkwrap/combined-stream-1.0.5.tar",
      "dev": true
    },
    "commander": {
      "version": "2.9.0",
      "from": "commander@>=2.9.0 <3.0.0",
      "resolved": "./node_shrinkwrap/commander-2.9.0.tar",
      "dev": true
    },
    "concat-map": {
      "version": "0.0.1",
      "from": "concat-map@0.0.1",
      "resolved": "./node_shrinkwrap/concat-map-0.0.1.tar",
      "dev": true
    },
    "concat-stream": {
      "version": "1.5.0",
      "from": "concat-stream@1.5.0",
      "resolved": "./node_shrinkwrap/concat-stream-1.5.0.tar",
      "dev": true
    },
    "content-type": {
      "version": "1.0.2",
      "from": "content-type@>=1.0.1 <1.1.0",
      "resolved": "./node_shrinkwrap/content-type-1.0.2.tar",
      "dev": true
    },
    "core-util-is": {
      "version": "1.0.2",
      "from": "core-util-is@>=1.0.0 <1.1.0",
      "resolved": "./node_shrinkwrap/core-util-is-1.0.2.tar",
      "dev": true
    },
    "coveralls": {
      "version": "2.11.15",
      "from": "coveralls@>=2.11.1 <3.0.0",
      "resolved": "./node_shrinkwrap/coveralls-2.11.15.tar",
      "dev": true,
      "dependencies": {
        "form-data": {
          "version": "2.0.0",
          "from": "form-data@>=2.0.0 <2.1.0",
          "resolved": "./node_shrinkwrap/form-data-2.0.0.tar",
          "dev": true
        },
        "js-yaml": {
          "version": "3.6.1",
          "from": "js-yaml@3.6.1",
          "resolved": "./node_shrinkwrap/js-yaml-3.6.1.tar",
          "dev": true
        },
        "request": {
          "version": "2.75.0",
          "from": "request@2.75.0",
          "resolved": "./node_shrinkwrap/request-2.75.0.tar",
          "dev": true
        }
      }
    },
    "cryptiles": {
      "version": "2.0.5",
      "from": "cryptiles@>=2.0.0 <3.0.0",
      "resolved": "./node_shrinkwrap/cryptiles-2.0.5.tar",
      "dev": true
    },
    "csproj2ts": {
      "version": "0.0.8",
      "from": "csproj2ts@>=0.0.8 <0.0.9",
      "resolved": "./node_shrinkwrap/csproj2ts-0.0.8.tar",
      "dev": true,
      "dependencies": {
        "lodash": {
          "version": "4.17.4",
          "from": "lodash@^4.17.4",
          "resolved": "./node_shrinkwrap/lodash-4.17.4.tar",
          "dev": true
        }
      }
    },
    "currently-unhandled": {
      "version": "0.4.1",
      "from": "currently-unhandled@>=0.4.1 <0.5.0",
      "resolved": "./node_shrinkwrap/currently-unhandled-0.4.1.tar",
      "dev": true
    },
    "dashdash": {
      "version": "1.14.1",
      "from": "dashdash@>=1.12.0 <2.0.0",
      "resolved": "./node_shrinkwrap/dashdash-1.14.1.tar",
      "dev": true,
      "dependencies": {
        "assert-plus": {
          "version": "1.0.0",
          "from": "assert-plus@>=1.0.0 <2.0.0",
          "resolved": "./node_shrinkwrap/assert-plus-1.0.0.tar",
          "dev": true
        }
      }
    },
    "dateformat": {
      "version": "1.0.12",
      "from": "dateformat@>=1.0.12 <1.1.0",
      "resolved": "./node_shrinkwrap/dateformat-1.0.12.tar",
      "dev": true
    },
    "debug": {
      "version": "0.7.4",
      "from": "debug@0.7.4",
      "resolved": "./node_shrinkwrap/debug-0.7.4.tar",
      "dev": true
    },
    "decamelize": {
      "version": "1.2.0",
      "from": "decamelize@>=1.1.2 <2.0.0",
      "resolved": "./node_shrinkwrap/decamelize-1.2.0.tar",
      "dev": true
    },
    "deep-is": {
      "version": "0.1.3",
      "from": "deep-is@>=0.1.3 <0.2.0",
      "resolved": "./node_shrinkwrap/deep-is-0.1.3.tar",
      "dev": true
    },
    "delayed-stream": {
      "version": "1.0.0",
      "from": "delayed-stream@>=1.0.0 <1.1.0",
      "resolved": "./node_shrinkwrap/delayed-stream-1.0.0.tar",
      "dev": true
    },
    "depd": {
      "version": "1.1.0",
      "from": "depd@>=1.1.0 <1.2.0",
      "resolved": "./node_shrinkwrap/depd-1.1.0.tar",
      "dev": true
    },
    "diff": {
      "version": "2.2.3",
      "from": "diff@>=2.2.1 <3.0.0",
      "resolved": "./node_shrinkwrap/diff-2.2.3.tar",
      "dev": true
    },
    "ecc-jsbn": {
      "version": "0.1.1",
      "from": "ecc-jsbn@>=0.1.1 <0.2.0",
      "resolved": "./node_shrinkwrap/ecc-jsbn-0.1.1.tar",
      "dev": true,
      "optional": true
    },
    "ee-first": {
      "version": "1.1.1",
      "from": "ee-first@1.1.1",
      "resolved": "./node_shrinkwrap/ee-first-1.1.1.tar",
      "dev": true
    },
    "error-ex": {
      "version": "1.3.0",
      "from": "error-ex@>=1.2.0 <2.0.0",
      "resolved": "./node_shrinkwrap/error-ex-1.3.0.tar",
      "dev": true
    },
    "es5-shim": {
      "version": "4.5.9",
      "from": "es5-shim@>=4.0.1 <5.0.0",
      "resolved": "./node_shrinkwrap/es5-shim-4.5.9.tar",
      "dev": true
    },
    "es6-promise": {
      "version": "4.0.5",
      "from": "es6-promise@>=4.0.3 <4.1.0",
      "resolved": "./node_shrinkwrap/es6-promise-4.0.5.tar",
      "dev": true
    },
    "escape-string-regexp": {
      "version": "1.0.5",
      "from": "escape-string-regexp@>=1.0.2 <2.0.0",
      "resolved": "./node_shrinkwrap/escape-string-regexp-1.0.5.tar",
      "dev": true
    },
    "escodegen": {
      "version": "1.8.1",
      "from": "escodegen@>=1.8.0 <1.9.0",
      "resolved": "./node_shrinkwrap/escodegen-1.8.1.tar",
      "dev": true,
      "dependencies": {
        "source-map": {
          "version": "0.2.0",
          "from": "source-map@>=0.2.0 <0.3.0",
          "resolved": "./node_shrinkwrap/source-map-0.2.0.tar",
          "dev": true,
          "optional": true
        }
      }
    },
    "esprima": {
      "version": "2.7.3",
      "from": "esprima@>=2.6.0 <3.0.0",
      "resolved": "./node_shrinkwrap/esprima-2.7.3.tar",
      "dev": true
    },
    "estraverse": {
      "version": "1.9.3",
      "from": "estraverse@>=1.9.1 <2.0.0",
      "resolved": "./node_shrinkwrap/estraverse-1.9.3.tar",
      "dev": true
    },
    "esutils": {
      "version": "2.0.2",
      "from": "esutils@>=2.0.2 <3.0.0",
      "resolved": "./node_shrinkwrap/esutils-2.0.2.tar",
      "dev": true
    },
    "eventemitter2": {
      "version": "0.4.14",
      "from": "eventemitter2@>=0.4.13 <0.5.0",
      "resolved": "./node_shrinkwrap/eventemitter2-0.4.14.tar",
      "dev": true
    },
    "exit": {
      "version": "0.1.2",
      "from": "exit@>=0.1.1 <0.2.0",
      "resolved": "./node_shrinkwrap/exit-0.1.2.tar",
      "dev": true
    },
    "expand-brackets": {
      "version": "0.1.5",
      "from": "expand-brackets@>=0.1.4 <0.2.0",
      "resolved": "./node_shrinkwrap/expand-brackets-0.1.5.tar",
      "dev": true
    },
    "expand-range": {
      "version": "1.8.2",
      "from": "expand-range@>=1.8.1 <2.0.0",
      "resolved": "./node_shrinkwrap/expand-range-1.8.2.tar",
      "dev": true
    },
    "extend": {
      "version": "3.0.0",
      "from": "extend@>=3.0.0 <3.1.0",
      "resolved": "./node_shrinkwrap/extend-3.0.0.tar",
      "dev": true
    },
    "extglob": {
      "version": "0.3.2",
      "from": "extglob@>=0.3.1 <0.4.0",
      "resolved": "./node_shrinkwrap/extglob-0.3.2.tar",
      "dev": true
    },
    "extract-zip": {
      "version": "1.5.0",
      "from": "extract-zip@>=1.5.0 <1.6.0",
      "resolved": "./node_shrinkwrap/extract-zip-1.5.0.tar",
      "dev": true
    },
    "extsprintf": {
      "version": "1.0.2",
      "from": "extsprintf@1.0.2",
      "resolved": "./node_shrinkwrap/extsprintf-1.0.2.tar",
      "dev": true
    },
    "fast-levenshtein": {
      "version": "2.0.5",
      "from": "fast-levenshtein@>=2.0.4 <2.1.0",
      "resolved": "./node_shrinkwrap/fast-levenshtein-2.0.5.tar",
      "dev": true
    },
    "faye-websocket": {
      "version": "0.10.0",
      "from": "faye-websocket@>=0.10.0 <0.11.0",
      "resolved": "./node_shrinkwrap/faye-websocket-0.10.0.tar",
      "dev": true
    },
    "fd-slicer": {
      "version": "1.0.1",
      "from": "fd-slicer@>=1.0.1 <1.1.0",
      "resolved": "./node_shrinkwrap/fd-slicer-1.0.1.tar",
      "dev": true
    },
    "figures": {
      "version": "1.7.0",
      "from": "figures@>=1.0.1 <2.0.0",
      "resolved": "./node_shrinkwrap/figures-1.7.0.tar",
      "dev": true
    },
    "file-sync-cmp": {
      "version": "0.1.1",
      "from": "file-sync-cmp@>=0.1.0 <0.2.0",
      "resolved": "./node_shrinkwrap/file-sync-cmp-0.1.1.tar",
      "dev": true
    },
    "filename-regex": {
      "version": "2.0.0",
      "from": "filename-regex@>=2.0.0 <3.0.0",
      "resolved": "./node_shrinkwrap/filename-regex-2.0.0.tar",
      "dev": true
    },
    "fill-range": {
      "version": "2.2.3",
      "from": "fill-range@>=2.1.0 <3.0.0",
      "resolved": "./node_shrinkwrap/fill-range-2.2.3.tar",
      "dev": true
    },
    "find-up": {
      "version": "1.1.2",
      "from": "find-up@>=1.0.0 <2.0.0",
      "resolved": "./node_shrinkwrap/find-up-1.1.2.tar",
      "dev": true
    },
    "findup-sync": {
      "version": "0.3.0",
      "from": "findup-sync@>=0.3.0 <0.4.0",
      "resolved": "./node_shrinkwrap/findup-sync-0.3.0.tar",
      "dev": true,
      "dependencies": {
        "glob": {
          "version": "5.0.15",
          "from": "glob@>=5.0.0 <5.1.0",
          "resolved": "./node_shrinkwrap/glob-5.0.15.tar",
          "dev": true
        }
      }
    },
    "for-in": {
      "version": "1.0.2",
      "from": "for-in@>=1.0.1 <2.0.0",
      "resolved": "./node_shrinkwrap/for-in-1.0.2.tar",
      "dev": true
    },
    "for-own": {
      "version": "0.1.5",
      "from": "for-own@>=0.1.4 <0.2.0",
      "resolved": "./node_shrinkwrap/for-own-0.1.5.tar",
      "dev": true
    },
    "forever-agent": {
      "version": "0.6.1",
      "from": "forever-agent@>=0.6.1 <0.7.0",
      "resolved": "./node_shrinkwrap/forever-agent-0.6.1.tar",
      "dev": true
    },
    "form-data": {
      "version": "1.0.1",
      "from": "form-data@>=1.0.0-rc4 <1.1.0",
      "resolved": "./node_shrinkwrap/form-data-1.0.1.tar",
      "dev": true,
      "dependencies": {
        "async": {
          "version": "2.1.4",
          "from": "async@>=2.0.1 <3.0.0",
          "resolved": "./node_shrinkwrap/async-2.1.4.tar",
          "dev": true
        },
        "lodash": {
          "version": "4.17.2",
          "from": "lodash@>=4.14.0 <5.0.0",
          "resolved": "./node_shrinkwrap/lodash-4.17.2.tar",
          "dev": true
        }
      }
    },
    "fs-extra": {
      "version": "0.30.0",
      "from": "fs-extra@>=0.30.0 <0.31.0",
      "resolved": "./node_shrinkwrap/fs-extra-0.30.0.tar",
      "dev": true
    },
    "fs.realpath": {
      "version": "1.0.0",
      "from": "fs.realpath@>=1.0.0 <2.0.0",
      "resolved": "./node_shrinkwrap/fs.realpath-1.0.0.tar",
      "dev": true
    },
    "gaze": {
      "version": "1.1.2",
      "from": "gaze@>=1.0.0 <2.0.0",
      "resolved": "./node_shrinkwrap/gaze-1.1.2.tar",
      "dev": true
    },
    "generate-function": {
      "version": "2.0.0",
      "from": "generate-function@>=2.0.0 <3.0.0",
      "resolved": "./node_shrinkwrap/generate-function-2.0.0.tar",
      "dev": true
    },
    "generate-object-property": {
      "version": "1.2.0",
      "from": "generate-object-property@>=1.1.0 <2.0.0",
      "resolved": "./node_shrinkwrap/generate-object-property-1.2.0.tar",
      "dev": true
    },
    "get-stdin": {
      "version": "4.0.1",
      "from": "get-stdin@>=4.0.1 <5.0.0",
      "resolved": "./node_shrinkwrap/get-stdin-4.0.1.tar",
      "dev": true
    },
    "getobject": {
      "version": "0.1.0",
      "from": "getobject@>=0.1.0 <0.2.0",
      "resolved": "./node_shrinkwrap/getobject-0.1.0.tar",
      "dev": true
    },
    "getpass": {
      "version": "0.1.6",
      "from": "getpass@>=0.1.1 <0.2.0",
      "resolved": "./node_shrinkwrap/getpass-0.1.6.tar",
      "dev": true,
      "dependencies": {
        "assert-plus": {
          "version": "1.0.0",
          "from": "assert-plus@>=1.0.0 <2.0.0",
          "resolved": "./node_shrinkwrap/assert-plus-1.0.0.tar",
          "dev": true
        }
      }
    },
    "github": {
      "version": "0.1.16",
      "from": "github@>=0.1.10 <0.2.0",
      "resolved": "./node_shrinkwrap/github-0.1.16.tar",
      "dev": true
    },
    "glob": {
      "version": "7.0.6",
      "from": "glob@>=7.0.0 <7.1.0",
      "resolved": "./node_shrinkwrap/glob-7.0.6.tar",
      "dev": true
    },
    "glob-base": {
      "version": "0.3.0",
      "from": "glob-base@>=0.3.0 <0.4.0",
      "resolved": "./node_shrinkwrap/glob-base-0.3.0.tar",
      "dev": true
    },
    "glob-parent": {
      "version": "2.0.0",
      "from": "glob-parent@>=2.0.0 <3.0.0",
      "resolved": "./node_shrinkwrap/glob-parent-2.0.0.tar",
      "dev": true
    },
    "globule": {
      "version": "1.1.0",
      "from": "globule@>=1.0.0 <2.0.0",
      "resolved": "./node_shrinkwrap/globule-1.1.0.tar",
      "dev": true,
      "dependencies": {
        "glob": {
          "version": "7.1.1",
          "from": "glob@>=7.1.1 <7.2.0",
          "resolved": "./node_shrinkwrap/glob-7.1.1.tar",
          "dev": true
        },
        "lodash": {
          "version": "4.16.6",
          "from": "lodash@>=4.16.4 <4.17.0",
          "resolved": "./node_shrinkwrap/lodash-4.16.6.tar",
          "dev": true
        }
      }
    },
    "graceful-fs": {
      "version": "4.1.11",
      "from": "graceful-fs@>=4.1.2 <5.0.0",
      "resolved": "./node_shrinkwrap/graceful-fs-4.1.11.tar",
      "dev": true
    },
    "graceful-readlink": {
      "version": "1.0.1",
      "from": "graceful-readlink@>=1.0.0",
      "resolved": "./node_shrinkwrap/graceful-readlink-1.0.1.tar",
      "dev": true
    },
    "grunt": {
      "version": "1.0.1",
      "from": "grunt@>=1.0.1 <2.0.0",
      "resolved": "./node_shrinkwrap/grunt-1.0.1.tar",
      "dev": true,
      "dependencies": {
        "grunt-cli": {
          "version": "1.2.0",
          "from": "grunt-cli@>=1.2.0 <1.3.0",
          "resolved": "./node_shrinkwrap/grunt-cli-1.2.0.tar",
          "dev": true
        },
        "rimraf": {
          "version": "2.2.8",
          "from": "rimraf@>=2.2.8 <2.3.0",
          "resolved": "./node_shrinkwrap/rimraf-2.2.8.tar",
          "dev": true
        }
      }
    },
    "grunt-build-control": {
      "version": "0.7.1",
      "from": "grunt-build-control@*",
      "resolved": "./node_shrinkwrap/grunt-build-control-0.7.1.tar",
      "dev": true,
      "dependencies": {
        "semver": {
          "version": "4.3.6",
          "from": "semver@>=4.3.3 <4.4.0",
          "resolved": "./node_shrinkwrap/semver-4.3.6.tar",
          "dev": true
        }
      }
    },
    "grunt-bumpup": {
      "version": "0.6.3",
      "from": "grunt-bumpup@>=0.6.3 <0.7.0",
      "resolved": "./node_shrinkwrap/grunt-bumpup-0.6.3.tar",
      "dev": true,
      "dependencies": {
        "semver": {
          "version": "4.3.6",
          "from": "semver@>=4.0.3 <5.0.0",
          "resolved": "./node_shrinkwrap/semver-4.3.6.tar",
          "dev": true
        }
      }
    },
    "grunt-cli": {
      "version": "1.2.0",
      "from": "grunt-cli@latest",
      "resolved": "./node_shrinkwrap/grunt-cli-1.2.0.tar",
      "dev": true
    },
    "grunt-contrib-clean": {
      "version": "1.0.0",
      "from": "grunt-contrib-clean@*",
      "resolved": "./node_shrinkwrap/grunt-contrib-clean-1.0.0.tar",
      "dev": true,
      "dependencies": {
        "rimraf": {
          "version": "2.5.4",
          "from": "rimraf@>=2.5.1 <3.0.0",
          "resolved": "./node_shrinkwrap/rimraf-2.5.4.tar",
          "dev": true
        }
      }
    },
    "grunt-contrib-concat": {
      "version": "1.0.1",
      "from": "grunt-contrib-concat@>=1.0.1 <2.0.0",
      "resolved": "./node_shrinkwrap/grunt-contrib-concat-1.0.1.tar",
      "dev": true
    },
    "grunt-contrib-copy": {
      "version": "1.0.0",
      "from": "grunt-contrib-copy@>=1.0.0 <2.0.0",
      "resolved": "./node_shrinkwrap/grunt-contrib-copy-1.0.0.tar",
      "dev": true
    },
    "grunt-contrib-jasmine": {
      "version": "1.0.3",
      "from": "grunt-contrib-jasmine@>=1.0.3 <2.0.0",
      "resolved": "./node_shrinkwrap/grunt-contrib-jasmine-1.0.3.tar",
      "dev": true,
      "dependencies": {
        "lodash": {
          "version": "2.4.2",
          "from": "lodash@>=2.4.1 <2.5.0",
          "resolved": "./node_shrinkwrap/lodash-2.4.2.tar",
          "dev": true
        }
      }
    },
    "grunt-contrib-uglify": {
      "version": "2.0.0",
      "from": "grunt-contrib-uglify@*",
      "resolved": "./node_shrinkwrap/grunt-contrib-uglify-2.0.0.tar",
      "dev": true
    },
    "grunt-contrib-watch": {
      "version": "1.0.0",
      "from": "grunt-contrib-watch@>=1.0.0 <2.0.0",
      "resolved": "./node_shrinkwrap/grunt-contrib-watch-1.0.0.tar",
      "dev": true
    },
    "grunt-coveralls": {
      "version": "1.0.1",
      "from": "grunt-coveralls@>=1.0.0 <2.0.0",
      "resolved": "./node_shrinkwrap/grunt-coveralls-1.0.1.tar",
      "dev": true
    },
    "grunt-known-options": {
      "version": "1.1.0",
      "from": "grunt-known-options@>=1.1.0 <1.2.0",
      "resolved": "./node_shrinkwrap/grunt-known-options-1.1.0.tar",
      "dev": true
    },
    "grunt-legacy-log": {
      "version": "1.0.0",
      "from": "grunt-legacy-log@>=1.0.0 <1.1.0",
      "resolved": "./node_shrinkwrap/grunt-legacy-log-1.0.0.tar",
      "dev": true
    },
    "grunt-legacy-log-utils": {
      "version": "1.0.0",
      "from": "grunt-legacy-log-utils@>=1.0.0 <1.1.0",
      "resolved": "./node_shrinkwrap/grunt-legacy-log-utils-1.0.0.tar",
      "dev": true,
      "dependencies": {
        "lodash": {
          "version": "4.3.0",
          "from": "lodash@>=4.3.0 <4.4.0",
          "resolved": "./node_shrinkwrap/lodash-4.3.0.tar",
          "dev": true
        }
      }
    },
    "grunt-legacy-util": {
      "version": "1.0.0",
      "from": "grunt-legacy-util@>=1.0.0 <1.1.0",
      "resolved": "./node_shrinkwrap/grunt-legacy-util-1.0.0.tar",
      "dev": true,
      "dependencies": {
        "lodash": {
          "version": "4.3.0",
          "from": "lodash@>=4.3.0 <4.4.0",
          "resolved": "./node_shrinkwrap/lodash-4.3.0.tar",
          "dev": true
        }
      }
    },
    "grunt-lib-phantomjs": {
      "version": "1.1.0",
      "from": "grunt-lib-phantomjs@>=1.0.0 <2.0.0",
      "resolved": "./node_shrinkwrap/grunt-lib-phantomjs-1.1.0.tar",
      "dev": true,
      "dependencies": {
        "rimraf": {
          "version": "2.5.4",
          "from": "rimraf@>=2.5.2 <3.0.0",
          "resolved": "./node_shrinkwrap/rimraf-2.5.4.tar",
          "dev": true
        }
      }
    },
    "grunt-shell": {
      "version": "2.1.0",
      "from": "grunt-shell@2.1.0",
      "resolved": "./node_shrinkwrap/grunt-shell-2.1.0.tar",
      "dev": true
    },
    "grunt-template-jasmine-istanbul": {
      "version": "0.5.0",
      "from": "grunt-template-jasmine-istanbul@>=0.5.0 <0.6.0",
      "resolved": "./node_shrinkwrap/grunt-template-jasmine-istanbul-0.5.0.tar",
      "dev": true
    },
    "grunt-ts": {
      "version": "6.0.0-beta.15",
      "from": "grunt-ts@6.0.0-beta.15",
      "resolved": "./node_shrinkwrap/grunt-ts-6.0.0-beta.15.tar",
      "dev": true,
      "dependencies": {
        "es6-promise": {
          "version": "0.1.2",
          "from": "es6-promise@>=0.1.1 <0.2.0",
          "resolved": "./node_shrinkwrap/es6-promise-0.1.2.tar",
          "dev": true
        },
        "lodash": {
          "version": "4.17.4",
          "from": "lodash@>=4.17.4 <5.0.0",
          "resolved": "./node_shrinkwrap/lodash-4.17.4.tar",
          "dev": true
        },
        "rimraf": {
          "version": "2.2.6",
          "from": "rimraf@2.2.6",
          "resolved": "./node_shrinkwrap/rimraf-2.2.6.tar",
          "dev": true
        }
      }
    },
    "grunt-tslint": {
      "version": "3.3.0",
      "from": "grunt-tslint@>=3.2.1 <4.0.0",
      "resolved": "./node_shrinkwrap/grunt-tslint-3.3.0.tar",
      "dev": true
    },
    "gzip-size": {
      "version": "1.0.0",
      "from": "gzip-size@>=1.0.0 <2.0.0",
      "resolved": "./node_shrinkwrap/gzip-size-1.0.0.tar",
      "dev": true
    },
    "handlebars": {
      "version": "4.0.6",
      "from": "handlebars@>=4.0.1 <5.0.0",
      "resolved": "./node_shrinkwrap/handlebars-4.0.6.tar",
      "dev": true,
      "dependencies": {
        "source-map": {
          "version": "0.4.4",
          "from": "source-map@>=0.4.4 <0.5.0",
          "resolved": "./node_shrinkwrap/source-map-0.4.4.tar",
          "dev": true
        }
      }
    },
    "har-validator": {
      "version": "2.0.6",
      "from": "har-validator@>=2.0.6 <2.1.0",
      "resolved": "./node_shrinkwrap/har-validator-2.0.6.tar",
      "dev": true
    },
    "has-ansi": {
      "version": "2.0.0",
      "from": "has-ansi@>=2.0.0 <3.0.0",
      "resolved": "./node_shrinkwrap/has-ansi-2.0.0.tar",
      "dev": true
    },
    "has-flag": {
      "version": "1.0.0",
      "from": "has-flag@>=1.0.0 <2.0.0",
      "resolved": "./node_shrinkwrap/has-flag-1.0.0.tar",
      "dev": true
    },
    "hasha": {
      "version": "2.2.0",
      "from": "hasha@>=2.2.0 <2.3.0",
      "resolved": "./node_shrinkwrap/hasha-2.2.0.tar",
      "dev": true
    },
    "hawk": {
      "version": "3.1.3",
      "from": "hawk@>=3.1.3 <3.2.0",
      "resolved": "./node_shrinkwrap/hawk-3.1.3.tar",
      "dev": true
    },
    "highlight.js": {
      "version": "9.10.0",
      "from": "highlight.js@>=9.0.0 <10.0.0",
      "resolved": "./node_shrinkwrap/highlight.js-9.10.0.tar",
      "dev": true
    },
    "hoek": {
      "version": "2.16.3",
      "from": "hoek@>=2.0.0 <3.0.0",
      "resolved": "./node_shrinkwrap/hoek-2.16.3.tar",
      "dev": true
    },
    "hooker": {
      "version": "0.2.3",
      "from": "hooker@>=0.2.3 <0.3.0",
      "resolved": "./node_shrinkwrap/hooker-0.2.3.tar",
      "dev": true
    },
    "hosted-git-info": {
      "version": "2.1.5",
      "from": "hosted-git-info@>=2.1.4 <3.0.0",
      "resolved": "./node_shrinkwrap/hosted-git-info-2.1.5.tar",
      "dev": true
    },
    "http-errors": {
      "version": "1.3.1",
      "from": "http-errors@>=1.3.1 <1.4.0",
      "resolved": "./node_shrinkwrap/http-errors-1.3.1.tar",
      "dev": true
    },
    "http-signature": {
      "version": "1.1.1",
      "from": "http-signature@>=1.1.0 <1.2.0",
      "resolved": "./node_shrinkwrap/http-signature-1.1.1.tar",
      "dev": true
    },
    "iconv-lite": {
      "version": "0.4.15",
      "from": "iconv-lite@>=0.4.13 <0.5.0",
      "resolved": "./node_shrinkwrap/iconv-lite-0.4.15.tar",
      "dev": true
    },
    "indent-string": {
      "version": "2.1.0",
      "from": "indent-string@>=2.1.0 <3.0.0",
      "resolved": "./node_shrinkwrap/indent-string-2.1.0.tar",
      "dev": true
    },
    "inflight": {
      "version": "1.0.6",
      "from": "inflight@>=1.0.4 <2.0.0",
      "resolved": "./node_shrinkwrap/inflight-1.0.6.tar",
      "dev": true
    },
    "inherits": {
      "version": "2.0.3",
      "from": "inherits@>=2.0.0 <3.0.0",
      "resolved": "./node_shrinkwrap/inherits-2.0.3.tar",
      "dev": true
    },
    "interpret": {
      "version": "1.0.2",
      "from": "interpret@>=1.0.0 <2.0.0",
      "resolved": "./node_shrinkwrap/interpret-1.0.2.tar",
      "dev": true
    },
    "is-arrayish": {
      "version": "0.2.1",
      "from": "is-arrayish@>=0.2.1 <0.3.0",
      "resolved": "./node_shrinkwrap/is-arrayish-0.2.1.tar",
      "dev": true
    },
    "is-binary-path": {
      "version": "1.0.1",
      "from": "is-binary-path@>=1.0.0 <2.0.0",
      "resolved": "./node_shrinkwrap/is-binary-path-1.0.1.tar",
      "dev": true
    },
    "is-buffer": {
      "version": "1.1.4",
      "from": "is-buffer@>=1.0.2 <2.0.0",
      "resolved": "./node_shrinkwrap/is-buffer-1.1.4.tar",
      "dev": true
    },
    "is-builtin-module": {
      "version": "1.0.0",
      "from": "is-builtin-module@>=1.0.0 <2.0.0",
      "resolved": "./node_shrinkwrap/is-builtin-module-1.0.0.tar",
      "dev": true
    },
    "is-dotfile": {
      "version": "1.0.2",
      "from": "is-dotfile@>=1.0.0 <2.0.0",
      "resolved": "./node_shrinkwrap/is-dotfile-1.0.2.tar",
      "dev": true
    },
    "is-equal-shallow": {
      "version": "0.1.3",
      "from": "is-equal-shallow@>=0.1.3 <0.2.0",
      "resolved": "./node_shrinkwrap/is-equal-shallow-0.1.3.tar",
      "dev": true
    },
    "is-extendable": {
      "version": "0.1.1",
      "from": "is-extendable@>=0.1.1 <0.2.0",
      "resolved": "./node_shrinkwrap/is-extendable-0.1.1.tar",
      "dev": true
    },
    "is-extglob": {
      "version": "1.0.0",
      "from": "is-extglob@>=1.0.0 <2.0.0",
      "resolved": "./node_shrinkwrap/is-extglob-1.0.0.tar",
      "dev": true
    },
    "is-finite": {
      "version": "1.0.2",
      "from": "is-finite@>=1.0.0 <2.0.0",
      "resolved": "./node_shrinkwrap/is-finite-1.0.2.tar",
      "dev": true
    },
    "is-glob": {
      "version": "2.0.1",
      "from": "is-glob@>=2.0.0 <3.0.0",
      "resolved": "./node_shrinkwrap/is-glob-2.0.1.tar",
      "dev": true
    },
    "is-my-json-valid": {
      "version": "2.15.0",
      "from": "is-my-json-valid@>=2.12.4 <3.0.0",
      "resolved": "./node_shrinkwrap/is-my-json-valid-2.15.0.tar",
      "dev": true
    },
    "is-number": {
      "version": "2.1.0",
      "from": "is-number@>=2.1.0 <3.0.0",
      "resolved": "./node_shrinkwrap/is-number-2.1.0.tar",
      "dev": true
    },
    "is-posix-bracket": {
      "version": "0.1.1",
      "from": "is-posix-bracket@>=0.1.0 <0.2.0",
      "resolved": "./node_shrinkwrap/is-posix-bracket-0.1.1.tar",
      "dev": true
    },
    "is-primitive": {
      "version": "2.0.0",
      "from": "is-primitive@>=2.0.0 <3.0.0",
      "resolved": "./node_shrinkwrap/is-primitive-2.0.0.tar",
      "dev": true
    },
    "is-property": {
      "version": "1.0.2",
      "from": "is-property@>=1.0.0 <2.0.0",
      "resolved": "./node_shrinkwrap/is-property-1.0.2.tar",
      "dev": true
    },
    "is-stream": {
      "version": "1.1.0",
      "from": "is-stream@>=1.0.1 <2.0.0",
      "resolved": "./node_shrinkwrap/is-stream-1.1.0.tar",
      "dev": true
    },
    "is-typedarray": {
      "version": "1.0.0",
      "from": "is-typedarray@>=1.0.0 <1.1.0",
      "resolved": "./node_shrinkwrap/is-typedarray-1.0.0.tar",
      "dev": true
    },
    "is-utf8": {
      "version": "0.2.1",
      "from": "is-utf8@>=0.2.0 <0.3.0",
      "resolved": "./node_shrinkwrap/is-utf8-0.2.1.tar",
      "dev": true
    },
    "isarray": {
      "version": "1.0.0",
      "from": "isarray@>=1.0.0 <1.1.0",
      "resolved": "./node_shrinkwrap/isarray-1.0.0.tar",
      "dev": true
    },
    "isexe": {
      "version": "1.1.2",
      "from": "isexe@>=1.1.1 <2.0.0",
      "resolved": "./node_shrinkwrap/isexe-1.1.2.tar",
      "dev": true
    },
    "isobject": {
      "version": "2.1.0",
      "from": "isobject@>=2.0.0 <3.0.0",
      "resolved": "./node_shrinkwrap/isobject-2.1.0.tar",
      "dev": true
    },
    "isstream": {
      "version": "0.1.2",
      "from": "isstream@>=0.1.2 <0.2.0",
      "resolved": "./node_shrinkwrap/isstream-0.1.2.tar",
      "dev": true
    },
    "istanbul": {
      "version": "0.4.5",
      "from": "istanbul@>=0.4.3 <0.5.0",
      "resolved": "./node_shrinkwrap/istanbul-0.4.5.tar",
      "dev": true,
      "dependencies": {
        "glob": {
          "version": "5.0.15",
          "from": "glob@>=5.0.15 <6.0.0",
          "resolved": "./node_shrinkwrap/glob-5.0.15.tar",
          "dev": true
        },
        "supports-color": {
          "version": "3.1.2",
          "from": "supports-color@>=3.1.0 <4.0.0",
          "resolved": "./node_shrinkwrap/supports-color-3.1.2.tar",
          "dev": true
        },
        "wordwrap": {
          "version": "1.0.0",
          "from": "wordwrap@>=1.0.0 <2.0.0",
          "resolved": "./node_shrinkwrap/wordwrap-1.0.0.tar",
          "dev": true
        }
      }
    },
    "jasmine-core": {
      "version": "2.5.2",
      "from": "jasmine-core@>=2.2.0 <3.0.0",
      "resolved": "./node_shrinkwrap/jasmine-core-2.5.2.tar",
      "dev": true
    },
    "jodid25519": {
      "version": "1.0.2",
      "from": "jodid25519@>=1.0.0 <2.0.0",
      "resolved": "./node_shrinkwrap/jodid25519-1.0.2.tar",
      "dev": true,
      "optional": true
    },
    "js-yaml": {
      "version": "3.5.5",
      "from": "js-yaml@>=3.5.2 <3.6.0",
      "resolved": "./node_shrinkwrap/js-yaml-3.5.5.tar",
      "dev": true
    },
<<<<<<< HEAD
=======
    "jsbn": {
      "version": "0.1.1",
      "from": "jsbn@>=0.1.0 <0.2.0",
      "resolved": "./node_shrinkwrap/jsbn-0.1.1.tar",
      "dev": true,
      "optional": true
    },
>>>>>>> bb9dae08
    "jsmin2": {
      "version": "1.2.1",
      "from": "jsmin2@>=1.2.1 <2.0.0",
      "resolved": "./node_shrinkwrap/jsmin2-1.2.1.tar",
      "dev": true
    },
    "json-schema": {
      "version": "0.2.3",
      "from": "json-schema@0.2.3",
      "resolved": "./node_shrinkwrap/json-schema-0.2.3.tar",
      "dev": true
    },
    "json-stringify-safe": {
      "version": "5.0.1",
      "from": "json-stringify-safe@>=5.0.1 <5.1.0",
      "resolved": "./node_shrinkwrap/json-stringify-safe-5.0.1.tar",
      "dev": true
    },
    "jsonfile": {
      "version": "2.4.0",
      "from": "jsonfile@>=2.1.0 <3.0.0",
      "resolved": "./node_shrinkwrap/jsonfile-2.4.0.tar",
      "dev": true
    },
    "jsonpointer": {
      "version": "4.0.0",
      "from": "jsonpointer@>=4.0.0 <5.0.0",
      "resolved": "./node_shrinkwrap/jsonpointer-4.0.0.tar",
      "dev": true
    },
    "jsprim": {
      "version": "1.3.1",
      "from": "jsprim@>=1.2.2 <2.0.0",
      "resolved": "./node_shrinkwrap/jsprim-1.3.1.tar",
      "dev": true
    },
    "kew": {
      "version": "0.7.0",
      "from": "kew@>=0.7.0 <0.8.0",
      "resolved": "./node_shrinkwrap/kew-0.7.0.tar",
      "dev": true
    },
    "kind-of": {
      "version": "3.0.4",
      "from": "kind-of@>=3.0.2 <4.0.0",
      "resolved": "./node_shrinkwrap/kind-of-3.0.4.tar",
      "dev": true
    },
    "klaw": {
      "version": "1.3.1",
      "from": "klaw@>=1.0.0 <2.0.0",
      "resolved": "./node_shrinkwrap/klaw-1.3.1.tar",
      "dev": true
    },
    "lazy-cache": {
      "version": "1.0.4",
      "from": "lazy-cache@>=1.0.3 <2.0.0",
      "resolved": "./node_shrinkwrap/lazy-cache-1.0.4.tar",
      "dev": true
    },
    "lcov-parse": {
      "version": "0.0.10",
      "from": "lcov-parse@0.0.10",
      "resolved": "./node_shrinkwrap/lcov-parse-0.0.10.tar",
      "dev": true
    },
    "levn": {
      "version": "0.3.0",
      "from": "levn@>=0.3.0 <0.4.0",
      "resolved": "./node_shrinkwrap/levn-0.3.0.tar",
      "dev": true
    },
    "livereload-js": {
      "version": "2.2.2",
      "from": "livereload-js@>=2.2.0 <3.0.0",
      "resolved": "./node_shrinkwrap/livereload-js-2.2.2.tar",
      "dev": true
    },
    "load-json-file": {
      "version": "1.1.0",
      "from": "load-json-file@>=1.0.0 <2.0.0",
      "resolved": "./node_shrinkwrap/load-json-file-1.1.0.tar",
      "dev": true
    },
    "lodash": {
      "version": "3.10.1",
      "from": "lodash@>=3.10.1 <3.11.0",
      "resolved": "./node_shrinkwrap/lodash-3.10.1.tar",
      "dev": true
    },
    "lodash._reinterpolate": {
      "version": "3.0.0",
      "from": "lodash._reinterpolate@>=3.0.0 <3.1.0",
      "resolved": "./node_shrinkwrap/lodash._reinterpolate-3.0.0.tar",
      "dev": true
    },
    "lodash.assign": {
      "version": "4.2.0",
      "from": "lodash.assign@>=4.0.9 <5.0.0",
      "resolved": "./node_shrinkwrap/lodash.assign-4.2.0.tar",
      "dev": true
    },
    "lodash.template": {
      "version": "4.4.0",
      "from": "lodash.template@>=4.2.5 <5.0.0",
      "resolved": "./node_shrinkwrap/lodash.template-4.4.0.tar",
      "dev": true
    },
    "lodash.templatesettings": {
      "version": "4.1.0",
      "from": "lodash.templatesettings@>=4.0.0 <5.0.0",
      "resolved": "./node_shrinkwrap/lodash.templatesettings-4.1.0.tar",
      "dev": true
    },
    "log-driver": {
      "version": "1.2.5",
      "from": "log-driver@1.2.5",
      "resolved": "./node_shrinkwrap/log-driver-1.2.5.tar",
      "dev": true
    },
    "longest": {
      "version": "1.0.1",
      "from": "longest@>=1.0.1 <2.0.0",
      "resolved": "./node_shrinkwrap/longest-1.0.1.tar",
      "dev": true
    },
    "loud-rejection": {
      "version": "1.6.0",
      "from": "loud-rejection@>=1.0.0 <2.0.0",
      "resolved": "./node_shrinkwrap/loud-rejection-1.6.0.tar",
      "dev": true
    },
    "map-obj": {
      "version": "1.0.1",
      "from": "map-obj@>=1.0.1 <2.0.0",
      "resolved": "./node_shrinkwrap/map-obj-1.0.1.tar",
      "dev": true
    },
    "marked": {
      "version": "0.3.6",
      "from": "marked@>=0.3.5 <0.4.0",
      "resolved": "./node_shrinkwrap/marked-0.3.6.tar",
      "dev": true
    },
    "maxmin": {
      "version": "1.1.0",
      "from": "maxmin@>=1.1.0 <2.0.0",
      "resolved": "./node_shrinkwrap/maxmin-1.1.0.tar",
      "dev": true
    },
    "media-typer": {
      "version": "0.3.0",
      "from": "media-typer@0.3.0",
      "resolved": "./node_shrinkwrap/media-typer-0.3.0.tar",
      "dev": true
    },
    "meow": {
      "version": "3.7.0",
      "from": "meow@>=3.3.0 <4.0.0",
      "resolved": "./node_shrinkwrap/meow-3.7.0.tar",
      "dev": true
    },
    "micromatch": {
      "version": "2.3.11",
      "from": "micromatch@>=2.1.5 <3.0.0",
      "resolved": "./node_shrinkwrap/micromatch-2.3.11.tar",
      "dev": true
    },
    "mime-db": {
      "version": "1.25.0",
      "from": "mime-db@>=1.25.0 <1.26.0",
      "resolved": "./node_shrinkwrap/mime-db-1.25.0.tar",
      "dev": true
    },
    "mime-types": {
      "version": "2.1.13",
      "from": "mime-types@>=2.1.7 <2.2.0",
      "resolved": "./node_shrinkwrap/mime-types-2.1.13.tar",
      "dev": true
    },
    "minimatch": {
      "version": "3.0.3",
      "from": "minimatch@>=3.0.0 <3.1.0",
      "resolved": "./node_shrinkwrap/minimatch-3.0.3.tar",
      "dev": true
    },
    "minimist": {
      "version": "1.2.0",
      "from": "minimist@>=1.1.3 <2.0.0",
      "resolved": "./node_shrinkwrap/minimist-1.2.0.tar",
      "dev": true
    },
    "mkdirp": {
      "version": "0.5.0",
      "from": "mkdirp@0.5.0",
      "resolved": "./node_shrinkwrap/mkdirp-0.5.0.tar",
      "dev": true,
      "dependencies": {
        "minimist": {
          "version": "0.0.8",
          "from": "minimist@0.0.8",
          "resolved": "./node_shrinkwrap/minimist-0.0.8.tar",
          "dev": true
        }
      }
    },
    "moment": {
      "version": "2.17.0",
      "from": "moment@>=2.8.3 <3.0.0",
      "resolved": "./node_shrinkwrap/moment-2.17.0.tar",
      "dev": true
    },
    "ms": {
      "version": "0.7.1",
      "from": "ms@0.7.1",
      "resolved": "./node_shrinkwrap/ms-0.7.1.tar",
      "dev": true
    },
    "ncp": {
      "version": "0.5.1",
      "from": "ncp@0.5.1",
      "resolved": "./node_shrinkwrap/ncp-0.5.1.tar",
      "dev": true
    },
    "node-uuid": {
      "version": "1.4.7",
      "from": "node-uuid@>=1.4.7 <1.5.0",
      "resolved": "./node_shrinkwrap/node-uuid-1.4.7.tar",
      "dev": true
    },
    "nopt": {
      "version": "3.0.6",
      "from": "nopt@>=3.0.6 <3.1.0",
      "resolved": "./node_shrinkwrap/nopt-3.0.6.tar",
      "dev": true
    },
    "normalize-package-data": {
      "version": "2.3.5",
      "from": "normalize-package-data@>=2.3.4 <3.0.0",
      "resolved": "./node_shrinkwrap/normalize-package-data-2.3.5.tar",
      "dev": true
    },
    "normalize-path": {
      "version": "2.1.1",
      "from": "normalize-path@>=2.0.1 <3.0.0",
      "resolved": "./node_shrinkwrap/normalize-path-2.1.1.tar",
      "dev": true
    },
    "npm-run-path": {
      "version": "2.0.2",
      "from": "npm-run-path@>=2.0.0 <3.0.0",
      "resolved": "./node_shrinkwrap/npm-run-path-2.0.2.tar",
      "dev": true
    },
    "number-is-nan": {
      "version": "1.0.1",
      "from": "number-is-nan@>=1.0.0 <2.0.0",
      "resolved": "./node_shrinkwrap/number-is-nan-1.0.1.tar",
      "dev": true
    },
    "oauth-sign": {
      "version": "0.8.2",
      "from": "oauth-sign@>=0.8.1 <0.9.0",
      "resolved": "./node_shrinkwrap/oauth-sign-0.8.2.tar",
      "dev": true
    },
    "object-assign": {
      "version": "4.1.0",
      "from": "object-assign@>=4.0.1 <5.0.0",
      "resolved": "./node_shrinkwrap/object-assign-4.1.0.tar",
      "dev": true
    },
    "object.omit": {
      "version": "2.0.1",
      "from": "object.omit@>=2.0.0 <3.0.0",
      "resolved": "./node_shrinkwrap/object.omit-2.0.1.tar",
      "dev": true
    },
    "on-finished": {
      "version": "2.3.0",
      "from": "on-finished@>=2.3.0 <2.4.0",
      "resolved": "./node_shrinkwrap/on-finished-2.3.0.tar",
      "dev": true
    },
    "once": {
      "version": "1.4.0",
      "from": "once@>=1.3.0 <2.0.0",
      "resolved": "./node_shrinkwrap/once-1.4.0.tar",
      "dev": true
    },
    "optimist": {
      "version": "0.6.1",
      "from": "optimist@>=0.6.0 <0.7.0",
      "resolved": "./node_shrinkwrap/optimist-0.6.1.tar",
      "dev": true,
      "dependencies": {
        "minimist": {
          "version": "0.0.10",
          "from": "minimist@>=0.0.1 <0.1.0",
          "resolved": "./node_shrinkwrap/minimist-0.0.10.tar",
          "dev": true
        }
      }
    },
    "optionator": {
      "version": "0.8.2",
      "from": "optionator@>=0.8.1 <0.9.0",
      "resolved": "./node_shrinkwrap/optionator-0.8.2.tar",
      "dev": true,
      "dependencies": {
        "wordwrap": {
          "version": "1.0.0",
          "from": "wordwrap@>=1.0.0 <1.1.0",
          "resolved": "./node_shrinkwrap/wordwrap-1.0.0.tar",
          "dev": true
        }
      }
    },
    "package": {
      "version": "1.0.1",
      "from": "package@>=1.0.0 <1.2.0",
      "resolved": "./node_shrinkwrap/package-1.0.1.tar",
      "dev": true
    },
    "pako": {
      "version": "0.2.9",
      "from": "pako@>=0.2.0 <0.3.0",
      "resolved": "./node_shrinkwrap/pako-0.2.9.tar",
      "dev": true
    },
    "parse-glob": {
      "version": "3.0.4",
      "from": "parse-glob@>=3.0.4 <4.0.0",
      "resolved": "./node_shrinkwrap/parse-glob-3.0.4.tar",
      "dev": true
    },
    "parse-json": {
      "version": "2.2.0",
      "from": "parse-json@>=2.2.0 <3.0.0",
      "resolved": "./node_shrinkwrap/parse-json-2.2.0.tar",
      "dev": true
    },
    "parseurl": {
      "version": "1.3.1",
      "from": "parseurl@>=1.3.0 <1.4.0",
      "resolved": "./node_shrinkwrap/parseurl-1.3.1.tar",
      "dev": true
    },
    "path-exists": {
      "version": "2.1.0",
      "from": "path-exists@>=2.0.0 <3.0.0",
      "resolved": "./node_shrinkwrap/path-exists-2.1.0.tar",
      "dev": true
    },
    "path-is-absolute": {
      "version": "1.0.1",
      "from": "path-is-absolute@>=1.0.0 <1.1.0",
      "resolved": "./node_shrinkwrap/path-is-absolute-1.0.1.tar",
      "dev": true
    },
    "path-key": {
      "version": "2.0.1",
      "from": "path-key@>=2.0.0 <3.0.0",
      "resolved": "./node_shrinkwrap/path-key-2.0.1.tar",
      "dev": true
    },
    "path-type": {
      "version": "1.1.0",
      "from": "path-type@>=1.0.0 <2.0.0",
      "resolved": "./node_shrinkwrap/path-type-1.1.0.tar",
      "dev": true
    },
    "pend": {
      "version": "1.2.0",
      "from": "pend@>=1.2.0 <1.3.0",
      "resolved": "./node_shrinkwrap/pend-1.2.0.tar",
      "dev": true
    },
    "phantomjs-prebuilt": {
      "version": "2.1.13",
      "from": "phantomjs-prebuilt@>=2.1.13 <3.0.0",
      "resolved": "./node_shrinkwrap/phantomjs-prebuilt-2.1.13.tar",
      "dev": true
    },
    "pify": {
      "version": "2.3.0",
      "from": "pify@>=2.0.0 <3.0.0",
      "resolved": "./node_shrinkwrap/pify-2.3.0.tar",
      "dev": true
    },
    "pinkie": {
      "version": "2.0.4",
      "from": "pinkie@>=2.0.0 <3.0.0",
      "resolved": "./node_shrinkwrap/pinkie-2.0.4.tar",
      "dev": true
    },
    "pinkie-promise": {
      "version": "2.0.1",
      "from": "pinkie-promise@>=2.0.0 <3.0.0",
      "resolved": "./node_shrinkwrap/pinkie-promise-2.0.1.tar",
      "dev": true
    },
    "prelude-ls": {
      "version": "1.1.2",
      "from": "prelude-ls@>=1.1.2 <1.2.0",
      "resolved": "./node_shrinkwrap/prelude-ls-1.1.2.tar",
      "dev": true
    },
    "preserve": {
      "version": "0.2.0",
      "from": "preserve@>=0.2.0 <0.3.0",
      "resolved": "./node_shrinkwrap/preserve-0.2.0.tar",
      "dev": true
    },
    "pretty-bytes": {
      "version": "1.0.4",
      "from": "pretty-bytes@>=1.0.0 <2.0.0",
      "resolved": "./node_shrinkwrap/pretty-bytes-1.0.4.tar",
      "dev": true
    },
    "process-nextick-args": {
      "version": "1.0.7",
      "from": "process-nextick-args@>=1.0.6 <1.1.0",
      "resolved": "./node_shrinkwrap/process-nextick-args-1.0.7.tar",
      "dev": true
    },
    "progress": {
      "version": "1.1.8",
      "from": "progress@>=1.1.8 <1.2.0",
      "resolved": "./node_shrinkwrap/progress-1.1.8.tar",
      "dev": true
    },
    "punycode": {
      "version": "1.4.1",
      "from": "punycode@>=1.4.1 <2.0.0",
      "resolved": "./node_shrinkwrap/punycode-1.4.1.tar",
      "dev": true
    },
    "qs": {
      "version": "6.2.1",
      "from": "qs@>=6.2.0 <6.3.0",
      "resolved": "./node_shrinkwrap/qs-6.2.1.tar",
      "dev": true
    },
    "randomatic": {
      "version": "1.1.6",
      "from": "randomatic@>=1.1.3 <2.0.0",
      "resolved": "./node_shrinkwrap/randomatic-1.1.6.tar",
      "dev": true
    },
    "raw-body": {
      "version": "2.1.7",
      "from": "raw-body@>=2.1.5 <2.2.0",
      "resolved": "./node_shrinkwrap/raw-body-2.1.7.tar",
      "dev": true,
      "dependencies": {
        "bytes": {
          "version": "2.4.0",
          "from": "bytes@2.4.0",
          "resolved": "./node_shrinkwrap/bytes-2.4.0.tar",
          "dev": true
        },
        "iconv-lite": {
          "version": "0.4.13",
          "from": "iconv-lite@0.4.13",
          "resolved": "./node_shrinkwrap/iconv-lite-0.4.13.tar",
          "dev": true
        }
      }
    },
    "read-pkg": {
      "version": "1.1.0",
      "from": "read-pkg@>=1.0.0 <2.0.0",
      "resolved": "./node_shrinkwrap/read-pkg-1.1.0.tar",
      "dev": true
    },
    "read-pkg-up": {
      "version": "1.0.1",
      "from": "read-pkg-up@>=1.0.1 <2.0.0",
      "resolved": "./node_shrinkwrap/read-pkg-up-1.0.1.tar",
      "dev": true
    },
    "readable-stream": {
      "version": "2.0.6",
      "from": "readable-stream@>=2.0.0 <2.1.0",
      "resolved": "./node_shrinkwrap/readable-stream-2.0.6.tar",
      "dev": true
    },
    "readdirp": {
      "version": "2.1.0",
      "from": "readdirp@>=2.0.0 <3.0.0",
      "resolved": "./node_shrinkwrap/readdirp-2.1.0.tar",
      "dev": true
    },
    "rechoir": {
      "version": "0.6.2",
      "from": "rechoir@>=0.6.2 <0.7.0",
      "resolved": "./node_shrinkwrap/rechoir-0.6.2.tar",
      "dev": true
    },
    "redent": {
      "version": "1.0.0",
      "from": "redent@>=1.0.0 <2.0.0",
      "resolved": "./node_shrinkwrap/redent-1.0.0.tar",
      "dev": true
    },
    "regex-cache": {
      "version": "0.4.3",
      "from": "regex-cache@>=0.4.2 <0.5.0",
      "resolved": "./node_shrinkwrap/regex-cache-0.4.3.tar",
      "dev": true
    },
    "remove-trailing-separator": {
      "version": "1.0.1",
      "from": "remove-trailing-separator@>=1.0.1 <2.0.0",
      "resolved": "./node_shrinkwrap/remove-trailing-separator-1.0.1.tar",
      "dev": true
    },
    "repeat-element": {
      "version": "1.1.2",
      "from": "repeat-element@>=1.1.2 <2.0.0",
      "resolved": "./node_shrinkwrap/repeat-element-1.1.2.tar",
      "dev": true
    },
    "repeat-string": {
      "version": "1.6.1",
      "from": "repeat-string@>=1.5.2 <2.0.0",
      "resolved": "./node_shrinkwrap/repeat-string-1.6.1.tar",
      "dev": true
    },
    "repeating": {
      "version": "2.0.1",
      "from": "repeating@>=2.0.0 <3.0.0",
      "resolved": "./node_shrinkwrap/repeating-2.0.1.tar",
      "dev": true
    },
    "request": {
      "version": "2.74.0",
      "from": "request@>=2.74.0 <2.75.0",
      "resolved": "./node_shrinkwrap/request-2.74.0.tar",
      "dev": true
    },
    "request-progress": {
      "version": "2.0.1",
      "from": "request-progress@>=2.0.1 <2.1.0",
      "resolved": "./node_shrinkwrap/request-progress-2.0.1.tar",
      "dev": true
    },
    "resolve": {
      "version": "1.1.7",
      "from": "resolve@>=1.1.0 <1.2.0",
      "resolved": "./node_shrinkwrap/resolve-1.1.7.tar",
      "dev": true
    },
    "right-align": {
      "version": "0.1.3",
      "from": "right-align@>=0.1.1 <0.2.0",
      "resolved": "./node_shrinkwrap/right-align-0.1.3.tar",
      "dev": true
    },
    "rimraf": {
<<<<<<< HEAD
      "version": "2.2.8",
      "from": "rimraf@>=2.2.8 <2.3.0",
      "resolved": "./node_shrinkwrap/rimraf-2.2.8.tar",
=======
      "version": "2.6.1",
      "from": "rimraf@latest",
      "resolved": "./node_shrinkwrap/rimraf-2.6.1.tar",
>>>>>>> bb9dae08
      "dev": true
    },
    "sax": {
      "version": "1.2.2",
      "from": "sax@>=0.6.0",
      "resolved": "./node_shrinkwrap/sax-1.2.2.tar",
      "dev": true
    },
    "semver": {
      "version": "5.3.0",
      "from": "semver@>=2.0.0 <3.0.0||>=3.0.0 <4.0.0||>=4.0.0 <5.0.0||>=5.0.0 <6.0.0",
      "resolved": "./node_shrinkwrap/semver-5.3.0.tar",
      "dev": true
    },
    "set-immediate-shim": {
      "version": "1.0.1",
      "from": "set-immediate-shim@>=1.0.1 <2.0.0",
      "resolved": "./node_shrinkwrap/set-immediate-shim-1.0.1.tar",
      "dev": true
    },
    "shelljs": {
      "version": "0.2.6",
      "from": "shelljs@>=0.2.6 <0.3.0",
      "resolved": "./node_shrinkwrap/shelljs-0.2.6.tar",
      "dev": true
    },
    "signal-exit": {
      "version": "3.0.1",
      "from": "signal-exit@>=3.0.0 <4.0.0",
      "resolved": "./node_shrinkwrap/signal-exit-3.0.1.tar",
      "dev": true
    },
    "sntp": {
      "version": "1.0.9",
      "from": "sntp@>=1.0.0 <2.0.0",
      "resolved": "./node_shrinkwrap/sntp-1.0.9.tar",
      "dev": true
    },
    "source-map": {
      "version": "0.5.6",
      "from": "source-map@>=0.5.3 <0.6.0",
      "resolved": "./node_shrinkwrap/source-map-0.5.6.tar",
      "dev": true
    },
    "source-map-support": {
      "version": "0.4.6",
      "from": "source-map-support@>=0.4.3 <0.5.0",
      "resolved": "./node_shrinkwrap/source-map-support-0.4.6.tar",
      "dev": true
    },
    "spdx-correct": {
      "version": "1.0.2",
      "from": "spdx-correct@>=1.0.0 <1.1.0",
      "resolved": "./node_shrinkwrap/spdx-correct-1.0.2.tar",
      "dev": true
    },
    "spdx-expression-parse": {
      "version": "1.0.4",
      "from": "spdx-expression-parse@>=1.0.0 <1.1.0",
      "resolved": "./node_shrinkwrap/spdx-expression-parse-1.0.4.tar",
      "dev": true
    },
    "spdx-license-ids": {
      "version": "1.2.2",
      "from": "spdx-license-ids@>=1.0.2 <2.0.0",
      "resolved": "./node_shrinkwrap/spdx-license-ids-1.2.2.tar",
      "dev": true
    },
    "sprintf-js": {
      "version": "1.0.3",
      "from": "sprintf-js@>=1.0.2 <1.1.0",
      "resolved": "./node_shrinkwrap/sprintf-js-1.0.3.tar",
      "dev": true
    },
    "sshpk": {
      "version": "1.10.1",
      "from": "sshpk@>=1.7.0 <2.0.0",
      "resolved": "./node_shrinkwrap/sshpk-1.10.1.tar",
      "dev": true,
      "dependencies": {
        "assert-plus": {
          "version": "1.0.0",
          "from": "assert-plus@>=1.0.0 <2.0.0",
          "resolved": "./node_shrinkwrap/assert-plus-1.0.0.tar",
          "dev": true
        }
      }
    },
    "statuses": {
      "version": "1.3.1",
      "from": "statuses@>=1.0.0 <2.0.0",
      "resolved": "./node_shrinkwrap/statuses-1.3.1.tar",
      "dev": true
    },
    "string_decoder": {
      "version": "0.10.31",
      "from": "string_decoder@>=0.10.0 <0.11.0",
      "resolved": "./node_shrinkwrap/string_decoder-0.10.31.tar",
      "dev": true
    },
    "stringstream": {
      "version": "0.0.5",
      "from": "stringstream@>=0.0.4 <0.1.0",
      "resolved": "./node_shrinkwrap/stringstream-0.0.5.tar",
      "dev": true
    },
    "strip-ansi": {
      "version": "3.0.1",
      "from": "strip-ansi@>=3.0.0 <4.0.0",
      "resolved": "./node_shrinkwrap/strip-ansi-3.0.1.tar",
      "dev": true
    },
    "strip-bom": {
      "version": "2.0.0",
      "from": "strip-bom@>=2.0.0 <3.0.0",
      "resolved": "./node_shrinkwrap/strip-bom-2.0.0.tar",
      "dev": true
    },
    "strip-indent": {
      "version": "1.0.1",
      "from": "strip-indent@>=1.0.1 <2.0.0",
      "resolved": "./node_shrinkwrap/strip-indent-1.0.1.tar",
      "dev": true
    },
    "supports-color": {
      "version": "2.0.0",
      "from": "supports-color@>=2.0.0 <3.0.0",
      "resolved": "./node_shrinkwrap/supports-color-2.0.0.tar",
      "dev": true
    },
    "temporary": {
      "version": "0.0.8",
      "from": "temporary@>=0.0.8 <0.0.9",
      "resolved": "./node_shrinkwrap/temporary-0.0.8.tar",
      "dev": true
    },
    "throttleit": {
      "version": "1.0.0",
      "from": "throttleit@>=1.0.0 <2.0.0",
      "resolved": "./node_shrinkwrap/throttleit-1.0.0.tar",
      "dev": true
    },
    "tiny-lr": {
      "version": "0.2.1",
      "from": "tiny-lr@>=0.2.1 <0.3.0",
      "resolved": "./node_shrinkwrap/tiny-lr-0.2.1.tar",
      "dev": true,
      "dependencies": {
        "debug": {
          "version": "2.2.0",
          "from": "debug@>=2.2.0 <2.3.0",
          "resolved": "./node_shrinkwrap/debug-2.2.0.tar",
          "dev": true
        },
        "qs": {
          "version": "5.1.0",
          "from": "qs@>=5.1.0 <5.2.0",
          "resolved": "./node_shrinkwrap/qs-5.1.0.tar",
          "dev": true
        }
      }
    },
    "tough-cookie": {
      "version": "2.3.2",
      "from": "tough-cookie@>=2.3.0 <2.4.0",
      "resolved": "./node_shrinkwrap/tough-cookie-2.3.2.tar",
      "dev": true
    },
    "travis-ci": {
      "version": "2.1.1",
      "from": "travis-ci@>=2.1.0 <3.0.0",
      "resolved": "./node_shrinkwrap/travis-ci-2.1.1.tar",
      "dev": true,
      "dependencies": {
        "lodash": {
          "version": "1.3.1",
          "from": "lodash@>=1.3.1 <1.4.0",
          "resolved": "./node_shrinkwrap/lodash-1.3.1.tar",
          "dev": true
        },
        "underscore.string": {
          "version": "2.2.1",
          "from": "underscore.string@>=2.2.0-rc <2.3.0",
          "resolved": "./node_shrinkwrap/underscore.string-2.2.1.tar",
          "dev": true
        }
      }
    },
    "trim-newlines": {
      "version": "1.0.0",
      "from": "trim-newlines@>=1.0.0 <2.0.0",
      "resolved": "./node_shrinkwrap/trim-newlines-1.0.0.tar",
      "dev": true
    },
    "tslint": {
      "version": "3.15.1",
      "from": "tslint@>=3.13.0 <4.0.0",
      "resolved": "./node_shrinkwrap/tslint-3.15.1.tar",
      "dev": true,
      "dependencies": {
        "underscore.string": {
          "version": "3.3.4",
          "from": "underscore.string@>=3.3.4 <4.0.0",
          "resolved": "./node_shrinkwrap/underscore.string-3.3.4.tar",
          "dev": true
        }
      }
    },
    "tunnel-agent": {
      "version": "0.4.3",
      "from": "tunnel-agent@>=0.4.1 <0.5.0",
      "resolved": "./node_shrinkwrap/tunnel-agent-0.4.3.tar",
      "dev": true
    },
    "tweetnacl": {
      "version": "0.14.5",
      "from": "tweetnacl@>=0.14.0 <0.15.0",
      "resolved": "./node_shrinkwrap/tweetnacl-0.14.5.tar",
      "dev": true,
      "optional": true
    },
    "type-check": {
      "version": "0.3.2",
      "from": "type-check@>=0.3.2 <0.4.0",
      "resolved": "./node_shrinkwrap/type-check-0.3.2.tar",
      "dev": true
    },
    "type-is": {
      "version": "1.6.14",
      "from": "type-is@>=1.6.10 <1.7.0",
      "resolved": "./node_shrinkwrap/type-is-1.6.14.tar",
      "dev": true
    },
    "typedarray": {
      "version": "0.0.6",
      "from": "typedarray@>=0.0.5 <0.1.0",
      "resolved": "./node_shrinkwrap/typedarray-0.0.6.tar",
      "dev": true
    },
    "typedoc": {
      "version": "0.5.10",
      "from": "typedoc@latest",
      "resolved": "./node_shrinkwrap/typedoc-0.5.10.tar",
      "dev": true,
      "dependencies": {
        "fs-extra": {
          "version": "2.1.2",
          "from": "fs-extra@>=2.0.0 <3.0.0",
          "resolved": "./node_shrinkwrap/fs-extra-2.1.2.tar",
          "dev": true
        },
        "handlebars": {
          "version": "4.0.5",
          "from": "handlebars@4.0.5",
          "resolved": "./node_shrinkwrap/handlebars-4.0.5.tar",
          "dev": true
        },
        "lodash": {
          "version": "4.17.4",
          "from": "lodash@>=4.13.1 <5.0.0",
          "resolved": "./node_shrinkwrap/lodash-4.17.4.tar",
          "dev": true
        },
        "shelljs": {
          "version": "0.7.7",
          "from": "shelljs@>=0.7.0 <0.8.0",
          "resolved": "./node_shrinkwrap/shelljs-0.7.7.tar",
          "dev": true
        },
        "source-map": {
          "version": "0.4.4",
          "from": "source-map@>=0.4.4 <0.5.0",
          "resolved": "./node_shrinkwrap/source-map-0.4.4.tar",
          "dev": true
        }
      }
    },
    "typedoc-default-themes": {
      "version": "0.4.3",
      "from": "typedoc-default-themes@>=0.4.2 <0.5.0",
      "resolved": "./node_shrinkwrap/typedoc-default-themes-0.4.3.tar",
      "dev": true
    },
    "typescript": {
      "version": "2.2.2",
      "from": "typescript@2.2.2",
      "resolved": "./node_shrinkwrap/typescript-2.2.2.tar",
      "dev": true
    },
    "uglify-js": {
      "version": "2.7.5",
      "from": "uglify-js@>=2.7.0 <2.8.0",
      "resolved": "./node_shrinkwrap/uglify-js-2.7.5.tar",
      "dev": true,
      "dependencies": {
        "async": {
          "version": "0.2.10",
          "from": "async@>=0.2.6 <0.3.0",
          "resolved": "./node_shrinkwrap/async-0.2.10.tar",
          "dev": true
        }
      }
    },
    "uglify-to-browserify": {
      "version": "1.0.2",
      "from": "uglify-to-browserify@>=1.0.0 <1.1.0",
      "resolved": "./node_shrinkwrap/uglify-to-browserify-1.0.2.tar",
      "dev": true
    },
    "underscore.string": {
      "version": "3.2.3",
      "from": "underscore.string@>=3.2.3 <3.3.0",
      "resolved": "./node_shrinkwrap/underscore.string-3.2.3.tar",
      "dev": true
    },
    "unpipe": {
      "version": "1.0.0",
      "from": "unpipe@1.0.0",
      "resolved": "./node_shrinkwrap/unpipe-1.0.0.tar",
      "dev": true
    },
    "uri-path": {
      "version": "1.0.0",
      "from": "uri-path@>=1.0.0 <2.0.0",
      "resolved": "./node_shrinkwrap/uri-path-1.0.0.tar",
      "dev": true
    },
    "util-deprecate": {
      "version": "1.0.2",
      "from": "util-deprecate@>=1.0.1 <1.1.0",
      "resolved": "./node_shrinkwrap/util-deprecate-1.0.2.tar",
      "dev": true
    },
    "validate-npm-package-license": {
      "version": "3.0.1",
      "from": "validate-npm-package-license@>=3.0.1 <4.0.0",
      "resolved": "./node_shrinkwrap/validate-npm-package-license-3.0.1.tar",
      "dev": true
    },
    "verror": {
      "version": "1.3.6",
      "from": "verror@1.3.6",
      "resolved": "./node_shrinkwrap/verror-1.3.6.tar",
      "dev": true
    },
    "websocket-driver": {
      "version": "0.6.5",
      "from": "websocket-driver@>=0.5.1",
      "resolved": "./node_shrinkwrap/websocket-driver-0.6.5.tar",
      "dev": true
    },
    "websocket-extensions": {
      "version": "0.1.1",
      "from": "websocket-extensions@>=0.1.1",
      "resolved": "./node_shrinkwrap/websocket-extensions-0.1.1.tar",
      "dev": true
    },
    "which": {
      "version": "1.2.12",
      "from": "which@>=1.2.1 <1.3.0",
      "resolved": "./node_shrinkwrap/which-1.2.12.tar",
      "dev": true
    },
    "window-size": {
      "version": "0.1.0",
      "from": "window-size@0.1.0",
      "resolved": "./node_shrinkwrap/window-size-0.1.0.tar",
      "dev": true
    },
    "wordwrap": {
      "version": "0.0.2",
      "from": "wordwrap@0.0.2",
      "resolved": "./node_shrinkwrap/wordwrap-0.0.2.tar",
      "dev": true
    },
    "wrappy": {
      "version": "1.0.2",
      "from": "wrappy@>=1.0.0 <2.0.0",
      "resolved": "./node_shrinkwrap/wrappy-1.0.2.tar",
      "dev": true
    },
    "xml2js": {
      "version": "0.4.17",
      "from": "xml2js@>=0.4.17 <0.5.0",
      "resolved": "./node_shrinkwrap/xml2js-0.4.17.tar",
      "dev": true
    },
    "xmlbuilder": {
      "version": "4.2.1",
      "from": "xmlbuilder@>=4.1.0 <5.0.0",
      "resolved": "./node_shrinkwrap/xmlbuilder-4.2.1.tar",
      "dev": true,
      "dependencies": {
        "lodash": {
          "version": "4.17.4",
          "from": "lodash@^4.0.0",
          "resolved": "./node_shrinkwrap/lodash-4.17.4.tar",
          "dev": true
        }
      }
    },
    "xtend": {
      "version": "4.0.1",
      "from": "xtend@>=4.0.0 <5.0.0",
      "resolved": "./node_shrinkwrap/xtend-4.0.1.tar",
      "dev": true
    },
    "yargs": {
      "version": "3.10.0",
      "from": "yargs@>=3.10.0 <3.11.0",
      "resolved": "./node_shrinkwrap/yargs-3.10.0.tar",
      "dev": true,
      "dependencies": {
        "camelcase": {
          "version": "1.2.1",
          "from": "camelcase@>=1.0.2 <2.0.0",
          "resolved": "./node_shrinkwrap/camelcase-1.2.1.tar",
          "dev": true
        }
      }
    },
    "yauzl": {
      "version": "2.4.1",
      "from": "yauzl@2.4.1",
      "resolved": "./node_shrinkwrap/yauzl-2.4.1.tar",
      "dev": true
    }
  }
}<|MERGE_RESOLUTION|>--- conflicted
+++ resolved
@@ -1,10 +1,5 @@
 {
   "name": "excalibur",
-<<<<<<< HEAD
-  "version": "0.0.1",
-=======
-  "version": "0.10.0",
->>>>>>> bb9dae08
   "dependencies": {
     "@types/fs-extra": {
       "version": "0.0.33",
@@ -1292,8 +1287,6 @@
       "resolved": "./node_shrinkwrap/js-yaml-3.5.5.tar",
       "dev": true
     },
-<<<<<<< HEAD
-=======
     "jsbn": {
       "version": "0.1.1",
       "from": "jsbn@>=0.1.0 <0.2.0",
@@ -1301,7 +1294,6 @@
       "dev": true,
       "optional": true
     },
->>>>>>> bb9dae08
     "jsmin2": {
       "version": "1.2.1",
       "from": "jsmin2@>=1.2.1 <2.0.0",
@@ -1863,15 +1855,9 @@
       "dev": true
     },
     "rimraf": {
-<<<<<<< HEAD
-      "version": "2.2.8",
-      "from": "rimraf@>=2.2.8 <2.3.0",
-      "resolved": "./node_shrinkwrap/rimraf-2.2.8.tar",
-=======
       "version": "2.6.1",
       "from": "rimraf@latest",
       "resolved": "./node_shrinkwrap/rimraf-2.6.1.tar",
->>>>>>> bb9dae08
       "dev": true
     },
     "sax": {
