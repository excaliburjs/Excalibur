# How to Contribute

#### Code of Conduct
This project is released with a [Contributor Code of Conduct](CODE_OF_CONDUCT.md). By participating in this project, you agree to abide by its terms.

#### Questions
Have questions? Ask them in our [forum]!

#### Table of Contents
- [Reporting Bugs](#reporting-bugs)
- [Suggesting Improvements](#suggesting-improvements)
- [Submitting Changes](#submitting-changes)
  - [Getting Started](#getting-started)
  - [Creating a Pull Request](#creating-a-pull-request)
  - [Code Organization](#code-organization)
- [Styleguides](#styleguides)
  - [Code](#code)
  - [Commit Messages](#commit-messages)
  - [Tests](#tests)
  - [Documentation](#documentation)
- [Issue Labels](#issue-labels)
  

## Reporting Bugs
Before reporting a bug, please perform the following troubleshooting steps:

1. Check to see if the problem has already been reported
	- Take a look through the list of [known bugs][search-label-bug] to see if someone has already created an issue that describes the problem you’re experiencing. If an issue already exists, consider adding any additional context you have about the problem in a comment on that issue.
2. Try the latest stable version of Excalibur
	- If you’re not using the latest [release][releases], the problem may already be fixed. Please upgrade to the latest stable version and see if you still experience the problem.
	- Alternatively, if you’re using a new unstable release, try rolling back to the latest stable release.
3. Try using older versions of Excalibur
	- If you’re already using the latest release, try out the previous few versions. This will help us determine where the problem first appeared.
4. Try different browsers
	- The problem you’re seeing may only appear in certain browsers or mobile devices. If you can, please try several different browsers/platforms to see if the issue persists.

## Suggesting Improvements
<<<<<<< HEAD
Please do a quick search through our [backlog][issues] to see if your improvement has already been suggested. If so, feel free to provide additional comments or thoughts on the existing issue.
=======
If you have an idea for a new feature, or an improvement to existing functionality, use the “Other Issues” Template. We’ve included helpful hints for filling out the issue in the template. 

Please look through our [backlog][issues] to see if your improvement has already been suggested. If you find an existing issue for the improvement, feel free to provide additional thoughts as a comment on the existing issue.
>>>>>>> 4f8569e2

## Submitting Changes

### Getting Started
Below is the general workflow for submitting changes:

1. [Discuss an issue you want to contribute to](#discussing-a-contribution)
2. Create a fork of Excalibur
3. Commit to your fork with your initial changes
4. [Submit a work-in-progress pull request to discuss with the maintainers](#creating-a-pull-request)
5. Make changes to your pull request as needed
6. Once your changes are merged, celebrate!

If you’re not sure where to start, take a look at the "good first issue" or "help wanted" [issue labels](#issue-labels).

#### Discussing a Contribution
It's helpful to let us know that you'd like to contribute for an issue, to prevent duplicate work. Ask us any questions you have about the issue, so that we can clarify the work you'll need to do. We're here to help!

#### Creating a Pull Request
- Please ensure that there is an issue created for what you're working on. This helps us track the work being done!
- Open a pull request as soon as you feel you have the beginning of something workable, or if you have design ideas to discuss. Getting feedback from us early will help you with your work! We will flag the pull request as Work-In-Progress while we work with you on your contribution.
- Do all of your work in a new git branch. Only include code in the branch for the single issue you are working on.
- Include Jasmine tests for your changes, following our [styleguide](#tests). Put them in the src/spec folder.
- Document new public methods and properties based on the [styleguide](#documentation).
- If you've modified Excalibur code (i.e. not just tests or documentation), update CHANGELOG.md with your changes. The changelog is reserved for concise consumer-centric changes; all other information should be included appropriately as code comments, API documentation, or additional documentation. The categories we use are adapted from [Keep a Changelog][keep-a-changelog]:
  - `Breaking Changes` for changes to the existing API that are not backwards compatible
  - `Added` for new features
  - `Changed` for changes in existing functionality
  - `Deprecated` for features that will be removed in an upcoming release (see also [deprecating code](#deprecating-code))
  - `Fixed` for bug fixes
- Please follow our [styleguide](#commit-messages) for your commit messages.
- Send a pull request via Github.
  - Format your pull request title as: [#issue_number] Your commit message (where issue_number is the issue you're closing), and fill out the pull request template that automatically populates the editor window. Please format your pull request title according to our [commit message styleguide](#commit-messages).

#### Deprecating Code
If you've replaced a piece of Excalibur's API, please mark it as `@obsolete` and provide the new preferred method of performing the same task. Don't forget to include which release it will be removed in! Deprecations are typically performed during the next release, so if your changes are made for the 0.1.0 release, they will be removed in 0.2.0.

If the code you are deprecating is called anywhere else in Excalibur, or in any documentation, please update those places to use the new code you've written.

example: 
```
/** @obsolete use [[SomeClass]].someNewFunction instead **/
@obsolete({message: 'ex.SomeClass.someFunction is deprecated, and will be removed in 0.2.0', 
	alternateMethod: 'SomeClass.someNewFunction'})
public someFunction() {...}
```

#### Code Organization

Excalibur uses an AMD bundler using TypeScript to generate a browser self-bootstrapping bundle.

The Excalibur public API (i.e. `ex.*`) is defined in `src/engine/index.ts`. Any new classes or APIs that should be made available publicly should be exported there. The AMD bundler will then ensure the APIs or classes are exposed in the browser.

An example of exporting all public members from a new `MyClass.ts` that contains a `MyClass` ES6 class:

```ts
export * from './MyClass'
// ex.MyClass will be exposed
```

If the members should be aliased under a different name (namespaced) such as `ex.Feature.*`, you can import-export the members as a new name:

```ts
// ex.Feature namespace
import * as feature from './MyClass';
export { feature as Feature }
// ex.Feature.MyClass will be exposed
```

## Styleguides

#### Code
A number of our code formatting rules are enforced via linting. When you build Excalibur on your computer, the linter will make sure that certain aspects of your code are formatted properly. Additionally:
- Use 3 spaces for indenting
- All methods must explicitly specify their access modifier (public, private, etc.)
- Use the CamelCase naming convention, with a lowercase first letter for variables.

#### Commit Messages
Follow the guidelines below to help maintain a readable and informative git history:
- Use present tense verbs (“Fix bug where…” instead of “Fixed bug where…”)
- Use imperative mood (“Add new feature” instead of “Adds new feature”)
- Capitalize the first letter of the first line
- Limit the first line to 50 characters or less
- Separate the message subject from the rest of the commit with a blank line
- Limit lines in the message body to 72 characters or less
- Reference issue and pull request numbers as appropriate
- Use hyphens for bulleted lists
- If your change is small and simple, you may only need to write a single line commit message, e.x. “Fix typo in documentation”

Here are the rules applied in a sample commit message, along with some additional helpful hints:
```
Summarize what the commit does in <=50 characters

Here is where you would put additional context if you needed to explain
what your changes are doing in more detail. Lines in the body shouldn't
be more than 72 characters long. Don't forget to add a blank line
between the subject and the body!

Explain what problem this commit is solving. Why are you making this
change? Does your change introduce potential issues?

 - If you need a bulleted list, use hyphens
 - Here’s another item for the list

If you feel like you need another paragraph, go ahead and add one. Add
another blank line between each paragraph.

Referencing relevant issue and pull request numbers is very important
to help everyone understand what you're working on. Add them at the
bottom of your commit message.

Resolves: #100
See also: #200, #300
```
#### Tests
All features, changes, and bug fixes must be tested by specifications (unit tests). Write tests to cover any potential scenarios your code introduces.

Here’s an example:
```javascript
describe('a monkey', () => {
    it('climbs trees', () => {
        // put your spec here to show that monkeys climb trees
    });
    describe('when the monkey is hungry', () => {
        it('eats a banana', () => {
            // put your spec here to show that this is true
        });
    });
});
```

#### Documentation
- All public and protected methods need a JSDoc comment
- Link to other classes using the TypeDoc double bracket notation.

## Issue Labels
- [good first issue][search-label-good first issue]: issues that are good starting points for new contributors
- [help wanted][search-label-help wanted]: issues that are more in-depth and may require a certain platform or skillset to implement
- [bug][search-label-bug]: a problem or an unexpected behavior
- [api change][search-label-api change]: implementing an issue with this label will cause changes to the public API
- [feature][search-label-feature]: a brand new thing that Excalibur doesn’t have yet
- [enhancement][search-label-enhancement]: an improvement to an existing feature
- [optimization][search-label-optimization]: increasing performance, decreasing memory usage, etc.
- [extension][search-label-extension]: features that should exist outside of the core Excalibur library
- [tools][search-label-tools]: internal development and testing tools
- [docs][search-label-docs]: code, user, and external documentation of Excalibur
- [organization][search-label-organization]: re-organizing the repository structure, creating related repositories, etc.
- [on-deck][search-label-on-deck]: issues that are currently a higher priority than other backlog items
- [duplicate][search-label-duplicate]: closed because it is a duplicate of an existing issue
- [invalid][search-label-invalid]: an invalid issue that is not applicable to Excalibur development
- [wontfix][search-label-wontfix]: an issue that won’t be implemented



[forum]: https://groups.google.com/forum/#!forum/excaliburjs
[releases]: https://github.com/excaliburjs/Excalibur/releases
[issues]: https://github.com/excaliburjs/Excalibur/issues

[keep-a-changelog]: http://keepachangelog.com/en/0.3.0/

[search-label-good first issue]: https://github.com/excaliburjs/Excalibur/labels/good%20first%20issue
[search-label-help wanted]: https://github.com/excaliburjs/Excalibur/labels/help%20wanted
[search-label-bug]: https://github.com/excaliburjs/Excalibur/labels/bug
[search-label-api change]: https://github.com/excaliburjs/Excalibur/labels/api%20change
[search-label-feature]: https://github.com/excaliburjs/Excalibur/labels/feature
[search-label-enhancement]: https://github.com/excaliburjs/Excalibur/labels/enhancement
[search-label-optimization]: https://github.com/excaliburjs/Excalibur/labels/optimization
[search-label-extension]: https://github.com/excaliburjs/Excalibur/labels/extension
[search-label-tools]: https://github.com/excaliburjs/Excalibur/labels/tools
[search-label-docs]: https://github.com/excaliburjs/Excalibur/labels/docs
[search-label-organization]: https://github.com/excaliburjs/Excalibur/labels/organization
[search-label-on-deck]: https://github.com/excaliburjs/Excalibur/labels/on-deck
[search-label-duplicate]: https://github.com/excaliburjs/Excalibur/labels/duplicate
[search-label-invalid]: https://github.com/excaliburjs/Excalibur/labels/invalid
[search-label-wontfix]: https://github.com/excaliburjs/Excalibur/labels/wontfix<|MERGE_RESOLUTION|>--- conflicted
+++ resolved
@@ -35,13 +35,7 @@
 	- The problem you’re seeing may only appear in certain browsers or mobile devices. If you can, please try several different browsers/platforms to see if the issue persists.
 
 ## Suggesting Improvements
-<<<<<<< HEAD
 Please do a quick search through our [backlog][issues] to see if your improvement has already been suggested. If so, feel free to provide additional comments or thoughts on the existing issue.
-=======
-If you have an idea for a new feature, or an improvement to existing functionality, use the “Other Issues” Template. We’ve included helpful hints for filling out the issue in the template. 
-
-Please look through our [backlog][issues] to see if your improvement has already been suggested. If you find an existing issue for the improvement, feel free to provide additional thoughts as a comment on the existing issue.
->>>>>>> 4f8569e2
 
 ## Submitting Changes
 
