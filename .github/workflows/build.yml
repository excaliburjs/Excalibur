--- conflicted
+++ resolved
@@ -40,12 +40,8 @@
           ${{ runner.os }}-node-
     - run: npm ci
     - run: npm run linux:ci
-<<<<<<< HEAD
     - run: npm run build-storybook
     - name: Coveralls 
-=======
-    - name: Coveralls
->>>>>>> 6b73a0f5
       uses: coverallsapp/github-action@1.1.3
       with:
         github-token: ${{ secrets.GITHUB_TOKEN }}
