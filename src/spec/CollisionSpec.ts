import * as ex from '@excalibur';
import { TestUtils } from './util/TestUtils';
import { DefaultPhysicsConfig } from '../engine/Collision/PhysicsConfig';

describe('A Collision', () => {
  let actor1: ex.Actor = null;
  let actor2: ex.Actor = null;
  let engine: ex.Engine = null;
  let clock: ex.TestClock = null;

  beforeEach(async () => {
    engine = TestUtils.engine({
      width: 600,
      height: 400,
      physics: {
        solver: ex.SolverStrategy.Arcade
      }
    });
    clock = engine.clock = engine.clock.toTestClock();

    actor1 = new ex.Actor({ x: 0, y: 0, width: 10, height: 10 });
    actor2 = new ex.Actor({ x: 5, y: 5, width: 10, height: 10 });
    actor1.body.collisionType = ex.CollisionType.Active;
    actor2.body.collisionType = ex.CollisionType.Active;

    await engine.start();
    engine.add(actor1);
    engine.add(actor2);
  });

  afterEach(() => {
    engine.stop();
    engine.dispose();
    engine = null;
    actor1 = null;
    actor2 = null;
  });

  it('should throw one event for each actor participating', () => {
    let actor1Collision = 0;
    let actor2Collision = 0;
    actor1.on('precollision', (e: ex.PreCollisionEvent) => {
      e.other.owner.kill();
      actor1Collision++;
    });

    actor2.on('precollision', (e: ex.PreCollisionEvent) => {
      actor2Collision++;
    });

    clock.run(1, 100);

    expect(actor1Collision).toBe(1);
    expect(actor2Collision).toBe(1);
  });

  it('order of actors collision should not matter when an Active and Active Collision', () => {
    const collisionTree = new ex.DynamicTreeCollisionProcessor({
      ...DefaultPhysicsConfig
    });

    actor1.body.collisionType = ex.CollisionType.Active;
    actor2.body.collisionType = ex.CollisionType.Active;
    collisionTree.track(actor1.collider.get());
    collisionTree.track(actor2.collider.get());

    let pairs = collisionTree.broadphase([actor1.collider.get(), actor2.collider.get()], 16);

    expect(pairs.length).toBe(1);

    pairs = collisionTree.broadphase([actor2.collider.get(), actor1.collider.get()], 16);

    expect(pairs.length).toBe(1);
  });

  it('order of actors collision should not matter when an Active and Passive Collision', () => {
    const collisionTree = new ex.DynamicTreeCollisionProcessor({
      ...DefaultPhysicsConfig
    });

    actor1.body.collisionType = ex.CollisionType.Active;
    actor2.body.collisionType = ex.CollisionType.Passive;
    collisionTree.track(actor1.collider.get());
    collisionTree.track(actor2.collider.get());

    let pairs = collisionTree.broadphase([actor1.collider.get(), actor2.collider.get()], 200);

    expect(pairs.length).toBe(1);

    pairs = collisionTree.broadphase([actor2.collider.get(), actor1.collider.get()], 200);

    expect(pairs.length).toBe(1);
  });

  it('order of actors collision should not matter when an Active and PreventCollision', () => {
    const collisionTree = new ex.SparseHashGridCollisionProcessor({ size: 10 });

    actor1.body.collisionType = ex.CollisionType.Active;
    actor2.body.collisionType = ex.CollisionType.PreventCollision;
    collisionTree.track(actor1.collider.get());
    collisionTree.track(actor2.collider.get());

    let pairs = collisionTree.broadphase([actor1.collider.get(), actor2.collider.get()], 200);

    expect(pairs.length).toBe(0);

    pairs = collisionTree.broadphase([actor2.collider.get(), actor1.collider.get()], 200);

    expect(pairs.length).toBe(0);
  });

  it('order of actors collision should not matter when an Active and Fixed', () => {
    const collisionTree = new ex.SparseHashGridCollisionProcessor({ size: 10 });

    actor1.body.collisionType = ex.CollisionType.Active;
    actor2.body.collisionType = ex.CollisionType.Fixed;
    collisionTree.track(actor1.collider.get());
    collisionTree.track(actor2.collider.get());

    let pairs = collisionTree.broadphase([actor1.collider.get(), actor2.collider.get()], 200);

    expect(pairs.length).toBe(1);

    pairs = collisionTree.broadphase([actor2.collider.get(), actor1.collider.get()], 200);

    expect(pairs.length).toBe(1);
  });

  it('order of actors collision should not matter when an Fixed and Fixed', () => {
    const collisionTree = new ex.SparseHashGridCollisionProcessor({ size: 10 });

    actor1.body.collisionType = ex.CollisionType.Fixed;
    actor2.body.collisionType = ex.CollisionType.Fixed;
    collisionTree.track(actor1.collider.get());
    collisionTree.track(actor2.collider.get());

    let pairs = collisionTree.broadphase([actor1.collider.get(), actor2.collider.get()], 200);

    expect(pairs.length).toBe(0);

    pairs = collisionTree.broadphase([actor2.collider.get(), actor1.collider.get()], 200);

    expect(pairs.length).toBe(0);
  });

  it('should only trigger one collision event per actor when an Active and Passive collide', () => {
    let actor1Collision = 0;
    let actor2Collision = 0;
    actor1.on('precollision', (e: ex.PreCollisionEvent) => {
      e.other.owner.kill();
      actor1Collision++;
    });

    actor2.on('precollision', (e: ex.PreCollisionEvent) => {
      actor2Collision++;
    });

    actor2.body.collisionType = ex.CollisionType.Passive;

    clock.run(1, 100);

    expect(actor1Collision).toBe(1);
    expect(actor2Collision).toBe(1);
  });

  it('should not trigger when an actor is killed', () => {
    let actor1Collision = 0;
    let actor2Collision = 0;
    actor1.on('precollision', (e: ex.PreCollisionEvent) => {
      actor1Collision++;
    });

    actor2.on('precollision', (e: ex.PreCollisionEvent) => {
      actor2Collision++;
    });

    actor2.kill();

    clock.run(1, 100);

    expect(actor1Collision).toBe(0);
    expect(actor2Collision).toBe(0);
  });

  it('should recognize when actor bodies are touching', () => {
    let touching = false;
    actor1.on('postupdate', function () {
      if (actor1.collider.get().touching(actor2.collider.get())) {
        touching = true;
      }
    });

    clock.run(5, 100);

    expect(touching).toBe(true);
  });

  it('should not collide when active and passive', (done) => {
    engine.stop();
    engine.dispose();
    engine = TestUtils.engine({
      width: 600,
      height: 400,
      physics: {
        solver: ex.SolverStrategy.Realistic
      }
    });
    clock = engine.clock = engine.clock.toTestClock();

    actor1 = new ex.Actor({ x: 0, y: 0, width: 10, height: 10 });
    actor2 = new ex.Actor({ x: 5, y: 5, width: 10, height: 10 });
    actor1.body.collisionType = ex.CollisionType.Active;
    actor2.body.collisionType = ex.CollisionType.Active;

    engine.start().then(() => {
      engine.add(actor1);
      engine.add(actor2);

      const activeBlock = new ex.Actor({ x: 200, y: 200, width: 50, height: 50, color: ex.Color.Red.clone() });
      activeBlock.body.collisionType = ex.CollisionType.Active;
      activeBlock.vel.x = 100;
      engine.add(activeBlock);

      const passiveBlock = new ex.Actor({ x: 400, y: 200, width: 50, height: 50, color: ex.Color.DarkGray.clone() });
      passiveBlock.body.collisionType = ex.CollisionType.Passive;
      passiveBlock.vel.x = -100;
      engine.add(passiveBlock);

      const collisionHandler = (ev: ex.PreCollisionEvent) => {
        const timer = new ex.Timer({
          interval: 30,
          fcn: () => {
            expect(activeBlock.vel.x).toBeGreaterThan(0);
            expect(passiveBlock.vel.x).toBeLessThan(0);
            done();
          },
          repeats: false
        });
        timer.start();
        engine.add(timer);
      };

      activeBlock.once('precollision', collisionHandler);

      clock.run(5, 1000);
    });
  });

  it('should emit a start collision once when objects start colliding', (done) => {
    engine.stop();
    engine.dispose();
    engine = TestUtils.engine({
      width: 600,
      height: 400,
      physics: {
        solver: ex.SolverStrategy.Realistic
      }
    });
    clock = engine.clock = engine.clock.toTestClock();

    actor1 = new ex.Actor({ x: 0, y: 0, width: 10, height: 10 });
    actor2 = new ex.Actor({ x: 5, y: 5, width: 10, height: 10 });
    actor1.body.collisionType = ex.CollisionType.Active;
    actor2.body.collisionType = ex.CollisionType.Active;

    engine.start().then(() => {
      const activeBlock = new ex.Actor({ x: 200, y: 200, width: 50, height: 50, color: ex.Color.Red.clone() });
      activeBlock.body.collisionType = ex.CollisionType.Active;
      activeBlock.vel.x = 100;
      engine.add(activeBlock);

      const passiveBlock = new ex.Actor({ x: 400, y: 200, width: 50, height: 50, color: ex.Color.DarkGray.clone() });
      passiveBlock.body.collisionType = ex.CollisionType.Passive;
      passiveBlock.vel.x = -100;
      engine.add(passiveBlock);

      let count = 0;

      const collisionStart = () => {
        count++;
      };

      activeBlock.on('collisionstart', collisionStart);

      clock.run(5, 1000);

      expect(count).toBe(1);
      done();
    });
  });

  it('should emit a end collision once when objects stop colliding', (done) => {
    engine.stop();
    engine.dispose();
    engine = TestUtils.engine({
      width: 600,
      height: 400,
      physics: {
        solver: ex.SolverStrategy.Realistic
      }
    });
    clock = engine.clock = engine.clock.toTestClock();

    actor1 = new ex.Actor({ x: 0, y: 0, width: 10, height: 10 });
    actor2 = new ex.Actor({ x: 5, y: 5, width: 10, height: 10 });
    actor1.body.collisionType = ex.CollisionType.Active;
    actor2.body.collisionType = ex.CollisionType.Active;

    engine.start().then(() => {
      const activeBlock = new ex.Actor({ x: 200, y: 200, width: 50, height: 50, color: ex.Color.Red.clone() });
      activeBlock.body.collisionType = ex.CollisionType.Active;
      activeBlock.vel.x = 100;
      engine.add(activeBlock);

      const passiveBlock = new ex.Actor({ x: 400, y: 200, width: 50, height: 50, color: ex.Color.DarkGray.clone() });
      passiveBlock.body.collisionType = ex.CollisionType.Passive;
      passiveBlock.vel.x = -100;
      engine.add(passiveBlock);

      let count = 0;

      const collisionEnd = () => {
        count++;
      };

      activeBlock.on('collisionend', collisionEnd);

      clock.run(5, 1000);

      expect(count).toBe(1);
      done();
    });
  });

  it('should cancel out velocity when objects collide', () => {
    engine.currentScene.clear();
    const activeBlock = new ex.Actor({ name: 'active-block', x: 200, y: 200, width: 50, height: 50, color: ex.Color.Red.clone() });
    activeBlock.body.collisionType = ex.CollisionType.Active;
    activeBlock.vel.x = 100;
    engine.add(activeBlock);

    const fixedBlock = new ex.Actor({ name: 'fixed-block', x: 400, y: 200, width: 50, height: 50, color: ex.Color.DarkGray.clone() });
    fixedBlock.body.collisionType = ex.CollisionType.Fixed;
    engine.add(fixedBlock);

    clock.run(25, 100);

    expect(activeBlock.vel.x).toBe(0);
  });

  it('should not cancel out velocity when objects move away', () => {
    const activeBlock = new ex.Actor({ x: 350, y: 200, width: 50, height: 50, color: ex.Color.Red.clone() });
    activeBlock.body.collisionType = ex.CollisionType.Active;
    engine.add(activeBlock);

    const fixedBlock = new ex.Actor({ x: 400, y: 200, width: 50, height: 50, color: ex.Color.DarkGray.clone() });
    fixedBlock.body.collisionType = ex.CollisionType.Fixed;
    engine.add(fixedBlock);

    activeBlock.vel = ex.vec(-100, activeBlock.vel.y);

    clock.run(5, 1000);

    expect(activeBlock.vel.x).toBe(-100);
  });

  it('should have the actor as the handler context for collisionstart', (done) => {
    engine.stop();
    engine.dispose();
    engine = TestUtils.engine({
      width: 600,
      height: 400,
      physics: {
        solver: ex.SolverStrategy.Realistic
      }
    });
    clock = engine.clock = engine.clock.toTestClock();

    actor1 = new ex.Actor({ x: 0, y: 0, width: 10, height: 10 });
    actor2 = new ex.Actor({ x: 5, y: 5, width: 10, height: 10 });
    actor1.body.collisionType = ex.CollisionType.Active;
    actor2.body.collisionType = ex.CollisionType.Active;

    engine.start().then(() => {
      const activeBlock = new ex.Actor({ x: 200, y: 200, width: 50, height: 50, color: ex.Color.Red.clone() });
      activeBlock.body.collisionType = ex.CollisionType.Active;
      activeBlock.vel.x = 100;
      engine.add(activeBlock);

<<<<<<< HEAD
    const collisionEnd = function (event: ex.GameEvent<unknown>) {
      expect((event as any).self.owner).toBe(activeBlock);
      done();
    };
=======
      const passiveBlock = new ex.Actor({ x: 400, y: 200, width: 50, height: 50, color: ex.Color.DarkGray.clone() });
      passiveBlock.body.collisionType = ex.CollisionType.Passive;
      passiveBlock.vel.x = -100;
      engine.add(passiveBlock);
>>>>>>> ab45bc5d

      const collisionEnd = function (event: ex.GameEvent<unknown>) {
        expect(event.target).toBe(activeBlock);
        done();
      };

      activeBlock.on('collisionstart', collisionEnd);

      clock.run(5, 1000);
    });
  });

  it('should have the actor as the handler context for collisionend', (done) => {
<<<<<<< HEAD
    ex.Physics.collisionResolutionStrategy = ex.SolverStrategy.Realistic;

    const activeBlock = new ex.Actor({ x: 200, y: 200, width: 50, height: 50, color: ex.Color.Red.clone() });
    activeBlock.body.collisionType = ex.CollisionType.Active;
    activeBlock.vel.x = 100;
    engine.add(activeBlock);

    const passiveBlock = new ex.Actor({ x: 400, y: 200, width: 50, height: 50, color: ex.Color.DarkGray.clone() });
    passiveBlock.body.collisionType = ex.CollisionType.Passive;
    passiveBlock.vel.x = -100;
    engine.add(passiveBlock);

    const collisionEnd = function (event: ex.GameEvent<unknown>) {
      expect((event as any).self.owner).toBe(activeBlock);
      done();
    };

    activeBlock.on('collisionend', collisionEnd);

    clock.run(5, 1000);
=======
    engine.stop();
    engine.dispose();
    engine = TestUtils.engine({
      width: 600,
      height: 400,
      physics: {
        solver: ex.SolverStrategy.Realistic
      }
    });
    clock = engine.clock as ex.TestClock;
    clock.start();
    clock.step(1);

    TestUtils.runToReady(engine).then(() => {
      const activeBlock = new ex.Actor({ x: 200, y: 200, width: 50, height: 50, color: ex.Color.Red.clone() });
      activeBlock.body.collisionType = ex.CollisionType.Active;
      activeBlock.vel.x = 100;
      engine.add(activeBlock);

      const passiveBlock = new ex.Actor({ x: 400, y: 200, width: 50, height: 50, color: ex.Color.DarkGray.clone() });
      passiveBlock.body.collisionType = ex.CollisionType.Passive;
      passiveBlock.vel.x = -100;
      engine.add(passiveBlock);

      const collisionEnd = (event: ex.GameEvent<unknown>) => {
        expect(event.target).toBe(activeBlock);
        done();
      };

      activeBlock.on('collisionend', collisionEnd);
      clock.run(5, 1000);
    });
>>>>>>> ab45bc5d
  });

  it('should not fire onCollisionStart if the collision has been canceled', () => {
    const block1 = new ex.Actor({ x: 200, y: 200, width: 50, height: 50, color: ex.Color.Red.clone() });
    block1.body.collisionType = ex.CollisionType.Active;
    block1.vel.x = 100;

    const block2 = new ex.Actor({ x: 400, y: 200, width: 50, height: 50, color: ex.Color.DarkGray.clone() });
    block2.collider.useCompositeCollider([ex.Shape.Box(50, 50), ex.Shape.Box(50, 50)]);
    block2.body.collisionType = ex.CollisionType.Fixed;
    block2.vel.x = -100;

    block1.onCollisionStart = jasmine.createSpy('onCollisionStart');
    block2.onPreCollisionResolve = (self, other, side, contact) => {
      contact.cancel();
    };
    spyOn(block2, 'onPreCollisionResolve').and.callThrough();

    engine.add(block1);
    engine.add(block2);

    clock.run(1, 1000);

    expect(block2.onPreCollisionResolve).toHaveBeenCalled();
    expect(block1.onCollisionStart).not.toHaveBeenCalled();
  });

  it('should collisionend for a deleted collider', async () => {
    engine.stop();
    engine.dispose();
    engine = TestUtils.engine({ width: 600, height: 400, physics: { enabled: true, solver: ex.SolverStrategy.Arcade } });
    clock = engine.clock = engine.clock.toTestClock();
    await TestUtils.runToReady(engine);
    const activeBlock = new ex.Actor({
      x: 200,
      y: 200,
      width: 50,
      height: 50,
      color: ex.Color.Red.clone(),
      collisionType: ex.CollisionType.Active
    });
    activeBlock.acc.x = 100;
    engine.add(activeBlock);

    const fixedBlock = new ex.Actor({
      x: 400,
      y: 200,
      width: 50,
      height: 50,
      color: ex.Color.DarkGray.clone(),
      collisionType: ex.CollisionType.Fixed
    });
    engine.add(fixedBlock);

    const collisionStart = jasmine.createSpy('collisionstart');
    const collisionEnd = jasmine.createSpy('collisionend');

    activeBlock.on('collisionstart', collisionStart);
    activeBlock.on('collisionend', collisionEnd);

    clock.run(20, 100);

    expect(collisionStart).toHaveBeenCalled();
    expect(collisionEnd).not.toHaveBeenCalled();

    activeBlock.collider.set(ex.Shape.Circle(5));

    clock.run(10, 100);

    expect(collisionEnd).toHaveBeenCalledTimes(1);
  });
});<|MERGE_RESOLUTION|>--- conflicted
+++ resolved
@@ -387,20 +387,13 @@
       activeBlock.vel.x = 100;
       engine.add(activeBlock);
 
-<<<<<<< HEAD
-    const collisionEnd = function (event: ex.GameEvent<unknown>) {
-      expect((event as any).self.owner).toBe(activeBlock);
-      done();
-    };
-=======
       const passiveBlock = new ex.Actor({ x: 400, y: 200, width: 50, height: 50, color: ex.Color.DarkGray.clone() });
       passiveBlock.body.collisionType = ex.CollisionType.Passive;
       passiveBlock.vel.x = -100;
       engine.add(passiveBlock);
->>>>>>> ab45bc5d
 
       const collisionEnd = function (event: ex.GameEvent<unknown>) {
-        expect(event.target).toBe(activeBlock);
+        expect((event as any).self.owner).toBe(activeBlock);
         done();
       };
 
@@ -411,28 +404,6 @@
   });
 
   it('should have the actor as the handler context for collisionend', (done) => {
-<<<<<<< HEAD
-    ex.Physics.collisionResolutionStrategy = ex.SolverStrategy.Realistic;
-
-    const activeBlock = new ex.Actor({ x: 200, y: 200, width: 50, height: 50, color: ex.Color.Red.clone() });
-    activeBlock.body.collisionType = ex.CollisionType.Active;
-    activeBlock.vel.x = 100;
-    engine.add(activeBlock);
-
-    const passiveBlock = new ex.Actor({ x: 400, y: 200, width: 50, height: 50, color: ex.Color.DarkGray.clone() });
-    passiveBlock.body.collisionType = ex.CollisionType.Passive;
-    passiveBlock.vel.x = -100;
-    engine.add(passiveBlock);
-
-    const collisionEnd = function (event: ex.GameEvent<unknown>) {
-      expect((event as any).self.owner).toBe(activeBlock);
-      done();
-    };
-
-    activeBlock.on('collisionend', collisionEnd);
-
-    clock.run(5, 1000);
-=======
     engine.stop();
     engine.dispose();
     engine = TestUtils.engine({
@@ -457,15 +428,14 @@
       passiveBlock.vel.x = -100;
       engine.add(passiveBlock);
 
-      const collisionEnd = (event: ex.GameEvent<unknown>) => {
-        expect(event.target).toBe(activeBlock);
+      const collisionEnd = function (event: ex.GameEvent<unknown>) {
+        expect((event as any).self.owner).toBe(activeBlock);
         done();
       };
 
       activeBlock.on('collisionend', collisionEnd);
       clock.run(5, 1000);
     });
->>>>>>> ab45bc5d
   });
 
   it('should not fire onCollisionStart if the collision has been canceled', () => {
