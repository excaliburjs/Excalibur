--- conflicted
+++ resolved
@@ -198,25 +198,14 @@
   it('should not collide when active and passive', (done) => {
     ex.Physics.collisionResolutionStrategy = ex.CollisionResolutionStrategy.Realistic;
 
-<<<<<<< HEAD
-    const activeBlock = new ex.Actor({x: 200, y: 200, width: 50, height: 50, color: ex.Color.Red.clone()});
-    activeBlock.body.collisionType = ex.CollisionType.Active;
-    activeBlock.vel.x = 100;
-    engine.add(activeBlock);
-
-    const passiveBlock = new ex.Actor({x: 400, y: 200, width: 50, height: 50, color: ex.Color.DarkGray.clone()});
-    passiveBlock.body.collisionType = ex.CollisionType.Passive;
-    passiveBlock.vel.x = -100;
-=======
-    const activeBlock = new ex.Actor(200, 200, 50, 50, ex.Color.Red.clone());
-    activeBlock.body.collider.type = ex.CollisionType.Active;
-    activeBlock.vel = ex.vec(100, activeBlock.vel.y);
-    engine.add(activeBlock);
-
-    const passiveBlock = new ex.Actor(400, 200, 50, 50, ex.Color.DarkGray.clone());
-    passiveBlock.body.collider.type = ex.CollisionType.Passive;
-    passiveBlock.vel = ex.vec(-100, activeBlock.vel.y);
->>>>>>> adfd91cf
+    const activeBlock = new ex.Actor({x: 200, y: 200, width: 50, height: 50, color: ex.Color.Red.clone()});
+    activeBlock.body.collisionType = ex.CollisionType.Active;
+    activeBlock.vel.x = 100;
+    engine.add(activeBlock);
+
+    const passiveBlock = new ex.Actor({x: 400, y: 200, width: 50, height: 50, color: ex.Color.DarkGray.clone()});
+    passiveBlock.body.collisionType = ex.CollisionType.Passive;
+    passiveBlock.vel.x = -100;
     engine.add(passiveBlock);
 
     const collisionHandler = (ev: ex.PreCollisionEvent) => {
@@ -243,25 +232,14 @@
   it('should emit a start collision once when objects start colliding', () => {
     ex.Physics.collisionResolutionStrategy = ex.CollisionResolutionStrategy.Realistic;
 
-<<<<<<< HEAD
-    const activeBlock = new ex.Actor({x: 200, y: 200, width: 50, height: 50, color: ex.Color.Red.clone()});
-    activeBlock.body.collisionType = ex.CollisionType.Active;
-    activeBlock.vel.x = 100;
-    engine.add(activeBlock);
-
-    const passiveBlock = new ex.Actor({x: 400, y: 200, width: 50, height: 50, color: ex.Color.DarkGray.clone()});
-    passiveBlock.body.collisionType = ex.CollisionType.Passive;
-    passiveBlock.vel.x = -100;
-=======
-    const activeBlock = new ex.Actor(200, 200, 50, 50, ex.Color.Red.clone());
-    activeBlock.body.collider.type = ex.CollisionType.Active;
-    activeBlock.vel = ex.vec(100, activeBlock.vel.y);
-    engine.add(activeBlock);
-
-    const passiveBlock = new ex.Actor(400, 200, 50, 50, ex.Color.DarkGray.clone());
-    passiveBlock.body.collider.type = ex.CollisionType.Passive;
-    passiveBlock.vel = ex.vec(-100, activeBlock.vel.y);
->>>>>>> adfd91cf
+    const activeBlock = new ex.Actor({x: 200, y: 200, width: 50, height: 50, color: ex.Color.Red.clone()});
+    activeBlock.body.collisionType = ex.CollisionType.Active;
+    activeBlock.vel.x = 100;
+    engine.add(activeBlock);
+
+    const passiveBlock = new ex.Actor({x: 400, y: 200, width: 50, height: 50, color: ex.Color.DarkGray.clone()});
+    passiveBlock.body.collisionType = ex.CollisionType.Passive;
+    passiveBlock.vel.x = -100;
     engine.add(passiveBlock);
 
     let count = 0;
@@ -282,25 +260,14 @@
   it('should emit a end collision once when objects stop colliding', () => {
     ex.Physics.collisionResolutionStrategy = ex.CollisionResolutionStrategy.Realistic;
 
-<<<<<<< HEAD
-    const activeBlock = new ex.Actor({x: 200, y: 200, width: 50, height: 50, color: ex.Color.Red.clone()});
-    activeBlock.body.collisionType = ex.CollisionType.Active;
-    activeBlock.vel.x = 100;
-    engine.add(activeBlock);
-
-    const passiveBlock = new ex.Actor({x: 400, y: 200, width: 50, height: 50, color: ex.Color.DarkGray.clone()});
-    passiveBlock.body.collisionType = ex.CollisionType.Passive;
-    passiveBlock.vel.x = -100;
-=======
-    const activeBlock = new ex.Actor(200, 200, 50, 50, ex.Color.Red.clone());
-    activeBlock.body.collider.type = ex.CollisionType.Active;
-    activeBlock.vel = ex.vec(100, activeBlock.vel.y);
-    engine.add(activeBlock);
-
-    const passiveBlock = new ex.Actor(400, 200, 50, 50, ex.Color.DarkGray.clone());
-    passiveBlock.body.collider.type = ex.CollisionType.Passive;
-    passiveBlock.vel = ex.vec(-100, activeBlock.vel.y);
->>>>>>> adfd91cf
+    const activeBlock = new ex.Actor({x: 200, y: 200, width: 50, height: 50, color: ex.Color.Red.clone()});
+    activeBlock.body.collisionType = ex.CollisionType.Active;
+    activeBlock.vel.x = 100;
+    engine.add(activeBlock);
+
+    const passiveBlock = new ex.Actor({x: 400, y: 200, width: 50, height: 50, color: ex.Color.DarkGray.clone()});
+    passiveBlock.body.collisionType = ex.CollisionType.Passive;
+    passiveBlock.vel.x = -100;
     engine.add(passiveBlock);
 
     let count = 0;
@@ -321,15 +288,9 @@
   it('should cancel out velocity when objects collide', () => {
     ex.Physics.collisionResolutionStrategy = ex.CollisionResolutionStrategy.Arcade;
 
-<<<<<<< HEAD
-    const activeBlock = new ex.Actor({x: 200, y: 200, width: 50, height: 50, color: ex.Color.Red.clone()});
-    activeBlock.body.collisionType = ex.CollisionType.Active;
-    activeBlock.vel.x = 100;
-=======
-    const activeBlock = new ex.Actor(200, 200, 50, 50, ex.Color.Red.clone());
-    activeBlock.body.collider.type = ex.CollisionType.Active;
-    activeBlock.vel = ex.vec(100, activeBlock.vel.y);
->>>>>>> adfd91cf
+    const activeBlock = new ex.Actor({x: 200, y: 200, width: 50, height: 50, color: ex.Color.Red.clone()});
+    activeBlock.body.collisionType = ex.CollisionType.Active;
+    activeBlock.vel.x = 100;
     engine.add(activeBlock);
 
     const fixedBlock = new ex.Actor({x: 400, y: 200, width: 50, height: 50, color: ex.Color.DarkGray.clone()});
@@ -366,25 +327,14 @@
   it('should have the actor as the handler context for collisionstart', (done) => {
     ex.Physics.collisionResolutionStrategy = ex.CollisionResolutionStrategy.Realistic;
 
-<<<<<<< HEAD
-    const activeBlock = new ex.Actor({x: 200, y: 200, width: 50, height: 50, color: ex.Color.Red.clone()});
-    activeBlock.body.collisionType = ex.CollisionType.Active;
-    activeBlock.vel.x = 100;
-    engine.add(activeBlock);
-
-    const passiveBlock = new ex.Actor({x: 400, y: 200, width: 50, height: 50, color: ex.Color.DarkGray.clone()});
-    passiveBlock.body.collisionType = ex.CollisionType.Passive;
-    passiveBlock.vel.x = -100;
-=======
-    const activeBlock = new ex.Actor(200, 200, 50, 50, ex.Color.Red.clone());
-    activeBlock.body.collider.type = ex.CollisionType.Active;
-    activeBlock.vel = ex.vec(100, activeBlock.vel.y);
-    engine.add(activeBlock);
-
-    const passiveBlock = new ex.Actor(400, 200, 50, 50, ex.Color.DarkGray.clone());
-    passiveBlock.body.collider.type = ex.CollisionType.Passive;
-    passiveBlock.vel = ex.vec(-100, activeBlock.vel.y);
->>>>>>> adfd91cf
+    const activeBlock = new ex.Actor({x: 200, y: 200, width: 50, height: 50, color: ex.Color.Red.clone()});
+    activeBlock.body.collisionType = ex.CollisionType.Active;
+    activeBlock.vel.x = 100;
+    engine.add(activeBlock);
+
+    const passiveBlock = new ex.Actor({x: 400, y: 200, width: 50, height: 50, color: ex.Color.DarkGray.clone()});
+    passiveBlock.body.collisionType = ex.CollisionType.Passive;
+    passiveBlock.vel.x = -100;
     engine.add(passiveBlock);
 
     const collisionEnd = function() {
@@ -402,25 +352,14 @@
   it('should have the actor as the handler context for collisionend', (done) => {
     ex.Physics.collisionResolutionStrategy = ex.CollisionResolutionStrategy.Realistic;
 
-<<<<<<< HEAD
-    const activeBlock = new ex.Actor({x: 200, y: 200, width: 50, height: 50, color: ex.Color.Red.clone()});
-    activeBlock.body.collisionType = ex.CollisionType.Active;
-    activeBlock.vel.x = 100;
-    engine.add(activeBlock);
-
-    const passiveBlock = new ex.Actor({x: 400, y: 200, width: 50, height: 50, color: ex.Color.DarkGray.clone()});
-    passiveBlock.body.collisionType = ex.CollisionType.Passive;
-    passiveBlock.vel.x = -100;
-=======
-    const activeBlock = new ex.Actor(200, 200, 50, 50, ex.Color.Red.clone());
-    activeBlock.body.collider.type = ex.CollisionType.Active;
-    activeBlock.vel = ex.vec(100, activeBlock.vel.y);
-    engine.add(activeBlock);
-
-    const passiveBlock = new ex.Actor(400, 200, 50, 50, ex.Color.DarkGray.clone());
-    passiveBlock.body.collider.type = ex.CollisionType.Passive;
-    passiveBlock.vel = ex.vec(-100, activeBlock.vel.y);
->>>>>>> adfd91cf
+    const activeBlock = new ex.Actor({x: 200, y: 200, width: 50, height: 50, color: ex.Color.Red.clone()});
+    activeBlock.body.collisionType = ex.CollisionType.Active;
+    activeBlock.vel.x = 100;
+    engine.add(activeBlock);
+
+    const passiveBlock = new ex.Actor({x: 400, y: 200, width: 50, height: 50, color: ex.Color.DarkGray.clone()});
+    passiveBlock.body.collisionType = ex.CollisionType.Passive;
+    passiveBlock.vel.x = -100;
     engine.add(passiveBlock);
 
     const collisionEnd = function() {
