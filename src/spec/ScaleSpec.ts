--- conflicted
+++ resolved
@@ -37,12 +37,7 @@
         color: ex.Color.Black
       });
       actor.addDrawing(bg);
-<<<<<<< HEAD
       actor.scale.setTo(1, 0.2);
-=======
-      actor.height = 10;
-      actor.scale = ex.vec(1, 0.2);
->>>>>>> adfd91cf
       engine.add(actor);
 
       actor.rotation = Math.PI / 2;
