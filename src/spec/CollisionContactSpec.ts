import * as ex from '../../build/dist/excalibur';

describe('A CollisionContact', () => {
  let actorA: ex.Actor;
  let actorB: ex.Actor;

  beforeEach(() => {
    actorA = new ex.Actor(0, 0, 20, 20);
    let colliderA = actorA.body.collider;
    colliderA.collisionType = ex.CollisionType.Active;
    colliderA.shape = new ex.Circle({
      radius: 10,
      body: actorA.body
    });

    actorB = new ex.Actor(20, 0, 20, 20);
    let colliderB = actorB.body.collider;
    colliderB.collisionType = ex.CollisionType.Active;

    colliderB.shape = new ex.Circle({
      radius: 10,
      body: actorB.body
    });
  });

  it('exists', () => {
    expect(ex.CollisionContact).toBeDefined();
  });

  it('can be created', () => {
<<<<<<< HEAD
    var cc = new ex.CollisionContact(
      actorA.body.collider,
      actorB.body.collider,
=======
    const cc = new ex.CollisionContact(
      actorA.collisionArea,
      actorB.collisionArea,
>>>>>>> b0f85f65
      ex.Vector.Zero.clone(),
      new ex.Vector(10, 0),
      ex.Vector.Right.clone()
    );
    expect(cc).not.toBe(null);
  });

  it('can reslove in the Box system', () => {
    actorB.x = 19;
<<<<<<< HEAD
    var cc = new ex.CollisionContact(
      actorA.body.collider,
      actorB.body.collider,
=======
    const cc = new ex.CollisionContact(
      actorA.collisionArea,
      actorB.collisionArea,
>>>>>>> b0f85f65
      ex.Vector.Right.clone(),
      new ex.Vector(10, 0),
      ex.Vector.Right.clone()
    );
    cc.resolve(ex.CollisionResolutionStrategy.Box);

    expect(actorA.x).toBe(-0.5);
    expect(actorA.y).toBe(0);

    expect(actorB.x).toBe(19.5);
    expect(actorB.y).toBe(0);
  });

  it('emits a collision event on both in the Box system', () => {
    let emittedA = false;
    let emittedB = false;

    actorA.on('precollision', () => {
      emittedA = true;
    });

    actorB.on('precollision', () => {
      emittedB = true;
    });

    actorB.x = 19;
<<<<<<< HEAD
    var cc = new ex.CollisionContact(
      actorA.body.collider,
      actorB.body.collider,
=======
    const cc = new ex.CollisionContact(
      actorA.collisionArea,
      actorB.collisionArea,
>>>>>>> b0f85f65
      ex.Vector.Right.clone(),
      new ex.Vector(10, 0),
      ex.Vector.Right.clone()
    );
    cc.resolve(ex.CollisionResolutionStrategy.Box);

    expect(emittedA).toBe(true);
    expect(emittedB).toBe(true);
  });

  it('can reslove in the Dynamic system', () => {
    expect(actorA.x).toBe(0, 'Actor A should be y=10');
    expect(actorA.y).toBe(0, 'Actor A should be y=0');
    expect(actorB.x).toBe(20, 'Actor B should be x=20');
    expect(actorB.y).toBe(0, 'Actor B should be y=0');
    expect(actorA.vel.x).toBe(0, 'Actor A should not be moving in x');
    expect(actorB.vel.x).toBe(0, 'Actor B should not be moving in x');
    actorA.vel.x = 10;
    actorB.vel.x = -10;
    actorB.x = 19;
<<<<<<< HEAD
    actorA.body.collider.shape.recalc();
    actorB.body.collider.shape.recalc();
    var cc = new ex.CollisionContact(
      actorA.body.collider,
      actorB.body.collider,
=======
    actorA.collisionArea.recalc();
    actorB.collisionArea.recalc();
    const cc = new ex.CollisionContact(
      actorA.collisionArea,
      actorB.collisionArea,
>>>>>>> b0f85f65
      ex.Vector.Right.clone(),
      new ex.Vector(10, 0),
      ex.Vector.Right.clone()
    );
    cc.resolve(ex.CollisionResolutionStrategy.RigidBody);

    // mtv's are cached and not applied until all pairs are resolved, so we need to call it manually here
    actorA.body.applyMtv();
    actorB.body.applyMtv();

    expect(actorA.x).toBe(-0.5);
    expect(actorA.y).toBe(0);
    expect(actorA.vel.x).toBeLessThan(0);
    expect(actorA.vel.y).toBe(0);

    expect(actorB.x).toBe(19.5);
    expect(actorB.y).toBe(0);
    expect(actorB.vel.x).toBeGreaterThan(0);
    expect(actorB.vel.y).toBe(0);
  });

  it('emits a collision event on both in the Dynamic system', () => {
    let emittedA = false;
    let emittedB = false;

    actorA.on('precollision', () => {
      emittedA = true;
    });

    actorB.on('precollision', () => {
      emittedB = true;
    });

    actorB.x = 19;
<<<<<<< HEAD
    var cc = new ex.CollisionContact(
      actorA.body.collider,
      actorB.body.collider,
=======
    const cc = new ex.CollisionContact(
      actorA.collisionArea,
      actorB.collisionArea,
>>>>>>> b0f85f65
      ex.Vector.Right.clone(),
      new ex.Vector(10, 0),
      ex.Vector.Right.clone()
    );
    cc.resolve(ex.CollisionResolutionStrategy.RigidBody);

    expect(emittedA).toBe(true);
    expect(emittedB).toBe(true);
  });
});<|MERGE_RESOLUTION|>--- conflicted
+++ resolved
@@ -28,15 +28,9 @@
   });
 
   it('can be created', () => {
-<<<<<<< HEAD
-    var cc = new ex.CollisionContact(
+    const cc = new ex.CollisionContact(
       actorA.body.collider,
       actorB.body.collider,
-=======
-    const cc = new ex.CollisionContact(
-      actorA.collisionArea,
-      actorB.collisionArea,
->>>>>>> b0f85f65
       ex.Vector.Zero.clone(),
       new ex.Vector(10, 0),
       ex.Vector.Right.clone()
@@ -46,15 +40,9 @@
 
   it('can reslove in the Box system', () => {
     actorB.x = 19;
-<<<<<<< HEAD
-    var cc = new ex.CollisionContact(
+    const cc = new ex.CollisionContact(
       actorA.body.collider,
       actorB.body.collider,
-=======
-    const cc = new ex.CollisionContact(
-      actorA.collisionArea,
-      actorB.collisionArea,
->>>>>>> b0f85f65
       ex.Vector.Right.clone(),
       new ex.Vector(10, 0),
       ex.Vector.Right.clone()
@@ -81,15 +69,9 @@
     });
 
     actorB.x = 19;
-<<<<<<< HEAD
-    var cc = new ex.CollisionContact(
+    const cc = new ex.CollisionContact(
       actorA.body.collider,
       actorB.body.collider,
-=======
-    const cc = new ex.CollisionContact(
-      actorA.collisionArea,
-      actorB.collisionArea,
->>>>>>> b0f85f65
       ex.Vector.Right.clone(),
       new ex.Vector(10, 0),
       ex.Vector.Right.clone()
@@ -110,19 +92,11 @@
     actorA.vel.x = 10;
     actorB.vel.x = -10;
     actorB.x = 19;
-<<<<<<< HEAD
     actorA.body.collider.shape.recalc();
     actorB.body.collider.shape.recalc();
-    var cc = new ex.CollisionContact(
+    const cc = new ex.CollisionContact(
       actorA.body.collider,
       actorB.body.collider,
-=======
-    actorA.collisionArea.recalc();
-    actorB.collisionArea.recalc();
-    const cc = new ex.CollisionContact(
-      actorA.collisionArea,
-      actorB.collisionArea,
->>>>>>> b0f85f65
       ex.Vector.Right.clone(),
       new ex.Vector(10, 0),
       ex.Vector.Right.clone()
@@ -157,15 +131,9 @@
     });
 
     actorB.x = 19;
-<<<<<<< HEAD
-    var cc = new ex.CollisionContact(
+    const cc = new ex.CollisionContact(
       actorA.body.collider,
       actorB.body.collider,
-=======
-    const cc = new ex.CollisionContact(
-      actorA.collisionArea,
-      actorB.collisionArea,
->>>>>>> b0f85f65
       ex.Vector.Right.clone(),
       new ex.Vector(10, 0),
       ex.Vector.Right.clone()
