--- conflicted
+++ resolved
@@ -160,7 +160,6 @@
       expect(initializeCount).toBe(1, 'Scenes can only be initialized once');
    });
 
-<<<<<<< HEAD
    it('should allow adding and removing an Actor in same frame', () => {
       var removed = false;
       scene.add(actor);
@@ -185,7 +184,8 @@
 
       expect(removed).toBe(true, 'Actor postupdate was not called');
       expect(scene.children.indexOf(actor)).toBe(-1);
-=======
+   });
+
    it('will update Actors that were added in a Timer callback', () => {
       var updated = false;
       var initialized = false;
@@ -269,7 +269,6 @@
 
       expect(scene.tileMaps.indexOf(tilemap)).toBeGreaterThan(-1, 'TileMap was not added to scene');
       expect(updated).toBe(true, 'TileMap was not updated after timer callback');
->>>>>>> d64f9898
    });
 
 });