--- conflicted
+++ resolved
@@ -14,16 +14,11 @@
     engine = TestUtils.engine({ width: 100, height: 100 });
 
     actor = new ex.Actor();
-<<<<<<< HEAD
-    scene = new ex.Scene(engine);
+    scene = new ex.Scene();
     scene.add(actor);
     engine.addScene('test', scene);
     engine.goToScene('test');
     engine.start();
-=======
-    scene = new ex.Scene();
-    engine.currentScene = scene;
->>>>>>> eedc9f99
 
     spyOn(scene, 'draw').and.callThrough();
     spyOn(actor, 'draw');
