--- conflicted
+++ resolved
@@ -15,14 +15,10 @@
 
     actor = new ex.Actor();
     scene = new ex.Scene();
-<<<<<<< HEAD
-    engine.currentScene = scene;
-=======
     scene.add(actor);
     engine.addScene('test', scene);
     engine.goToScene('test');
     engine.start();
->>>>>>> 6b73a0f5
 
     spyOn(scene, 'draw').and.callThrough();
     spyOn(actor, 'draw');
