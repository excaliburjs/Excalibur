--- conflicted
+++ resolved
@@ -85,9 +85,7 @@
                keyboard: {
                   update: function () { /* do nothing */ }
                },
-               pointers: {
-                  update: function () { /* do nothing */ }
-               },
+               pointers: new ex.Input.Pointers(<any>this),
                gamepads: {
                   update: function () { /* do nothing */ }
                }
@@ -111,17 +109,6 @@
             },
             getWidth: function () { return width; },
             getHeight: function () { return height; },
-<<<<<<< HEAD
-=======
-            camera: {
-               getZoom: function () { return 1; }
-            },
-            input : {
-               keyboard: null,
-               pointers: new ex.Input.Pointers(<any>this),
-               gamepads: null
-            },
->>>>>>> cbee62b2
             worldToScreenCoordinates: ex.Engine.prototype.worldToScreenCoordinates,
             screenToWorldCoordinates: ex.Engine.prototype.screenToWorldCoordinates,
             addScene: ex.Engine.prototype.addScene,
