import * as ex from '@excalibur';
import { Mocks } from './util/Mocks';
import { TestUtils } from './util/TestUtils';

describe('The engine', () => {
  let engine: ex.Engine;
  let scene: ex.Scene;
  const mock = new Mocks.Mocker();
  let loop: Mocks.GameLoopLike;
  let actor: ex.Actor;

  beforeEach((done) => {
    engine = TestUtils.engine({ width: 0, height: 0 });
<<<<<<< HEAD
    scene = new ex.Scene(engine);
    engine.add('test', scene);
    engine.goToScene('test');
    actor = new ex.Actor({x: 0, y: 0, width: 10, height: 10, color: ex.Color.Red});
=======
    scene = new ex.Scene();
    engine.add('root', scene);
    actor = new ex.Actor(0, 0, 10, 10, ex.Color.Red);
>>>>>>> eedc9f99
    scene.add(actor);
    loop = mock.loop(engine);
    engine.start().then(() => {
      done();
    });
  });

  afterEach(() => {
    engine.stop();
    engine = null;
  });

  it('should default to a timescale of 1.0', () => {
    expect(engine.timescale).toBe(1.0);
  });

  it('should run at 2x speed when timescale is 2.0', () => {
    engine.timescale = 2.0;

    actor.actions.moveTo(10, 0, 5);

    // 5px per second
    // 1s = 5px
    // 5px * 2x = 10px
    // actor moves twice as fast
    loop.advance(1100);

    expect(actor.pos.x).toBe(10, 'actor did not move twice as fast');
  });

  it('should run at 1/2 speed when timescale is 0.5', () => {
    engine.timescale = 0.5;

    actor.actions.moveTo(10, 0, 5);

    // 5px per second
    // 2s = 10px
    // 10px * 0.5x = 5px
    // actor moves twice as slow
    loop.advance(2000);

    expect(actor.pos.x).toBeCloseTo(5, 0.2, 'actor did not move twice as slow');
  });
});<|MERGE_RESOLUTION|>--- conflicted
+++ resolved
@@ -11,16 +11,10 @@
 
   beforeEach((done) => {
     engine = TestUtils.engine({ width: 0, height: 0 });
-<<<<<<< HEAD
-    scene = new ex.Scene(engine);
+    scene = new ex.Scene();
     engine.add('test', scene);
     engine.goToScene('test');
     actor = new ex.Actor({x: 0, y: 0, width: 10, height: 10, color: ex.Color.Red});
-=======
-    scene = new ex.Scene();
-    engine.add('root', scene);
-    actor = new ex.Actor(0, 0, 10, 10, ex.Color.Red);
->>>>>>> eedc9f99
     scene.add(actor);
     loop = mock.loop(engine);
     engine.start().then(() => {
