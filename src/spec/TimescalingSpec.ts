import * as ex from '@excalibur';
import { Mocks } from './util/Mocks';
import { TestUtils } from './util/TestUtils';

describe('The engine', () => {
  let engine: ex.Engine;
  let scene: ex.Scene;
  const mock = new Mocks.Mocker();
  let loop: Mocks.GameLoopLike;
  let actor: ex.Actor;

  beforeEach((done) => {
    engine = TestUtils.engine({ width: 0, height: 0 });
    scene = new ex.Scene();
<<<<<<< HEAD
    engine.add('root', scene);
    actor = new ex.Actor(0, 0, 10, 10, ex.Color.Red);
=======
    engine.add('test', scene);
    engine.goToScene('test');
    actor = new ex.Actor({x: 0, y: 0, width: 10, height: 10, color: ex.Color.Red});
>>>>>>> 6b73a0f5
    scene.add(actor);
    loop = mock.loop(engine);
    engine.start().then(() => {
      done();
    });
  });

  afterEach(() => {
    engine.stop();
    engine = null;
  });

  it('should default to a timescale of 1.0', () => {
    expect(engine.timescale).toBe(1.0);
  });

  it('should run at 2x speed when timescale is 2.0', () => {
    engine.timescale = 2.0;

    actor.actions.moveTo(10, 0, 5);

    // 5px per second
    // 1s = 5px
    // 5px * 2x = 10px
    // actor moves twice as fast
    loop.advance(1100);

    expect(actor.pos.x).toBe(10, 'actor did not move twice as fast');
  });

  it('should run at 1/2 speed when timescale is 0.5', () => {
    engine.timescale = 0.5;

    actor.actions.moveTo(10, 0, 5);

    // 5px per second
    // 2s = 10px
    // 10px * 0.5x = 5px
    // actor moves twice as slow
    loop.advance(2000);

    expect(actor.pos.x).toBeCloseTo(5, 0.2, 'actor did not move twice as slow');
  });
});<|MERGE_RESOLUTION|>--- conflicted
+++ resolved
@@ -12,14 +12,9 @@
   beforeEach((done) => {
     engine = TestUtils.engine({ width: 0, height: 0 });
     scene = new ex.Scene();
-<<<<<<< HEAD
-    engine.add('root', scene);
-    actor = new ex.Actor(0, 0, 10, 10, ex.Color.Red);
-=======
     engine.add('test', scene);
     engine.goToScene('test');
     actor = new ex.Actor({x: 0, y: 0, width: 10, height: 10, color: ex.Color.Red});
->>>>>>> 6b73a0f5
     scene.add(actor);
     loop = mock.loop(engine);
     engine.start().then(() => {
