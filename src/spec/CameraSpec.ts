--- conflicted
+++ resolved
@@ -193,11 +193,7 @@
   it('can use built-in locked camera x axis strategy', () => {
     engine.currentScene.camera = new ex.Camera();
     engine.currentScene.camera.pos = ex.Vector.Zero;
-<<<<<<< HEAD
-    const actor = new ex.Actor(0, 0);
-=======
     const actor = new ex.Actor({x: 0, y: 0});
->>>>>>> 6b73a0f5
 
     engine.currentScene.camera.strategy.lockToActorAxis(actor, ex.Axis.X);
 
@@ -214,11 +210,7 @@
   it('can use built-in locked camera y axis strategy', () => {
     engine.currentScene.camera = new ex.Camera();
     engine.currentScene.camera.pos = ex.Vector.Zero;
-<<<<<<< HEAD
-    const actor = new ex.Actor(0, 0);
-=======
     const actor = new ex.Actor({x: 0, y: 0});
->>>>>>> 6b73a0f5
 
     engine.currentScene.camera.strategy.lockToActorAxis(actor, ex.Axis.Y);
 
@@ -235,11 +227,7 @@
   it('can use built-in radius around actor strategy', () => {
     engine.currentScene.camera = new ex.Camera();
     engine.currentScene.camera.pos = ex.Vector.Zero;
-<<<<<<< HEAD
-    const actor = new ex.Actor(0, 0);
-=======
     const actor = new ex.Actor({x: 0, y: 0});
->>>>>>> 6b73a0f5
 
     engine.currentScene.camera.strategy.radiusAroundActor(actor, 15);
 
