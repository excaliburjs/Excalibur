--- conflicted
+++ resolved
@@ -4,287 +4,23 @@
 /// <reference path="Stubs.ts" />
 
 describe('Sound resource', () => {
-  var sut: ex.Sound;
-  var audioMock: MockAudioImplementation;
-
-<<<<<<< HEAD
-  beforeAll(() => {
-    ex.Logger.getInstance().clearAppenders();
-  });
-=======
+
    var sut: ex.Sound;
->>>>>>> bd768793
-
-  beforeEach(() => {
-    // set up Mocks
-    audioMock = new MockAudioImplementation();
-
-<<<<<<< HEAD
-    spyOn(ex.Sound, 'canPlayFile').and.returnValue(true);
-
-    sut = new ex.Sound('test/path.mp3');
-    sut.sound = audioMock;
-
-    expect(sut.path).toBe('test/path.mp3');
-  });
-
-  it('should be able to be constructed', () => {
-    expect(sut).toBeDefined();
-  });
-
-  it('should be able to load audio implementation with data asynchronously', (done) => {
-    createFetchSpy(sut, true, mockData);
-=======
+
+   beforeAll(() => {
+      ex.Logger.getInstance().clearAppenders();
+   });
+
    beforeEach(() => {
       sut = new ex.Sound('/sample/test.mp3');
 
       expect(sut.path).toBe('/sample/test.mp3');
    });
->>>>>>> bd768793
-
-    spyOn(audioMock, 'processData').and.callThrough();
-
-<<<<<<< HEAD
-    sut.load().then((sound) => {
-      expect(audioMock.processData).toHaveBeenCalledWith(mockData);
-
-      expect(sound).toBe(audioMock);
-      expect(sut.isLoaded()).toBe(true);
-      expect(sut.getData()).toBe(mockData);
-
-      done();
-    });
-  });
-
-  it('should call oncomplete callback when loaded async on success', (done) => {
-    createFetchSpy(sut, true, mockData);
-
-    sut.oncomplete = () => done();
-
-    sut.load();
-  });
-
-  it('should call onerror callback when loaded async on request error', (done) => {
-    createFetchSpy(sut, false, null);
-
-    sut.onerror = () => done();
-
-    sut.load();
-  });
-
-  it('should call onerror callback when loaded async on general error', (done) => {
-    spyOn(<any>sut, '_fetchResource').and.throwError('fatal');
-
-    sut.onerror = (e: Error) => {
-      expect(e.message).toBe('fatal');
-      done();
-    };
-
-    sut.load();
-  });
-
-  describe('with data', () => {
-    beforeEach(() => {
-      sut.setData(mockData);
-    });
-
-    it('should be loaded immediately', () => {
-      expect(sut.isLoaded()).toBe(true);
-    });
-
-    it('should return the processed data', () => {
-      expect(sut.getData()).toBe(mockData);
-    });
-
-    it('should not trigger an XHR request when loaded', (done) => {
-      var fetchSpy = createFetchSpy(sut, true, mockData);
-
-      sut.load().then((sound) => {
-        expect(fetchSpy).not.toHaveBeenCalled();
-
-        expect(sut.isLoaded()).toBe(true);
-        expect(sut.getData()).toBe(mockData);
-
-        done();
-      });
-    });
-
-    it('should call oncomplete callback when loaded', (done) => {
-      sut.oncomplete = () => done();
-
-      sut.load();
-    });
-
-    it('should create a new audio instance when played', (done) => {
-      var audioInstance = new MockAudioInstance();
-
-      spyOn(audioMock, 'createInstance').and.returnValue(audioInstance);
-      spyOn(audioInstance, 'play').and.callThrough();
-
-      sut.play().then(() => {
-        expect(audioMock.createInstance).toHaveBeenCalledTimes(1);
-        expect(audioInstance.play).toHaveBeenCalled();
-
-        done();
-      });
-    });
-
-    it('should set tracks to loop', () => {
-      var audioInstance = new MockAudioInstance();
-
-      spyOn(audioMock, 'createInstance').and.returnValue(audioInstance);
-
-      sut.setLoop(true);
-      sut.play();
-
-      expect(audioInstance.loop).toBe(true);
-    });
-
-    it('should set tracks volume', () => {
-      var audioInstance = new MockAudioInstance();
-
-      spyOn(audioMock, 'createInstance').and.returnValue(audioInstance);
-
-      sut.setVolume(0.5);
-      sut.play();
-
-      expect(audioInstance.volume).toBe(0.5);
-    });
-
-    it('should set volume with argument sent to play', () => {
-      var audioInstance = new MockAudioInstance();
-
-      spyOn(audioMock, 'createInstance').and.returnValue(audioInstance);
-
-      sut.play(0.5);
-
-      expect(audioInstance.volume).toBe(0.5);
-    });
-
-    it('should play once and then finish', (done) => {
-      sut.play().then(() => {
-        expect(sut.isPlaying()).toBe(false);
-
-        done();
-      });
-
-      expect(sut.isPlaying()).toBe(true);
-    });
-
-    it('should play more than once and should be playing until all are done', (done) => {
-      var firstDone = false;
-
-      // play 1st track
-      sut.play().then(() => {
-        firstDone = true;
-      });
-
-      setTimeout(() => {
-        expect(firstDone).toBe(false, 'first track should not be done when second starts');
-        expect(sut.isPlaying()).toBe(true, 'first track should be playing');
-
-        // play 2nd track
-        sut.play().then(() => {
-          expect(firstDone).toBe(true, 'first track should be done when second finishes');
-          expect(sut.isPlaying()).toBe(false, 'all tracks should be done playing');
-
-          done();
-        });
-      }, 50);
-
-      // second instance should still be playing after 150ms
-      setTimeout(() => {
-        expect(firstDone).toBe(true, 'first track should be done playing after 150ms');
-        expect(sut.isPlaying()).toBe(true, 'second track should still be playing');
-      }, 150);
-
-      expect(sut.isPlaying()).toBe(true, 'first track should be playing');
-    });
-
-    it('should resume any paused tracks if played', (done) => {
-      // start 2 tracks
-      sut.play();
-      sut.play();
-
-      expect(sut.isPlaying()).toBe(true, 'tracks should be playing');
-
-      setTimeout(() => {
-        // pause both tracks
-        sut.pause();
-
-        expect(sut.isPlaying()).toBe(false, 'tracks should be paused');
-
-        // resume
-        // promise should be done when all tracks are done
-        sut.play().then(() => {
-          expect(sut.isPlaying()).toBe(false, 'resumed tracks are not done');
-
-          done();
-        });
-
-        expect(sut.isPlaying()).toBe(true, 'tracks should resume playing');
-      }, 50);
-    });
-
-    it('should stop all currently playing tracks', () => {
-      sut.play();
-
-      expect(sut.isPlaying()).toBe(true, 'track should be playing');
-
-      sut.stop();
-
-      expect(sut.isPlaying()).toBe(false, 'track should be stopped');
-    });
-
-    it('should do nothing if already stopped', () => {
-      expect(sut.isPlaying()).toBe(false, 'nothing should be playing');
-
-      sut.stop();
-    });
-
-    it('should not have any tracks when stopped', () => {
-      sut.play();
-
-      expect(sut.instanceCount()).toBe(1, 'should be one track');
-
-      sut.stop();
-
-      expect(sut.instanceCount()).toBe(0, 'should be no tracks');
-    });
-
-    it('should remove tracks as they are done when multiple are playing', (done) => {
-      // start playing first track
-      sut.play().then(() => {
-        expect(sut.instanceCount()).toBe(1, 'should be one track');
-      });
-
-      // wait 50ms then play 2nd track
-      setTimeout(() => {
-        sut.play().then(() => {
-          expect(sut.instanceCount()).toBe(0, 'should be one track');
-
-          done();
-        });
-
-        expect(sut.instanceCount()).toBe(2, 'should be two simultaneous tracks');
-      }, 50);
-    });
-
-    it('should remove multiple tracks when stopped', (done) => {
-      // start playing first track
-      sut.play();
-
-      // wait 50ms then play 2nd track
-      setTimeout(() => {
-        sut.play();
-      }, 50);
-
-      // stop both playing tracks
-      setTimeout(() => {
-        sut.stop();
-
-        expect(sut.instanceCount()).toBe(0, 'should be no tracks');
-=======
+
+   it('should be able to be constructed', () => {
+      expect(sut).toBeDefined();
+   });
+
    describe('with data', () => {
 
       describe('type of arraybuffer', () => {
@@ -583,102 +319,9 @@
          });
       });
    });
->>>>>>> bd768793
-
-        done();
-      }, 60);
-    });
-  });
+
 });
 
-<<<<<<< HEAD
-class MockAudioImplementation implements ex.IAudioImplementation {
-  public responseType: ex.ExResponseType = 'arraybuffer';
-  public processData(data: any): ex.Promise<any> {
-    return ex.Promise.resolve(data);
-  }
-  public createInstance(): ex.IAudio {
-    return new MockAudioInstance();
-  }
-}
-
-class MockAudioInstance implements ex.IAudio {
-  private _isPlaying = false;
-  private _isPaused = false;
-  private _currentOffset = 0;
-  private _startTime = 0;
-  private _duration = 100;
-  private _playComplete: ex.Promise<boolean>;
-  private _playing: NodeJS.Timer;
-
-  public loop = false;
-  public volume = 1.0;
-
-  setVolume(value: number) {
-    this.volume = ex.Util.clamp(value, 0, 1);
-  }
-
-  setLoop(value: boolean) {
-    this.loop = value;
-  }
-
-  isPlaying(): boolean {
-    return this._isPlaying;
-  }
-
-  play(): ex.Promise<boolean> {
-    if (!this._isPlaying) {
-      this._isPlaying = true;
-      this._currentOffset = 0;
-      this._startTime = new Date().getTime();
-
-      this._playComplete = new ex.Promise<boolean>();
-
-      this._playing = setTimeout(() => {
-        this._isPlaying = false;
-        this._playComplete.resolve(true);
-      }, this._duration);
-    } else if (this._isPaused) {
-      this._isPlaying = true;
-      this._isPaused = false;
-      this._currentOffset = new Date().getTime() - this._startTime;
-
-      clearTimeout(this._playing);
-      this._playing = setTimeout(() => {
-        this._isPlaying = false;
-        this._playComplete.resolve(true);
-      }, this._duration - this._currentOffset);
-    }
-
-    return this._playComplete;
-  }
-
-  pause() {
-    this._isPlaying = false;
-    clearTimeout(this._playing);
-  }
-
-  stop() {
-    if (!this._isPlaying) {
-      return;
-    }
-
-    clearTimeout(this._playing);
-    this._isPaused = false;
-    this._isPlaying = false;
-    this._currentOffset = 0;
-    this._playComplete.resolve(false);
-  }
-}
-
-function createFetchSpy(subject: ex.Sound, successful: boolean, data) {
-  return spyOn(<any>subject, '_fetchResource').and.callFake((onload: Function) => {
-    onload.bind(subject, {
-      status: successful ? 200 : 500,
-      response: data
-    })();
-  });
-=======
 function _base64ToArrayBuffer() {
    const mockData = Stubs.AudioStub.base64StubData;
 
@@ -691,5 +334,4 @@
    }
 
    return bytes.buffer;
->>>>>>> bd768793
 }