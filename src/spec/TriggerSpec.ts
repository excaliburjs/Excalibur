import * as ex from '@excalibur';
import { Mocks } from './util/Mocks';
import { TestUtils } from './util/TestUtils';

describe('A Trigger', () => {
  let scene: ex.Scene;
  let engine: ex.Engine;
  const mock = new Mocks.Mocker();
  let loop: Mocks.GameLoopLike;

  beforeEach(() => {
    engine = TestUtils.engine({ width: 600, height: 400 });

    scene = new ex.Scene();
<<<<<<< HEAD
=======
    engine.addScene('test', scene);
    engine.goToScene('test');
>>>>>>> 6b73a0f5

    loop = mock.loop(engine);
    engine.start();
  });

  afterEach(() => {
    engine.stop();
    engine = null;
  });

  it('should exist', () => {
    expect(ex.Trigger).toBeDefined();
  });

  it('can be triggered once', () => {
    // Arrange
    const trigger = new ex.Trigger({
      pos: new ex.Vector(0, 100),
      width: 100,
      height: 100,
      repeat: 1
    });
    const actor = new ex.Actor({ x: 0, y: 0, width: 10, height: 10 });
    actor.body.collisionType = ex.CollisionType.Active;
    actor.vel.y = 10;
    engine.currentScene.add(trigger);
    engine.currentScene.add(actor);
    spyOn(trigger, 'action');

    // Act
    actor.vel = ex.vec(0, 10);
    for (let i = 0; i < 20; i++) {
      engine.currentScene.update(engine, 1000);
    }

    actor.vel = ex.vec(0, -10);
    for (let i = 0; i < 20; i++) {
      engine.currentScene.update(engine, 1000);
    }

    actor.vel = ex.vec(0, 10);
    for (let i = 0; i < 20; i++) {
      engine.currentScene.update(engine, 1000);
    }

    // Assert
    expect(trigger.action).toHaveBeenCalledTimes(1);
    expect(trigger.isKilled()).toBe(true);
  });

  it('can be triggered multiple times', () => {
    // Arrange
    const trigger = new ex.Trigger({
      pos: new ex.Vector(0, 100),
      width: 100,
      height: 100,
      repeat: 3
    });
    trigger.collider.update();
    const enterSpy = jasmine.createSpy('enter');
    const exitSpy = jasmine.createSpy('exit');
    trigger.on('enter', enterSpy);
    trigger.on('exit', exitSpy);

    const actor = new ex.Actor({ x: 0, y: 0, width: 10, height: 10 });
    actor.body.collisionType = ex.CollisionType.Active;
    actor.vel.y = 10;
    engine.currentScene.add(trigger);
    engine.currentScene.add(actor);
    spyOn(trigger, 'action').and.callThrough();

    // Act
    // Enter trigger first
    actor.vel.y = 10;
    for (let i = 0; i < 10; i++) {
      engine.currentScene.update(engine, 1000);
    }

    // Exit trigger first
    actor.vel.y = -10;
    for (let i = 0; i < 10; i++) {
      engine.currentScene.update(engine, 1000);
    }

    // Enter trigger second
    actor.vel.y = 10;
    for (let i = 0; i < 10; i++) {
      engine.currentScene.update(engine, 1000);
    }

    // Exit trigger second
    actor.vel.y = -10;
    for (let i = 0; i < 10; i++) {
      engine.currentScene.update(engine, 1000);
    }

    // Enter trigger third
    actor.vel.y = 10;
    for (let i = 0; i < 10; i++) {
      engine.currentScene.update(engine, 1000);
    }

    // The last enter also has an exit because the actor is killed
    // and no longer generates a pair, therefore exit

    // Assert
    expect(trigger.action).toHaveBeenCalledTimes(3);
    expect(enterSpy).toHaveBeenCalledTimes(3);
    expect(exitSpy).toHaveBeenCalledTimes(3);
    expect(trigger.isKilled()).toBe(true);
  });

  it('fires an event when an actor enters the trigger once', () => {
    // Arrange
    let fired = 0;

    const trigger = new ex.Trigger({
      pos: new ex.Vector(0, 100),
      width: 100,
      height: 100
    });

    trigger.body.collisionType = ex.CollisionType.Passive;

    const actor = new ex.Actor({ x: 0, y: 0, width: 10, height: 10 });
    actor.body.collisionType = ex.CollisionType.Active;
    actor.vel.y = 10;

    trigger.on('collisionstart', (evt: ex.EnterTriggerEvent) => {
      fired++;
    });

    engine.add(trigger);
    engine.add(actor);

    // Act
    actor.vel = ex.vec(0, 10);
    for (let i = 0; i < 40; i++) {
      loop.advance(1000);
    }

    expect(fired).toBe(1);
  });

  it('fires an event when the actor exits the trigger', () => {
    // Arrange
    const trigger = new ex.Trigger({
      pos: new ex.Vector(0, 100),
      width: 100,
      height: 100
    });
    trigger.collider.update();

    const actor = new ex.Actor({ x: 0, y: 0, width: 10, height: 10 });
    actor.body.collisionType = ex.CollisionType.Active;
    actor.vel.y = 10;

    engine.add(trigger);
    engine.add(actor);

    const exitSpy = jasmine.createSpy('exit');
    const collisionEnd = jasmine.createSpy('collisionend');
    trigger.on('exit', exitSpy);
    trigger.on('collisionend', collisionEnd);

    // Act
    actor.vel = ex.vec(0, 10);
    for (let i = 0; i < 40; i++) {
      loop.advance(1000);
    }

    // Assert
    expect(exitSpy).toHaveBeenCalledTimes(1);
    expect(collisionEnd).toHaveBeenCalledTimes(1);
  });

  it('does not draw by default', () => {
    // Arrange
    const trigger = new ex.Trigger({
      pos: new ex.Vector(0, 100),
      width: 100,
      height: 100
    });

    engine.add(trigger);

    spyOn(trigger, 'draw');
    // Act
    for (let i = 0; i < 2; i++) {
      loop.advance(1000);
    }

    // Assert
    expect(trigger.draw).not.toHaveBeenCalled();
  });

  it('can draw if directed', () => {
    // Arrange
    const trigger = new ex.Trigger({
      pos: new ex.Vector(200, 200),
      visible: true,
      width: 100,
      height: 100
    });

    engine.add(trigger);

    spyOn(trigger, 'draw');
    // Act
    for (let i = 0; i < 2; i++) {
      loop.advance(1000);
    }

    // Assert
    expect(trigger.draw).toHaveBeenCalled();
  });

  it('will only trigger if the filter is false', () => {
    // Arrange
    const trigger = new ex.Trigger({
      pos: new ex.Vector(0, 100),
      visible: true,
      width: 100,
      height: 100,
      filter: () => false
    });
    trigger.collider.update();

    const actor = new ex.Actor({ x: 0, y: 100, width: 10, height: 10 });

    engine.add(trigger);
    engine.add(actor);
    spyOn(trigger, 'action');

    // Act
    for (let i = 0; i < 2; i++) {
      loop.advance(1000);
    }

    // Assert
    expect(trigger.action).not.toHaveBeenCalled();
  });

  it('will not only trigger if the filter is true', () => {
    // Arrange
    const trigger = new ex.Trigger({
      pos: new ex.Vector(0, 100),
      visible: true,
      width: 100,
      height: 100,
      filter: () => true
    });
    trigger.collider.update();

    const actor = new ex.Actor({ x: 0, y: 100, width: 10, height: 10 });
    actor.body.collisionType = ex.CollisionType.Active;
    actor.vel.y = 10;

    engine.add(trigger);
    engine.add(actor);
    spyOn(trigger, 'action').and.callThrough();

    // Act
    for (let i = 0; i < 2; i++) {
      loop.advance(1000);
    }

    // Assert
    expect(trigger.action).toHaveBeenCalled();
  });

  it('will only trigger on a target', () => {
    // Arrange
    const actor = new ex.Actor({ x: 0, y: 100, width: 10, height: 10 });
    const actor2 = new ex.Actor({ x: 0, y: 100, width: 10, height: 10 });

    const trigger = new ex.Trigger({
      pos: new ex.Vector(0, 100),
      visible: true,
      width: 100,
      height: 100,
      target: actor
    });

    engine.add(trigger);
    engine.add(actor2);
    spyOn(trigger, 'action');

    // Act
    for (let i = 0; i < 2; i++) {
      loop.advance(1000);
    }

    // Assert
    expect(trigger.action).not.toHaveBeenCalled();
    expect(trigger.target).toBe(actor);
  });
});<|MERGE_RESOLUTION|>--- conflicted
+++ resolved
@@ -12,11 +12,8 @@
     engine = TestUtils.engine({ width: 600, height: 400 });
 
     scene = new ex.Scene();
-<<<<<<< HEAD
-=======
     engine.addScene('test', scene);
     engine.goToScene('test');
->>>>>>> 6b73a0f5
 
     loop = mock.loop(engine);
     engine.start();
