--- conflicted
+++ resolved
@@ -11,13 +11,9 @@
   beforeEach(() => {
     engine = TestUtils.engine({ width: 600, height: 400 });
 
-<<<<<<< HEAD
-    scene = new ex.Scene(engine);
+    scene = new ex.Scene();
     engine.addScene('test', scene);
     engine.goToScene('test');
-=======
-    scene = new ex.Scene();
->>>>>>> eedc9f99
 
     loop = mock.loop(engine);
     engine.start();
