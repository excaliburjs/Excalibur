--- conflicted
+++ resolved
@@ -799,16 +799,11 @@
   });
 
   it('with an active collision type can be placed on a fixed type', () => {
-<<<<<<< HEAD
-    ex.Physics.useBoxPhysics();
-    const scene = new ex.Scene();
-=======
     ex.Physics.useArcadePhysics();
     const scene = new ex.Scene();
     engine.add('somescene', scene);
     engine.goToScene('somescene');
     scene._initialize(engine);
->>>>>>> 6b73a0f5
 
     const active = new ex.Actor({ x: 0, y: -50, width: 100, height: 100 });
     active.body.collisionType = ex.CollisionType.Active;
@@ -841,18 +836,11 @@
 
   it('with an active collision type can jump on a fixed type', () => {
     const scene = new ex.Scene();
-<<<<<<< HEAD
-    const active = new ex.Actor(0, -50, 100, 100);
-    active.body.collider.type = ex.CollisionType.Active;
-    active.vel = ex.vec(0, -100);
-    ex.Physics.acc = ex.vec(0, 0);
-=======
     scene._initialize(engine);
     const active = new ex.Actor({ x: 0, y: -50, width: 100, height: 100 });
     active.body.collisionType = ex.CollisionType.Active;
     active.vel.y = -100;
     ex.Physics.acc.setTo(0, 0);
->>>>>>> 6b73a0f5
 
     const fixed = new ex.Actor({ x: -100, y: 50, width: 1000, height: 100 });
     fixed.body.collisionType = ex.CollisionType.Fixed;
