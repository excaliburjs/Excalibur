--- conflicted
+++ resolved
@@ -768,13 +768,8 @@
   });
 
   it('with an active collision type can be placed on a fixed type', () => {
-<<<<<<< HEAD
     ex.Physics.useArcadePhysics();
-    const scene = new ex.Scene(engine);
-=======
-    ex.Physics.useBoxPhysics();
     const scene = new ex.Scene();
->>>>>>> eedc9f99
 
     const active = new ex.Actor({ x: 0, y: -50, width: 100, height: 100 });
     active.body.collisionType = ex.CollisionType.Active;
@@ -806,20 +801,12 @@
   });
 
   it('with an active collision type can jump on a fixed type', () => {
-<<<<<<< HEAD
-    const scene = new ex.Scene(engine);
+    const scene = new ex.Scene();
     scene._initialize(engine);
     const active = new ex.Actor({ x: 0, y: -50, width: 100, height: 100 });
     active.body.collisionType = ex.CollisionType.Active;
     active.vel.y = -100;
     ex.Physics.acc.setTo(0, 0);
-=======
-    const scene = new ex.Scene();
-    const active = new ex.Actor(0, -50, 100, 100);
-    active.body.collider.type = ex.CollisionType.Active;
-    active.vel = ex.vec(0, -100);
-    ex.Physics.acc = ex.vec(0, 0);
->>>>>>> eedc9f99
 
     const fixed = new ex.Actor({ x: -100, y: 50, width: 1000, height: 100 });
     fixed.body.collisionType = ex.CollisionType.Fixed;
