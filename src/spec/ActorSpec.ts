import * as ex from '@excalibur';
import { ensureImagesLoaded, ExcaliburMatchers } from 'excalibur-jasmine';
import { TestUtils } from './util/TestUtils';

const drawWithTransform = (ctx: CanvasRenderingContext2D, actor: ex.Actor, delta: number = 1) => {
  ctx.save();
  ctx.translate(actor.pos.x, actor.pos.y);
  ctx.rotate(actor.rotation);
  ctx.scale(actor.scale.x, actor.scale.y);
  actor.draw(ctx, delta);
  ctx.restore();
};

describe('A game actor', () => {
  let actor: ex.Actor;

  let engine: ex.Engine;
  let scene: ex.Scene;
  let motionSystem: ex.MotionSystem;
  let collisionSystem: ex.CollisionSystem;

  beforeEach(() => {
    jasmine.addMatchers(ExcaliburMatchers);
    engine = TestUtils.engine({ width: 100, height: 100 });
    actor = new ex.Actor();
    actor.body.collisionType = ex.CollisionType.Active;
    motionSystem = new ex.MotionSystem();
    collisionSystem = new ex.CollisionSystem();
    scene = new ex.Scene();
    scene.add(actor);
    engine.addScene('test', scene);
    engine.goToScene('test');

    spyOn(scene, 'draw').and.callThrough();
    spyOn(scene, 'debugDraw').and.callThrough();

    spyOn(actor, 'draw');
    spyOn(actor, 'debugDraw');

<<<<<<< HEAD
    ex.Physics.useArcadePhysics();
    ex.Physics.acc.setTo(0, 0);
=======
    engine.start();

    ex.Physics.useBoxPhysics();
    ex.Physics.acc = ex.vec(0, 0);
>>>>>>> adfd91cf
  });

  afterEach(() => {
    engine.stop();
    engine = null;
  });

  it('should be loaded', () => {
    expect(ex.Actor).toBeTruthy();
  });

  it('should have a position', () => {
    actor.pos = ex.vec(10, 10);

    expect(actor.pos.x).toBe(10);
    expect(actor.pos.y).toBe(10);
  });

  it('should have props set by constructor', () => {
    const actor = new ex.Actor({
      pos: new ex.Vector(2, 3),
      width: 100,
      height: 200,
      vel: new ex.Vector(30, 40),
      acc: new ex.Vector(50, 60),
<<<<<<< HEAD
      rotation: 2,
      angularVelocity: 0.1,
=======
      rotation: 0,
      rx: 0.1,
>>>>>>> adfd91cf
      z: 10,
      color: ex.Color.Red,
      visible: false
    });

    const actor2 = new ex.Actor({
      pos: new ex.Vector(4, 5)
    });

    expect(actor.pos.x).toBe(2);
    expect(actor.pos.y).toBe(3);
    expect(actor.width).toBe(100);
    expect(actor.height).toBe(200);
    expect(actor.vel.x).toBe(30);
    expect(actor.vel.y).toBe(40);
    expect(actor.acc.x).toBe(50);
    expect(actor.acc.y).toBe(60);
<<<<<<< HEAD
    expect(actor.rotation).toBe(2);
    expect(actor.angularVelocity).toBe(0.1);
=======
    expect(actor.rotation).toBe(0);
    expect(actor.rx).toBe(0.1);
>>>>>>> adfd91cf
    expect(actor.z).toBe(10);
    expect(actor.color.toString()).toBe(ex.Color.Red.toString());
    expect(actor.visible).toBe(false);
    expect(actor2.pos.x).toBe(4);
    expect(actor2.pos.y).toBe(5);
  });

  it('should have default properties set', () => {
    const actor = new ex.Actor();

    expect(actor.anchor).toEqual(ex.Actor.defaults.anchor);
  });

  it('should create actor with valid default options', () => {
    const actor = new ex.Actor();
    expect(actor.anchor.toString()).toEqual('(0.5, 0.5)');

    ex.Actor.defaults.anchor = ex.vec(0, 0);

    const actor2 = new ex.Actor();
    expect(actor2.anchor.toString()).toEqual('(0, 0)');

    // revert changes back
    ex.Actor.defaults.anchor = ex.vec(0.5, 0.5);
  });

  it('should have an old position after an update', () => {
    actor.pos = ex.vec(10, 10);
    actor.vel = ex.vec(10, 10);

    motionSystem.update([actor], 1000);

    expect(actor.oldPos.x).toBe(10);
    expect(actor.oldPos.y).toBe(10);
    expect(actor.pos.x).toBe(20);
    expect(actor.pos.y).toBe(20);
  });

  it('actors should generate pair hashes in the correct order', () => {
    const id1 = ex.createId('body', 20);
    const id2 = ex.createId('body', 40);
    const hash = ex.Pair.calculatePairHash(id1, id2);
    const hash2 = ex.Pair.calculatePairHash(id2, id1);
    expect(hash).toBe('#20+40');
    expect(hash2).toBe('#20+40');
  });

  it('can change positions when it has velocity', () => {
    expect(actor.pos.y).toBe(0);
    expect(actor.pos.x).toBe(0);

    actor.vel = ex.vec(-10, 10);
    expect(actor.pos.x).toBe(0);
    expect(actor.pos.y).toBe(0);

    motionSystem.update([actor], 1000);
    expect(actor.pos.x).toBe(-10);
    expect(actor.pos.y).toBe(10);

    motionSystem.update([actor], 1000);
    expect(actor.pos.x).toBe(-20);
    expect(actor.pos.y).toBe(20);
  });

  it('should have an old velocity after an update', () => {
    actor.pos = ex.vec(0, 0);
    actor.vel = ex.vec(10, 10);
    actor.acc = ex.vec(10, 10);

    motionSystem.update([actor], 1000);

    expect(actor.oldVel.x).toBe(10);
    expect(actor.oldVel.y).toBe(10);
    expect(actor.vel.x).toBe(20);
    expect(actor.vel.y).toBe(20);
  });

  it('can have its height and width scaled', () => {
    const actor = new ex.Actor({
      width: 20,
      height: 20
    });

    expect(actor.width).toBe(20);
    expect(actor.height).toBe(20);

    actor.scale = ex.vec(2, 3);

    expect(actor.width).toBe(40);
    expect(actor.height).toBe(60);

    actor.scale = ex.vec(0.5, 0.1);

    expect(actor.width).toBeCloseTo(10);
    expect(actor.height).toBeCloseTo(2);
  });

  it('can have its height and width scaled by parent', () => {
    actor.scale = ex.vec(2, 2);

    const child = new ex.Actor({width: 50, height: 50});

    actor.addChild(child);

    expect(child.width).toBe(100);
    expect(child.height).toBe(100);

    actor.scale = ex.vec(0.5, 0.5);

    expect(child.width).toBe(25);
    expect(child.height).toBe(25);
  });

  it('can have a center point', () => {
    const actor = new ex.Actor({
      width: 50,
      height: 100
    });

    let center = actor.center;
    expect(center.x).toBe(0);
    expect(center.y).toBe(0);

    actor.pos = ex.vec(100, 100);

    center = actor.center;
    expect(center.x).toBe(100);
    expect(center.y).toBe(100);

    // changing the anchor
    actor.anchor = new ex.Vector(0, 0);
    actor.pos = ex.vec(0, 0);

    center = actor.center;
    expect(center.x).toBe(25);
    expect(center.y).toBe(50);

    actor.pos = ex.vec(100, 100);

    center = actor.center;
    expect(center.x).toBe(125);
    expect(center.y).toBe(150);
  });

  it('has a left, right, top, and bottom', () => {
<<<<<<< HEAD
    const actor = new ex.Actor({
      x: 0,
      y: 0,
      anchor: ex.Vector.Half,
      width: 100,
      height: 100
    });
=======
    actor.pos = ex.vec(0, 0);
    actor.anchor = new ex.Vector(0.5, 0.5);
    actor.width = 100;
    actor.height = 100;
>>>>>>> adfd91cf

    expect(actor.body.bounds.left).toBe(-50);
    expect(actor.body.bounds.right).toBe(50);
    expect(actor.body.bounds.top).toBe(-50);
    expect(actor.body.bounds.bottom).toBe(50);
  });

  it('should have correct bounds when scaled', () => {
<<<<<<< HEAD
    const actor = new ex.Actor({
      x: 0,
      y: 0,
      anchor: ex.Vector.Half,
      width: 100,
      height: 100
    });
    actor.scale.setTo(2, 2);
=======
    actor.pos = ex.vec(0, 0);
    actor.width = 100;
    actor.height = 100;
    actor.scale = ex.vec(2, 2);
    actor.anchor = new ex.Vector(0.5, 0.5);
>>>>>>> adfd91cf

    actor.body.update();

    expect(actor.body.bounds.left).toBe(-100);
    expect(actor.body.bounds.right).toBe(100);
    expect(actor.body.bounds.top).toBe(-100);
    expect(actor.body.bounds.bottom).toBe(100);
  });

  it('can collide with other actors', () => {
    const actor = new ex.Actor({x: 0, y: 0, width: 10, height: 10});
    const other = new ex.Actor({x: 10, y: 10, width: 10, height: 10});

    // Actors are adjacent and not overlapping should not collide
    expect(actor.body.bounds.intersectWithSide(other.body.bounds)).toBe(ex.Side.None);
    expect(other.body.bounds.intersectWithSide(actor.body.bounds)).toBe(ex.Side.None);

    // move other actor into collision range from the right side
<<<<<<< HEAD
    other.pos.x = 9;
    other.pos.y = 0;
    expect(actor.body.bounds.intersectWithSide(other.body.bounds)).toBe(ex.Side.Right);
    expect(other.body.bounds.intersectWithSide(actor.body.bounds)).toBe(ex.Side.Left);

    // move other actor into collision range from the left side
    other.pos.x = -9;
    other.pos.y = 0;
    expect(actor.body.bounds.intersectWithSide(other.body.bounds)).toBe(ex.Side.Left);
    expect(other.body.bounds.intersectWithSide(actor.body.bounds)).toBe(ex.Side.Right);

    // move other actor into collision range from the top
    other.pos.x = 0;
    other.pos.y = -9;
    expect(actor.body.bounds.intersectWithSide(other.body.bounds)).toBe(ex.Side.Top);
    expect(other.body.bounds.intersectWithSide(actor.body.bounds)).toBe(ex.Side.Bottom);

    // move other actor into collision range from the bottom
    other.pos.x = 0;
    other.pos.y = 9;
    expect(actor.body.bounds.intersectWithSide(other.body.bounds)).toBe(ex.Side.Bottom);
    expect(other.body.bounds.intersectWithSide(actor.body.bounds)).toBe(ex.Side.Top);
=======
    other.pos = ex.vec(9, 0);
    expect(actor.body.collider.bounds.intersectWithSide(other.body.collider.bounds)).toBe(ex.Side.Right);
    expect(other.body.collider.bounds.intersectWithSide(actor.body.collider.bounds)).toBe(ex.Side.Left);

    // move other actor into collision range from the left side
    other.pos = ex.vec(-9, 0);
    expect(actor.body.collider.bounds.intersectWithSide(other.body.collider.bounds)).toBe(ex.Side.Left);
    expect(other.body.collider.bounds.intersectWithSide(actor.body.collider.bounds)).toBe(ex.Side.Right);

    // move other actor into collision range from the top
    other.pos = ex.vec(0, -9);
    expect(actor.body.collider.bounds.intersectWithSide(other.body.collider.bounds)).toBe(ex.Side.Top);
    expect(other.body.collider.bounds.intersectWithSide(actor.body.collider.bounds)).toBe(ex.Side.Bottom);

    // move other actor into collision range from the bottom
    other.pos = ex.vec(0, 9);
    expect(actor.body.collider.bounds.intersectWithSide(other.body.collider.bounds)).toBe(ex.Side.Bottom);
    expect(other.body.collider.bounds.intersectWithSide(actor.body.collider.bounds)).toBe(ex.Side.Top);
>>>>>>> adfd91cf
  });

  it('participates with another in a collision', () => {
    const actor = new ex.Actor({x: 0, y: 0, width: 10, height: 10});
    actor.body.collisionType = ex.CollisionType.Active;
    const other = new ex.Actor({x: 8, y: 0, width: 10, height: 10});
    other.body.collisionType = ex.CollisionType.Active;
    let actorCalled = 'false';
    let otherCalled = 'false';

    actor.on('precollision', function () {
      actorCalled = 'actor';
    });

    other.on('precollision', function () {
      otherCalled = 'other';
    });

    scene.add(actor);
    scene.add(other);
    collisionSystem.update([actor, other], 20);
    collisionSystem.update([actor, other], 20);
    scene.update(engine, 20);
    scene.update(engine, 20);

    expect(actorCalled).toBe('actor');
    expect(otherCalled).toBe('other');
  });

  it('is rotated along with its parent', () => {
    const rotation = ex.Util.toRadians(90);

    actor.pos = ex.vec(10, 10);
    actor.rotation = rotation;

    const child = new ex.Actor({x: 10, y: 0, width: 10, height: 10}); // (20, 10)

<<<<<<< HEAD
    actor.add(child);
    motionSystem.update([actor], 100);
=======
    actor.addChild(child);
    actor.update(engine, 100);
>>>>>>> adfd91cf

    expect(child.getGlobalPos().x).toBeCloseTo(10, 0.001);
    expect(child.getGlobalPos().y).toBeCloseTo(20, 0.001);
  });

  it('is rotated along with its grandparent', () => {
    const rotation = ex.Util.toRadians(90);

    actor.pos = ex.vec(10, 10);
    actor.rotation = rotation;

    const child =      new ex.Actor({x: 10, y: 0, width: 10, height: 10}); // (20, 10)
    const grandchild = new ex.Actor({x: 10, y: 0, width: 10, height: 10}); // (30, 10)

<<<<<<< HEAD
    actor.add(child);
    child.add(grandchild);
    motionSystem.update([actor], 100);
=======
    actor.addChild(child);
    child.addChild(grandchild);
    actor.update(engine, 100);
>>>>>>> adfd91cf

    expect(grandchild.getGlobalRotation()).toBe(rotation);
    expect(grandchild.getGlobalPos().x).toBeCloseTo(10, 0.001);
    expect(grandchild.getGlobalPos().y).toBeCloseTo(30, 0.001);
  });

  it('is scaled along with its parent', () => {
    actor.anchor = ex.vec(0, 0);
    actor.pos = ex.vec(10, 10);
    actor.scale = ex.vec(2, 2);

    const child = new ex.Actor({x: 10, y: 10, width: 10, height: 10});

<<<<<<< HEAD
    actor.add(child);
    motionSystem.update([actor], 100);
=======
    actor.addChild(child);
    actor.update(engine, 100);
>>>>>>> adfd91cf

    expect(child.getGlobalPos().x).toBe(30);
    expect(child.getGlobalPos().y).toBe(30);
  });

  it('is scaled along with its grandparent', () => {
    actor.anchor = ex.vec(0, 0);
    actor.pos = ex.vec(10, 10);
    actor.scale = ex.vec(2, 2);

    const child =      new ex.Actor({x: 10, y: 10, width: 10, height: 10});
    const grandchild = new ex.Actor({x: 10, y: 10, width: 10, height: 10});

<<<<<<< HEAD
    actor.add(child);
    child.add(grandchild);
    motionSystem.update([actor], 100);
=======
    actor.addChild(child);
    child.addChild(grandchild);
    actor.update(engine, 100);
>>>>>>> adfd91cf

    // Logic:
    // p = (10, 10)
    // c = (10 * 2 + 10, 10 * 2 + 10) = (30, 30)
    // gc = (10 * 2 + 30, 10 * 2 + 30) = (50, 50)
    expect(grandchild.getGlobalPos().x).toBe(50);
    expect(grandchild.getGlobalPos().y).toBe(50);
  });

  it('is rotated and scaled along with its parent', () => {
    const rotation = ex.Util.toRadians(90);

    actor.pos = ex.vec(10, 10);
    actor.scale = ex.vec(2, 2);
    actor.rotation = rotation;

    const child = new ex.Actor({x: 10, y: 0, width: 10, height: 10}); // (30, 10)

<<<<<<< HEAD
    actor.add(child);
    motionSystem.update([actor], 100);
=======
    actor.addChild(child);
    actor.update(engine, 100);
>>>>>>> adfd91cf

    expect(child.getGlobalPos().x).toBeCloseTo(10, 0.001);
    expect(child.getGlobalPos().y).toBeCloseTo(30, 0.001);
  });

  it('is rotated and scaled along with its grandparent', () => {
    const rotation = ex.Util.toRadians(90);

    actor.pos = ex.vec(10, 10);
    actor.scale = ex.vec(2, 2);
    actor.rotation = rotation;

    const child =      new ex.Actor({x: 10, y: 0, width: 10, height: 10}); // (30, 10)
    const grandchild = new ex.Actor({x: 10, y: 0, width: 10, height: 10}); // (50, 10)

<<<<<<< HEAD
    actor.add(child);
    child.add(grandchild);
    motionSystem.update([actor], 100);
=======
    actor.addChild(child);
    child.addChild(grandchild);
    actor.update(engine, 100);
>>>>>>> adfd91cf

    expect(grandchild.getGlobalPos().x).toBeCloseTo(10, 0.001);
    expect(grandchild.getGlobalPos().y).toBeCloseTo(50, 0.001);
  });

  it('can find its global coordinates if it has a parent', () => {
    expect(actor.pos.x).toBe(0);
    expect(actor.pos.y).toBe(0);

    const childActor = new ex.Actor({x: 50, y: 50});
    expect(childActor.pos.x).toBe(50);
    expect(childActor.pos.y).toBe(50);

    actor.addChild(childActor);

    actor.actions.moveTo(10, 15, 1000);
    actor.update(engine, 1000);
    motionSystem.update([actor], 1000);
    actor.update(engine, 1);
    motionSystem.update([actor], 1);

    expect(childActor.getGlobalPos().x).toBe(60);
    expect(childActor.getGlobalPos().y).toBe(65);
  });

  it('can find its global coordinates if it has multiple parents', () => {
    expect(actor.pos.x).toBe(0);
    expect(actor.pos.y).toBe(0);

    const childActor =      new ex.Actor({x: 50, y: 50});
    const grandChildActor = new ex.Actor({x: 10, y: 10});

    actor.addChild(childActor);
    childActor.addChild(grandChildActor);

    actor.actions.moveBy(10, 15, 1000);
    actor.update(engine, 1000);
    scene.update(engine, 1000);
    actor.update(engine, 1);
    scene.update(engine, 1);

    expect(grandChildActor.getGlobalPos().x).toBe(70);
    expect(grandChildActor.getGlobalPos().y).toBe(75);
  });

  it('can find its global coordinates if it doesnt have a parent', () => {
    expect(actor.pos.x).toBe(0);
    expect(actor.pos.y).toBe(0);

    actor.actions.moveBy(10, 15, 1000);
    actor.update(engine, 1000);
    scene.update(engine, 1000);
    actor.update(engine, 1);
    scene.update(engine, 1);

    expect(actor.getGlobalPos().x).toBe(10);
    expect(actor.getGlobalPos().y).toBe(15);
  });

  it('can be removed from the scene', () => {
    scene.add(actor);
    expect(scene.actors.length).toBe(1);
    actor.kill();
    scene.update(engine, 100);
    expect(scene.actors.length).toBe(0);
  });

  it('once killed is not drawn', () => {
    scene.add(actor);
    actor.kill();
    scene.update(engine, 100);
    scene.draw(engine.ctx, 100);
    expect(actor.draw).not.toHaveBeenCalled();
  });

  it('does not incur pointer overhead until an event is registered', () => {
    expect(actor.enableCapturePointer).toBeFalsy();
    expect(actor.capturePointer.captureMoveEvents).toBeFalsy();
    actor.on('pointerdown', () => {
      /*do nothing*/
    });
    expect(actor.capturePointer.captureMoveEvents).toBeFalsy();
    expect(actor.enableCapturePointer).toBeTruthy();
    actor.on('pointermove', () => {
      /*do nothing*/
    });
    expect(actor.capturePointer.captureMoveEvents).toBeTruthy();
    expect(actor.enableCapturePointer).toBeTruthy();
  });

  it('changes opacity on color', () => {
    actor.color = ex.Color.Black.clone();
    expect(actor.color.a).toBe(1);
    expect(actor.color.r).toBe(0);
    expect(actor.color.g).toBe(0);
    expect(actor.color.b).toBe(0);

    expect(actor.opacity).toBe(1.0);
    actor.opacity = 0.5;

    actor.update(engine, 100);
    expect(actor.color.a).toBe(0.5);
    expect(actor.color.r).toBe(0);
    expect(actor.color.g).toBe(0);
    expect(actor.color.b).toBe(0);
  });

  it('not drawn on opacity 0', () => {
    const invisibleActor = new ex.Actor();
    spyOn(invisibleActor, 'draw');
    scene.add(invisibleActor);
    invisibleActor.opacity = 0;
    invisibleActor.update(engine, 100);

    scene.update(engine, 100);
    scene.draw(engine.ctx, 100);

    expect(invisibleActor.draw).not.toHaveBeenCalled();
  });

  it('can be drawn with a z-index', (done) => {
    engine = TestUtils.engine({
      width: 100,
      height: 100,
      suppressHiDPIScaling: true,
      backgroundColor: ex.Color.Transparent
    });

    scene = new ex.Scene();
    engine.addScene('test', scene);
    engine.goToScene('test');
    engine.start();

    const green = new ex.Actor({ x: 35, y: 35, width: 50, height: 50, color: ex.Color.Green });
    const blue = new ex.Actor({ x: 65, y: 65, width: 50, height: 50, color: ex.Color.Blue });

    green.z = 1;
    blue.z = 2;

    // Actors currently need to be in a scene for z to work
    scene.add(blue);
    scene.add(green);

    scene.draw(engine.ctx, 100);

    ensureImagesLoaded(engine.canvas, 'src/spec/images/ActorSpec/zindex-blue-top.png').then(([canvas, image]) => {
      expect(canvas).toEqualImage(image);

      green.z = 2;
      blue.z = 1;
      scene.draw(engine.ctx, 100);

      ensureImagesLoaded(engine.canvas, 'src/spec/images/ActorSpec/zindex-green-top.png').then(([canvas, image]) => {
        expect(canvas).toEqualImage(image);
        done();
      });
    });
  });

  it('can have a graphic drawn at an opacity', (done) => {
    engine = TestUtils.engine({
      width: 62,
      height: 64,
      suppressHiDPIScaling: true
    });
    const texture = new ex.Texture('base/src/spec/images/SpriteSpec/icon.png', true);
    texture.load().then(() => {
      const sprite = new ex.Sprite({
        image: texture,
        x: 0,
        y: 0,
        width: 62,
        height: 64,
        rotation: 0,
        anchor: new ex.Vector(0.0, 0.0),
        scale: new ex.Vector(1, 1),
        flipVertical: false,
        flipHorizontal: false
      });

      const actor = new ex.Actor({
        pos: new ex.Vector(engine.halfCanvasWidth, engine.halfCanvasHeight),
        width: 10,
        height: 10
      });

      actor.addDrawing(sprite);

      actor.opacity = 0.1;

      drawWithTransform(engine.ctx, actor, 0);

      ensureImagesLoaded(engine.canvas, 'src/spec/images/SpriteSpec/opacity.png').then(([canvas, image]) => {
        expect(canvas).toEqualImage(image);
        done();
      });
    });
  });

  it('will tick animations when drawing switched', (done) => {
    const texture = new ex.Texture('base/src/spec/images/SpriteSpec/icon.png', true);
    texture.load().then(() => {
      const sprite = new ex.Sprite({
        image: texture,
        x: 0,
        y: 0,
        width: 62,
        height: 64,
        rotation: 0,
        anchor: new ex.Vector(0.0, 0.0),
        scale: new ex.Vector(1, 1),
        flipVertical: false,
        flipHorizontal: false
      });
      const animation = new ex.Animation({
        engine: engine,
        sprites: [sprite, sprite],
        speed: 200,
        loop: false,
        anchor: new ex.Vector(1, 1),
        rotation: Math.PI,
        scale: new ex.Vector(2, 2),
        flipVertical: true,
        flipHorizontal: true,
        width: 100,
        height: 200
      });

      spyOn(animation, 'tick').and.callThrough();

      const actor = new ex.Actor({
        pos: new ex.Vector(engine.halfCanvasWidth, engine.halfCanvasHeight),
        width: 10,
        height: 10
      });

      actor.addDrawing('default', animation);
      actor.setDrawing('default');
      expect(animation.tick).toHaveBeenCalledWith(0);
      done();
    });
  });

  it('will tick animations on update', (done) => {
    const texture = new ex.Texture('base/src/spec/images/SpriteSpec/icon.png', true);
    texture.load().then(() => {
      const sprite = new ex.Sprite({
        image: texture,
        x: 0,
        y: 0,
        width: 62,
        height: 64,
        rotation: 0,
        anchor: new ex.Vector(0.0, 0.0),
        scale: new ex.Vector(1, 1),
        flipVertical: false,
        flipHorizontal: false
      });
      const animation = new ex.Animation({
        engine: engine,
        sprites: [sprite, sprite],
        speed: 200,
        loop: false,
        anchor: new ex.Vector(1, 1),
        rotation: Math.PI,
        scale: new ex.Vector(2, 2),
        flipVertical: true,
        flipHorizontal: true,
        width: 100,
        height: 200
      });

      spyOn(animation, 'tick').and.callThrough();

      const actor = new ex.Actor({
        pos: new ex.Vector(engine.halfCanvasWidth, engine.halfCanvasHeight),
        width: 10,
        height: 10
      });

      actor.addDrawing('anim', animation);
      actor.setDrawing('anim');
      actor.update(engine, 100);
      expect(animation.tick).toHaveBeenCalledWith(100, engine.stats.currFrame.id);
      done();
    });
  });

  it('can detect containment off of child actors', () => {
    const parent = new ex.Actor({x: 600, y: 100, width: 100, height: 100});
    const child =  new ex.Actor({x: 0, y: 0, width: 100, height: 100});
    const child2 = new ex.Actor({x: -600, y: -100, width: 100, height: 100});

    parent.addChild(child);
    child.addChild(child2);

    // check reality
    expect(parent.contains(550.01, 50.01)).withContext('(550.1, 50.1) is top-left of parent should be contained').toBeTruthy();
    expect(parent.contains(650, 150)).withContext('(650, 150) is bottom-right of parent should be contained').toBeTruthy();

    // in world coordinates this should be false
    expect(child.contains(50, 50)).withContext('(50, 50) world coords is outside child world pos').toBeFalsy();

    // in world coordinates this should be true
    expect(child.contains(550.01, 50.01)).withContext('(550.1, 50.1) world should be top-left of of child').toBeTruthy();
    expect(child.contains(650, 150)).withContext('(650, 150) world should be bottom-rght of child').toBeTruthy();

    // second order child shifted to the origin
    expect(child2.contains(-49.99, -49.99)).withContext('(-50, -50) world should be top left of second order child').toBeTruthy();
    expect(child2.contains(50, 50)).withContext('(50, 50) world should be bottom right of second order child').toBeTruthy();
  });

  it('can recursively check containment', () => {
<<<<<<< HEAD
    const parent = new ex.Actor({x: 0, y: 0, width: 100, height: 100});
    const child =  new ex.Actor({x: 100, y: 100, width: 100, height: 100});
    const child2 = new ex.Actor({x: 100, y: 100, width: 100, height: 100});
    parent.add(child);
=======
    const parent = new ex.Actor(0, 0, 100, 100);
    const child = new ex.Actor(100, 100, 100, 100);
    const child2 = new ex.Actor(100, 100, 100, 100);
    parent.addChild(child);
>>>>>>> adfd91cf

    expect(parent.contains(150, 150)).toBeFalsy();
    expect(child.contains(150, 150)).toBeTruthy();
    expect(parent.contains(150, 150, true)).toBeTruthy();
    expect(parent.contains(200, 200, true)).toBeFalsy();

    child.addChild(child2);
    expect(parent.contains(250, 250, true)).toBeTruthy();
  });

  it('with an active collision type can be placed on a fixed type', () => {
    ex.Physics.useArcadePhysics();
    const scene = new ex.Scene(engine);

<<<<<<< HEAD
    const active = new ex.Actor({x: 0, y: -50, width: 100, height: 100});
    active.body.collisionType = ex.CollisionType.Active;
    active.vel.y = 10;
    active.acc.y = 1000;
=======
    const active = new ex.Actor(0, -50, 100, 100);
    active.body.collider.type = ex.CollisionType.Active;
    active.vel = ex.vec(0, 10);
    active.acc = ex.vec(0, 1000);
>>>>>>> adfd91cf

    const fixed = new ex.Actor({x: -100, y: 50, width: 1000, height: 100});
    fixed.body.collisionType = ex.CollisionType.Fixed;

    scene.add(active);
    scene.add(fixed);

    expect(active.pos.x).toBe(0);
    expect(active.pos.y).toBe(-50);

    expect(fixed.pos.x).toBe(-100);
    expect(fixed.pos.y).toBe(50);

    // update many times for safety
    for (let i = 0; i < 40; i++) {
      scene.update(engine, 100);
    }

    expect(active.pos.x).toBeCloseTo(0, 0.0001);
    expect(active.pos.y).toBeCloseTo(-50, 0.0001);

    expect(fixed.pos.x).toBe(-100);
    expect(fixed.pos.y).toBe(50);
  });

  it('with an active collision type can jump on a fixed type', () => {
    const scene = new ex.Scene(engine);
<<<<<<< HEAD
    scene._initialize(engine);
    const active = new ex.Actor({x: 0, y: -50, width: 100, height: 100});
    active.body.collisionType = ex.CollisionType.Active;
    active.vel.y = -100;
    ex.Physics.acc.setTo(0, 0);
=======
    const active = new ex.Actor(0, -50, 100, 100);
    active.body.collider.type = ex.CollisionType.Active;
    active.vel = ex.vec(0, -100);
    ex.Physics.acc = ex.vec(0, 0);
>>>>>>> adfd91cf

    const fixed = new ex.Actor({x: -100, y: 50, width: 1000, height: 100});
    fixed.body.collisionType = ex.CollisionType.Fixed;

    scene.add(active);
    scene.add(fixed);

    expect(active.pos.x).toBe(0);
    expect(active.pos.y).toBe(-50);

    expect(fixed.pos.x).toBe(-100);
    expect(fixed.pos.y).toBe(50);

    const iterations = 1;
    // update many times for safety
    for (let i = 0; i < iterations; i++) {
      scene.update(engine, 1000);
    }

    expect(ex.Physics.acc.y).toBe(0);
    expect(active.pos.x).toBeCloseTo(0, 0.0001);
    expect(active.pos.y).toBeCloseTo(-100 * iterations + -50 /* original y is -50 */, 0.0001);

    expect(fixed.pos.x).toBe(-100);
    expect(fixed.pos.y).toBe(50);
  });

  it('updates child actors', () => {
    const parentActor = new ex.Actor();
    const childActor = new ex.Actor();
    scene.add(parentActor);
    parentActor.addChild(childActor);

    spyOn(childActor, 'update');

    scene.update(engine, 100);

    expect(childActor.update).toHaveBeenCalled();
  });

  it('draws visible child actors', () => {
    const parentActor = new ex.Actor();
    const childActor = new ex.Actor();
    scene.add(parentActor);
    parentActor.addChild(childActor);

    spyOn(childActor, 'draw');

    childActor.visible = true;
    scene.draw(engine.ctx, 100);
    expect(childActor.draw).toHaveBeenCalled();
  });

  it('does not draw invisible child actors', () => {
    const parentActor = new ex.Actor();
    const childActor = new ex.Actor();
    scene.add(parentActor);
    parentActor.addChild(childActor);

    spyOn(childActor, 'draw');

    childActor.visible = false;
    scene.draw(engine.ctx, 100);
    expect(childActor.draw).not.toHaveBeenCalled();
  });

  it('fires a killed event when killed', () => {
    const actor = new ex.Actor();
    scene.add(actor);
    let killed = false;
    actor.on('kill', (evt: ex.KillEvent) => {
      killed = true;
    });
    actor.kill();

    expect(killed).toBe(true);
  });

  it('is no longer killed when re-added to the game', () => {
    const actor = new ex.Actor();
    scene.add(actor);
    expect(actor.isKilled()).toBeFalsy();
    actor.kill();
    scene.update(engine, 100);
    expect(actor.isKilled()).toBeTruthy();
    scene.add(actor);
    expect(actor.isKilled()).toBeFalsy();
  });

  it('fires initialize event when before the first update', (done) => {
    const actor = new ex.Actor();
    actor.on('initialize', () => {
      expect(true).toBe(true);
      done();
    });

    scene.add(actor);
    scene.update(engine, 100);
    scene.update(engine, 100);
  });

  it('fires preupdate event before update then postupdate', (done) => {
    const actor = new ex.Actor();
    let preupdateFired = false;

    actor.on('preupdate', () => {
      preupdateFired = true;
    });
    actor.on('postupdate', () => {
      expect(preupdateFired).toBe(true);
      done();
    });

    scene.add(actor);
    scene.update(engine, 100);
  });

  it('can only be initialized once', () => {
    const actor = new ex.Actor();
    let initializeCount = 0;

    actor.on('initialize', () => {
      initializeCount++;
    });
    actor._initialize(engine);
    actor._initialize(engine);
    actor._initialize(engine);

    expect(initializeCount).toBe(1, 'Actors can only be initialized once');
  });

  it('can initialize child actors', () => {
    const actor = new ex.Actor();
    const child = new ex.Actor();
    const grandchild = new ex.Actor();
    let initializeCount = 0;
    actor.addChild(child);
    child.addChild(grandchild);
    actor.on('initialize', () => {
      initializeCount++;
    });
    child.on('initialize', () => {
      initializeCount++;
    });
    grandchild.on('initialize', () => {
      initializeCount++;
    });

    actor._initialize(engine);
    actor._initialize(engine);

    expect(initializeCount).toBe(3, 'All child actors should be initialized');
  });

  it('fires predraw event before draw then postdraw', (done) => {
    const actor = new ex.Actor({
      pos: new ex.Vector(50, 50),
      width: 10,
      height: 10
    });
    let predrawFired = false;
    actor.on('predraw', () => {
      predrawFired = true;
    });

    actor.on('postdraw', () => {
      expect(predrawFired).toBe(true);
      done();
    });

    scene.add(actor);
    scene.update(engine, 100);
    scene.draw(engine.ctx, 100);
  });

  it('should opt into pointer capture when pointerdown', () => {
    const actor = new ex.Actor({x: 0, y: 0, width: 100, height: 100});

    expect(actor.enableCapturePointer).toBe(false, 'Actors start without pointer capture enabled');
    expect(actor.capturePointer.captureMoveEvents).toBe(false, 'Actors should not start with capturing move events');
    expect(actor.capturePointer.captureDragEvents).toBe(false, 'Actors should not start with capturing drag events');

    actor.on('pointerdown', () => {
      /* doesn't matter; */
    });

    expect(actor.enableCapturePointer).toBe(true, 'Actors should have pointer capture enabled after pointerdown');
    expect(actor.capturePointer.captureMoveEvents).toBe(false, 'Actors should not capture move events after pointerdown');
    expect(actor.capturePointer.captureDragEvents).toBe(false, 'Actors should not capture drag events after pointerdown');
  });

  it('should opt into pointer capture when pointerup', () => {
    const actor = new ex.Actor({x: 0, y: 0, width: 100, height: 100});

    expect(actor.enableCapturePointer).toBe(false, 'Actors start without pointer capture enabled');
    expect(actor.capturePointer.captureMoveEvents).toBe(false, 'Actors should not start with capturing move events');
    expect(actor.capturePointer.captureDragEvents).toBe(false, 'Actors should not start with capturing drag events');

    actor.on('pointerup', () => {
      /* doesn't matter; */
    });

    expect(actor.enableCapturePointer).toBe(true, 'Actors should have pointer capture enabled after pointerup');
    expect(actor.capturePointer.captureMoveEvents).toBe(false, 'Actors should not capture move events after pointerdown');
    expect(actor.capturePointer.captureDragEvents).toBe(false, 'Actors should not capture drag events after pointerdown');
  });

  it('should opt into pointer capture when pointermove', () => {
    const actor = new ex.Actor({x: 0, y: 0, width: 100, height: 100});

    expect(actor.enableCapturePointer).toBe(false, 'Actors start without pointer capture enabled');
    expect(actor.capturePointer.captureMoveEvents).toBe(false, 'Actors should not start with capturing move events');
    expect(actor.capturePointer.captureDragEvents).toBe(false, 'Actors should not start with capturing drag events');

    actor.on('pointermove', () => {
      /* doesn't matter; */
    });

    expect(actor.enableCapturePointer).toBe(true, 'Actors should have pointer capture enabled after pointermove');
    expect(actor.capturePointer.captureMoveEvents).toBe(true, 'Actor should capture move events after pointermove');
    expect(actor.capturePointer.captureDragEvents).toBe(false, 'Actors should not capture drag events after pointermove');
  });

  it('should opt into pointer capture when pointerenter', () => {
    const actor = new ex.Actor({x: 0, y: 0, width: 100, height: 100});

    expect(actor.enableCapturePointer).toBe(false, 'Actors start without pointer capture enabled');
    expect(actor.capturePointer.captureMoveEvents).toBe(false, 'Actors should not start with capturing move events');
    expect(actor.capturePointer.captureDragEvents).toBe(false, 'Actors should not start with capturing drag events');

    actor.on('pointerenter', () => {
      /* doesn't matter; */
    });

    expect(actor.enableCapturePointer).toBe(true, 'Actors should have pointer capture enabled after pointerenter');
    expect(actor.capturePointer.captureMoveEvents).toBe(true, 'Actor should capture move events after pointerenter');
    expect(actor.capturePointer.captureDragEvents).toBe(false, 'Actors should not capture drag events after pointerenter');
  });

  it('should opt into pointer capture when pointerleave', () => {
    const actor = new ex.Actor({x: 0, y: 0, width: 100, height: 100});

    expect(actor.enableCapturePointer).toBe(false, 'Actors start without pointer capture enabled');
    expect(actor.capturePointer.captureMoveEvents).toBe(false, 'Actors should not start with capturing move events');
    expect(actor.capturePointer.captureDragEvents).toBe(false, 'Actors should not start with capturing drag events');

    actor.on('pointerleave', () => {
      /* doesn't matter; */
    });

    expect(actor.enableCapturePointer).toBe(true, 'Actors should have pointer capture enabled after pointerleave');
    expect(actor.capturePointer.captureMoveEvents).toBe(true, 'Actor should capture move events after pointerleave');
    expect(actor.capturePointer.captureDragEvents).toBe(false, 'Actors should not capture drag events after pointerleave');
  });

  it('should opt into pointer capture when pointerdragstart', () => {
    const actor = new ex.Actor({x: 0, y: 0, width: 100, height: 100});

    expect(actor.enableCapturePointer).toBe(false, 'Actors start without pointer capture enabled');
    expect(actor.capturePointer.captureMoveEvents).toBe(false, 'Actors should not start with capturing move events');
    expect(actor.capturePointer.captureDragEvents).toBe(false, 'Actors should not start with capturing drag events');

    actor.on('pointerdragstart', () => {
      /* doesn't matter; */
    });

    expect(actor.enableCapturePointer).toBe(true, 'Actors should have pointer capture enabled after pointerdragstart');
    expect(actor.capturePointer.captureMoveEvents).toBe(false, 'Actors should capture move events after pointerdragstart');
    expect(actor.capturePointer.captureDragEvents).toBe(true, 'Actors should capture drag events after pointerdragstart');
  });

  it('should opt into pointer capture when pointerdragend', () => {
    const actor = new ex.Actor({x: 0, y: 0, width: 100, height: 100});

    expect(actor.enableCapturePointer).toBe(false, 'Actors start without pointer capture enabled');
    expect(actor.capturePointer.captureMoveEvents).toBe(false, 'Actors should not start with capturing move events');
    expect(actor.capturePointer.captureDragEvents).toBe(false, 'Actors should not start with capturing drag events');

    actor.on('pointerdragend', () => {
      /* doesn't matter; */
    });

    expect(actor.enableCapturePointer).toBe(true, 'Actors should have pointer capture enabled after pointerdragend');
    expect(actor.capturePointer.captureMoveEvents).toBe(false, 'Actors should capture move events after pointerdragend');
    expect(actor.capturePointer.captureDragEvents).toBe(true, 'Actors should capture drag events after pointerdragend');
  });

  it('should opt into pointer capture when pointerdragmove', () => {
    const actor = new ex.Actor({x: 0, y: 0, width: 100, height: 100});

    expect(actor.enableCapturePointer).toBe(false, 'Actors start without pointer capture enabled');
    expect(actor.capturePointer.captureMoveEvents).toBe(false, 'Actors should not start with capturing move events');
    expect(actor.capturePointer.captureDragEvents).toBe(false, 'Actors should not start with capturing drag events');

    actor.on('pointerdragmove', () => {
      /* doesn't matter; */
    });

    expect(actor.enableCapturePointer).toBe(true, 'Actors should have pointer capture enabled after pointerdragmove');
    expect(actor.capturePointer.captureMoveEvents).toBe(true, 'Actors should capture move events after pointerdragmove');
    expect(actor.capturePointer.captureDragEvents).toBe(true, 'Actors should capture drag events after pointerdragmove');
  });

  it('should opt into pointer capture when pointerdragenter', () => {
    const actor = new ex.Actor({x: 0, y: 0, width: 100, height: 100});

    expect(actor.enableCapturePointer).toBe(false, 'Actors start without pointer capture enabled');
    expect(actor.capturePointer.captureMoveEvents).toBe(false, 'Actors should not start with capturing move events');
    expect(actor.capturePointer.captureDragEvents).toBe(false, 'Actors should not start with capturing drag events');

    actor.on('pointerdragenter', () => {
      /* doesn't matter; */
    });

    expect(actor.enableCapturePointer).toBe(true, 'Actors should have pointer capture enabled after pointerdragenter');
    expect(actor.capturePointer.captureMoveEvents).toBe(true, 'Actors should capture move events after pointerdragenter');
    expect(actor.capturePointer.captureDragEvents).toBe(true, 'Actors should capture drag events after pointerdragenter');
  });

  it('should opt into pointer capture when pointerdragleave', () => {
    const actor = new ex.Actor({x: 0, y: 0, width: 100, height: 100});

    expect(actor.enableCapturePointer).toBe(false, 'Actors start without pointer capture enabled');
    expect(actor.capturePointer.captureMoveEvents).toBe(false, 'Actors should not start with capturing move events');
    expect(actor.capturePointer.captureDragEvents).toBe(false, 'Actors should not start with capturing drag events');

    actor.on('pointerdragleave', () => {
      /* doesn't matter; */
    });

    expect(actor.enableCapturePointer).toBe(true, 'Actors should have pointer capture enabled after pointerdragleave');
    expect(actor.capturePointer.captureMoveEvents).toBe(true, 'Actors should capture move events after pointerdragleave');
    expect(actor.capturePointer.captureDragEvents).toBe(true, 'Actors should capture drag events after pointerdragleave');
  });

  describe('should detect assigned events and', () => {
    it('should capture pointer move event', () => {
      const actor = new ex.Actor({x: 0, y: 0, width: 20, height: 20});
      const callables = {
        move: (pe: any) => {
          /* doesn't matter; */
        }
      };
      const moveSpy = spyOn(callables, 'move').and.callThrough();

      actor.on('pointermove', callables.move);
      scene.add(actor);

      engine.input.pointers.triggerEvent('move', new ex.Vector(0, 0));

      expect(moveSpy).toHaveBeenCalledTimes(1);
      expect(engine.input.pointers.at(0).lastWorldPos).toBeVector(new ex.Vector(0, 0), 0.001);
    });

    it('should capture pointer enter event', () => {
      const actor = new ex.Actor({x: 0, y: 0, width: 20, height: 20});
      const callables = {
        enter: (pe: any) => {
          /* doesn't matter */
        }
      };
      const enterSpy = spyOn(callables, 'enter').and.callThrough();

      actor.on('pointerenter', callables.enter);
      scene.add(actor);

      engine.input.pointers.triggerEvent('move', new ex.Vector(30, 30));
      engine.input.pointers.triggerEvent('move', new ex.Vector(0, 0));

      expect(enterSpy).toHaveBeenCalledTimes(1);
      expect(engine.input.pointers.at(0).lastWorldPos).toBeVector(new ex.Vector(0, 0), 0.001);
    });

    it('should capture pointer leave event', () => {
      const actor = new ex.Actor({x: 0, y: 0, width: 20, height: 20});
      const callables = {
        leave: (pe: any) => {
          /* doesn't matter */
        }
      };
      const leaveSpy = spyOn(callables, 'leave').and.callThrough();

      actor.on('pointerleave', callables.leave);
      scene.add(actor);

      engine.input.pointers.triggerEvent('move', new ex.Vector(0, 0));
      engine.input.pointers.triggerEvent('move', new ex.Vector(30, 30));

      expect(leaveSpy).toHaveBeenCalledTimes(1);
      expect(engine.input.pointers.at(0).lastWorldPos).toBeVector(new ex.Vector(30, 30), 0.001);
    });

    it('should capture pointer drag start event', () => {
      const actor = new ex.Actor({x: 0, y: 0, width: 20, height: 20});
      const callables = {
        dragStart: (pe: any) => {
          /* doesn't matter */
        }
      };
      const dragStartSpy = spyOn(callables, 'dragStart').and.callThrough();

      actor.on('pointerdragstart', callables.dragStart);
      scene.add(actor);

      actor.update(engine, 100);
      engine.input.pointers.triggerEvent('down', new ex.Vector(0, 0));

      expect(dragStartSpy).toHaveBeenCalledTimes(1);
      expect(engine.input.pointers.at(0).lastWorldPos).toBeVector(new ex.Vector(0, 0));
    });

    it('should capture pointer drag end event', () => {
      const actor = new ex.Actor({x: 0, y: 0, width: 20, height: 20});
      const callables = {
        dragEnd: (pe: any) => {
          /* doesn't matter */
        }
      };
      const dragEndSpy = spyOn(callables, 'dragEnd').and.callThrough();

      actor.on('pointerdragend', callables.dragEnd);
      scene.add(actor);

      engine.input.pointers.triggerEvent('down', new ex.Vector(0, 0));
      engine.input.pointers.triggerEvent('up', new ex.Vector(0, 0));

      expect(dragEndSpy).toHaveBeenCalledTimes(1);
      expect(engine.input.pointers.at(0).lastWorldPos).toBeVector(new ex.Vector(0, 0));
    });

    it('should capture pointer drag move event', () => {
      const actor = new ex.Actor({x: 0, y: 0, width: 20, height: 20});
      const callables = {
        dragMove: (pe: any) => {
          /* doesn't matter */
        }
      };
      const dragMoveSpy = spyOn(callables, 'dragMove').and.callThrough();

      actor.on('pointerdragmove', callables.dragMove);
      scene.add(actor);

      engine.input.pointers.triggerEvent('down', new ex.Vector(0, 0));
      engine.input.pointers.triggerEvent('move', new ex.Vector(0, 0));
      engine.input.pointers.triggerEvent('up', new ex.Vector(0, 0));

      expect(dragMoveSpy).toHaveBeenCalledTimes(1);
      expect(engine.input.pointers.at(0).lastWorldPos).toBeVector(new ex.Vector(0, 0));
    });

    it('should capture pointer drag enter event', () => {
      const actor = new ex.Actor({x: 0, y: 0, width: 20, height: 20});
      const callables = {
        dragEnter: (pe: any) => {
          /* doesn't matter */
        }
      };
      const dragEnterSpy = spyOn(callables, 'dragEnter').and.callThrough();

      actor.on('pointerdragenter', callables.dragEnter);
      scene.add(actor);

      engine.input.pointers.triggerEvent('down', new ex.Vector(-20, -20));
      engine.input.pointers.triggerEvent('move', new ex.Vector(0, 0));

      expect(dragEnterSpy).toHaveBeenCalledTimes(1);
      expect(engine.input.pointers.at(0).lastWorldPos).toBeVector(new ex.Vector(0, 0));
    });

    it('should capture pointer drag leave event', () => {
      const actor = new ex.Actor({x: 0, y: 0, width: 20, height: 20});
      const callables = {
        dragLeave: (pe: any) => {
          /* doesn't matter */
        }
      };
      const dragLeaveSpy = spyOn(callables, 'dragLeave').and.callThrough();

      actor.on('pointerdragleave', callables.dragLeave);
      scene.add(actor);

      engine.input.pointers.triggerEvent('down', new ex.Vector(0, 0));
      engine.input.pointers.triggerEvent('move', new ex.Vector(30, 30));

      expect(dragLeaveSpy).toHaveBeenCalledTimes(1);
      expect(engine.input.pointers.at(0).lastWorldPos).toBeVector(new ex.Vector(30, 30));
    });

    it('can prevent pointer events from bubbling', () => {
      const actor = new ex.Actor({x: 0, y: 0, width: 100, height: 100});
      const child = new ex.Actor({x: 0, y: 0, width: 100, height: 100});
      const callables = {
        pointerDown: (pe: any) => {
          /* doesn't matter */
        }
      };
      const bubblingSpy = spyOn(callables, 'pointerDown').and.callThrough();

      actor.on('pointerdown', callables.pointerDown);
      child.on('pointerdown', callables.pointerDown);
      scene.add(actor);

      engine.input.pointers.triggerEvent('down', new ex.Vector(0, 0));

      expect(bubblingSpy).toHaveBeenCalledTimes(1);
      expect(engine.input.pointers.at(0).lastWorldPos).toBeVector(new ex.Vector(0, 0));
    });

    it('only has pointer events happen once per frame', () => {
      const actor = new ex.Actor({x: 0, y: 0, width: 100, height: 100});
      let numPointerUps = 0;

      scene.add(actor);
      actor.on('pointerup', () => {
        numPointerUps++;
      });

      engine.input.pointers.triggerEvent('down', new ex.Vector(0, 0));
      engine.input.pointers.triggerEvent('up', new ex.Vector(0, 0));

      scene.update(engine, 100);

      expect(numPointerUps).toBe(1, 'Pointer up should be triggered once');
    });
  });

  it('should not corrupt shared sprite contexts', (done) => {
    engine = TestUtils.engine({
      width: 62,
      height: 64,
      suppressHiDPIScaling: true
    });

    const texture = new ex.Texture('base/src/spec/images/SpriteSpec/icon.png', true);
    texture.load().then(() => {
      const actor = new ex.Actor({
        pos: new ex.Vector(engine.halfCanvasWidth, engine.halfCanvasHeight),
        width: 10,
        height: 10,
        rotation: Math.PI / 4
      });

      engine.add(actor);
      const s = texture.asSprite();
      s.scale = ex.vec(1, 1);
      actor.addDrawing(s);

      const a1 = new ex.Actor({ scale: new ex.Vector(3, 3) });
      a1.scale = ex.vec(3, 3);
      a1.addDrawing(texture);

      const a2 = new ex.Actor({ scale: new ex.Vector(3, 3) });
      a1.scale = ex.vec(3, 3);
      a2.addDrawing(texture);

      a1.draw(engine.ctx, 100);
      a2.draw(engine.ctx, 100);
      actor.draw(engine.ctx, 100);
      engine.ctx.fillRect(0, 0, 200, 200);

      a1.draw(engine.ctx, 100);
      a2.draw(engine.ctx, 100);
      actor.draw(engine.ctx, 100);
      engine.ctx.fillRect(0, 0, 200, 200);

      a1.draw(engine.ctx, 100);
      a2.draw(engine.ctx, 100);

      engine.ctx.clearRect(0, 0, 200, 200);
      drawWithTransform(engine.ctx, actor, 100);

      ensureImagesLoaded(engine.canvas, 'src/spec/images/SpriteSpec/iconrotate.png').then(([canvas, image]) => {
        expect(canvas).toEqualImage(image, 0.995);
        done();
      });
    });
  });

  it('when killed should not be killed again by the scene removing it', () => {
    spyOn(actor, 'kill').and.callThrough();

    scene.add(actor);
    actor.kill();

    expect(actor.kill).toHaveBeenCalledTimes(1);
  });

  it('when killed should be removed from the scene', () => {
    spyOn(scene, 'remove').and.callThrough();

    scene.add(actor);
    actor.kill();

    expect(scene.remove).toHaveBeenCalledWith(<any>actor);
  });

  it('can be offscreen', () => {
    const actor = new ex.Actor({
      pos: ex.Vector.Zero,
      width: 10,
      height: 10
    });

    scene.add(actor);
    scene.update(engine, 100);

    expect(actor.isOffScreen).toBe(false, 'Actor should be onscreen');

    actor.pos = ex.vec(106, actor.pos.y);
    scene.update(engine, 100);

    expect(actor.isOffScreen).toBe(true, 'Actor should be offscreen');
  });

  describe('lifecycle overrides', () => {
    let actor: ex.Actor = null;

    beforeEach(() => {
      actor = new ex.Actor({
        pos: new ex.Vector(10, 10),
        width: 200,
        height: 200
      });
    });

    it('can have onInitialize overridden safely', () => {
      let initCalled = false;
      actor.on('initialize', () => {
        initCalled = true;
      });
      actor.onInitialize = (engine) => {
        expect(engine).not.toBe(null);
      };

      spyOn(actor, 'onInitialize').and.callThrough();
      spyOn(actor, '_initialize').and.callThrough();

      actor.update(engine, 100);
      actor.update(engine, 100);
      expect(actor._initialize).toHaveBeenCalledTimes(2);
      expect(actor.onInitialize).toHaveBeenCalledTimes(1);
      expect(initCalled).toBe(true);
      expect(actor.isInitialized).toBe(true);
    });

    it('can have onPostUpdate overridden safely', () => {
      actor.onPostUpdate = (engine, delta) => {
        expect(engine).not.toBe(null);
        expect(delta).toBe(100);
      };

      spyOn(actor, 'onPostUpdate').and.callThrough();
      spyOn(actor, '_postupdate').and.callThrough();

      actor.update(engine, 100);
      actor.update(engine, 100);
      expect(actor._postupdate).toHaveBeenCalledTimes(2);
      expect(actor.onPostUpdate).toHaveBeenCalledTimes(2);
    });

    it('can have onPreUpdate overridden safely', () => {
      actor.onPreUpdate = (engine, delta) => {
        expect(engine).not.toBe(null);
        expect(delta).toBe(100);
      };

      spyOn(actor, 'onPreUpdate').and.callThrough();
      spyOn(actor, '_preupdate').and.callThrough();

      actor.update(engine, 100);
      actor.update(engine, 100);
      expect(actor._preupdate).toHaveBeenCalledTimes(2);
      expect(actor.onPreUpdate).toHaveBeenCalledTimes(2);
    });

    it('can have onPreDraw overridden safely', () => {
      actor.onPreDraw = (ctx, delta) => {
        expect(<any>ctx).not.toBe(null);
        expect(delta).toBe(100);
      };

      spyOn(actor, 'onPreDraw').and.callThrough();
      spyOn(actor, '_predraw').and.callThrough();

      actor.draw(engine.ctx, 100);
      actor.draw(engine.ctx, 100);
      expect(actor._predraw).toHaveBeenCalledTimes(2);
      expect(actor.onPreDraw).toHaveBeenCalledTimes(2);
    });

    it('can have onPostDraw overridden safely', () => {
      actor.onPostDraw = (ctx, delta) => {
        expect(<any>ctx).not.toBe(null);
        expect(delta).toBe(100);
      };

      spyOn(actor, 'onPostDraw').and.callThrough();
      spyOn(actor, '_postdraw').and.callThrough();

      actor.draw(engine.ctx, 100);
      actor.draw(engine.ctx, 100);
      expect(actor._postdraw).toHaveBeenCalledTimes(2);
      expect(actor.onPostDraw).toHaveBeenCalledTimes(2);
    });

    it('can have onPreKill overridden safely', () => {
      engine.add(actor);
      actor.onPreKill = (scene) => {
        expect(scene).not.toBe(null);
      };

      spyOn(actor, '_prekill').and.callThrough();
      spyOn(actor, 'onPreKill').and.callThrough();

      actor.kill();
      expect(actor._prekill).toHaveBeenCalledTimes(1);
      expect(actor.onPreKill).toHaveBeenCalledTimes(1);
    });

    it('can have onPostKill overridden safely', () => {
      engine.add(actor);
      actor.onPreKill = (scene) => {
        expect(scene).not.toBe(null);
      };

      spyOn(actor, '_postkill').and.callThrough();
      spyOn(actor, 'onPostKill').and.callThrough();

      actor.kill();
      expect(actor._postkill).toHaveBeenCalledTimes(1);
      expect(actor.onPostKill).toHaveBeenCalledTimes(1);
    });
  });
});<|MERGE_RESOLUTION|>--- conflicted
+++ resolved
@@ -37,15 +37,8 @@
     spyOn(actor, 'draw');
     spyOn(actor, 'debugDraw');
 
-<<<<<<< HEAD
     ex.Physics.useArcadePhysics();
     ex.Physics.acc.setTo(0, 0);
-=======
-    engine.start();
-
-    ex.Physics.useBoxPhysics();
-    ex.Physics.acc = ex.vec(0, 0);
->>>>>>> adfd91cf
   });
 
   afterEach(() => {
@@ -71,13 +64,8 @@
       height: 200,
       vel: new ex.Vector(30, 40),
       acc: new ex.Vector(50, 60),
-<<<<<<< HEAD
       rotation: 2,
       angularVelocity: 0.1,
-=======
-      rotation: 0,
-      rx: 0.1,
->>>>>>> adfd91cf
       z: 10,
       color: ex.Color.Red,
       visible: false
@@ -95,13 +83,8 @@
     expect(actor.vel.y).toBe(40);
     expect(actor.acc.x).toBe(50);
     expect(actor.acc.y).toBe(60);
-<<<<<<< HEAD
     expect(actor.rotation).toBe(2);
     expect(actor.angularVelocity).toBe(0.1);
-=======
-    expect(actor.rotation).toBe(0);
-    expect(actor.rx).toBe(0.1);
->>>>>>> adfd91cf
     expect(actor.z).toBe(10);
     expect(actor.color.toString()).toBe(ex.Color.Red.toString());
     expect(actor.visible).toBe(false);
@@ -247,7 +230,6 @@
   });
 
   it('has a left, right, top, and bottom', () => {
-<<<<<<< HEAD
     const actor = new ex.Actor({
       x: 0,
       y: 0,
@@ -255,12 +237,6 @@
       width: 100,
       height: 100
     });
-=======
-    actor.pos = ex.vec(0, 0);
-    actor.anchor = new ex.Vector(0.5, 0.5);
-    actor.width = 100;
-    actor.height = 100;
->>>>>>> adfd91cf
 
     expect(actor.body.bounds.left).toBe(-50);
     expect(actor.body.bounds.right).toBe(50);
@@ -269,7 +245,6 @@
   });
 
   it('should have correct bounds when scaled', () => {
-<<<<<<< HEAD
     const actor = new ex.Actor({
       x: 0,
       y: 0,
@@ -278,13 +253,6 @@
       height: 100
     });
     actor.scale.setTo(2, 2);
-=======
-    actor.pos = ex.vec(0, 0);
-    actor.width = 100;
-    actor.height = 100;
-    actor.scale = ex.vec(2, 2);
-    actor.anchor = new ex.Vector(0.5, 0.5);
->>>>>>> adfd91cf
 
     actor.body.update();
 
@@ -303,7 +271,6 @@
     expect(other.body.bounds.intersectWithSide(actor.body.bounds)).toBe(ex.Side.None);
 
     // move other actor into collision range from the right side
-<<<<<<< HEAD
     other.pos.x = 9;
     other.pos.y = 0;
     expect(actor.body.bounds.intersectWithSide(other.body.bounds)).toBe(ex.Side.Right);
@@ -326,26 +293,6 @@
     other.pos.y = 9;
     expect(actor.body.bounds.intersectWithSide(other.body.bounds)).toBe(ex.Side.Bottom);
     expect(other.body.bounds.intersectWithSide(actor.body.bounds)).toBe(ex.Side.Top);
-=======
-    other.pos = ex.vec(9, 0);
-    expect(actor.body.collider.bounds.intersectWithSide(other.body.collider.bounds)).toBe(ex.Side.Right);
-    expect(other.body.collider.bounds.intersectWithSide(actor.body.collider.bounds)).toBe(ex.Side.Left);
-
-    // move other actor into collision range from the left side
-    other.pos = ex.vec(-9, 0);
-    expect(actor.body.collider.bounds.intersectWithSide(other.body.collider.bounds)).toBe(ex.Side.Left);
-    expect(other.body.collider.bounds.intersectWithSide(actor.body.collider.bounds)).toBe(ex.Side.Right);
-
-    // move other actor into collision range from the top
-    other.pos = ex.vec(0, -9);
-    expect(actor.body.collider.bounds.intersectWithSide(other.body.collider.bounds)).toBe(ex.Side.Top);
-    expect(other.body.collider.bounds.intersectWithSide(actor.body.collider.bounds)).toBe(ex.Side.Bottom);
-
-    // move other actor into collision range from the bottom
-    other.pos = ex.vec(0, 9);
-    expect(actor.body.collider.bounds.intersectWithSide(other.body.collider.bounds)).toBe(ex.Side.Bottom);
-    expect(other.body.collider.bounds.intersectWithSide(actor.body.collider.bounds)).toBe(ex.Side.Top);
->>>>>>> adfd91cf
   });
 
   it('participates with another in a collision', () => {
@@ -383,13 +330,8 @@
 
     const child = new ex.Actor({x: 10, y: 0, width: 10, height: 10}); // (20, 10)
 
-<<<<<<< HEAD
-    actor.add(child);
+    actor.addChild(child);
     motionSystem.update([actor], 100);
-=======
-    actor.addChild(child);
-    actor.update(engine, 100);
->>>>>>> adfd91cf
 
     expect(child.getGlobalPos().x).toBeCloseTo(10, 0.001);
     expect(child.getGlobalPos().y).toBeCloseTo(20, 0.001);
@@ -404,15 +346,9 @@
     const child =      new ex.Actor({x: 10, y: 0, width: 10, height: 10}); // (20, 10)
     const grandchild = new ex.Actor({x: 10, y: 0, width: 10, height: 10}); // (30, 10)
 
-<<<<<<< HEAD
-    actor.add(child);
-    child.add(grandchild);
-    motionSystem.update([actor], 100);
-=======
     actor.addChild(child);
     child.addChild(grandchild);
-    actor.update(engine, 100);
->>>>>>> adfd91cf
+    motionSystem.update([actor], 100);
 
     expect(grandchild.getGlobalRotation()).toBe(rotation);
     expect(grandchild.getGlobalPos().x).toBeCloseTo(10, 0.001);
@@ -426,13 +362,8 @@
 
     const child = new ex.Actor({x: 10, y: 10, width: 10, height: 10});
 
-<<<<<<< HEAD
-    actor.add(child);
+    actor.addChild(child);
     motionSystem.update([actor], 100);
-=======
-    actor.addChild(child);
-    actor.update(engine, 100);
->>>>>>> adfd91cf
 
     expect(child.getGlobalPos().x).toBe(30);
     expect(child.getGlobalPos().y).toBe(30);
@@ -446,15 +377,9 @@
     const child =      new ex.Actor({x: 10, y: 10, width: 10, height: 10});
     const grandchild = new ex.Actor({x: 10, y: 10, width: 10, height: 10});
 
-<<<<<<< HEAD
-    actor.add(child);
-    child.add(grandchild);
-    motionSystem.update([actor], 100);
-=======
     actor.addChild(child);
     child.addChild(grandchild);
-    actor.update(engine, 100);
->>>>>>> adfd91cf
+    motionSystem.update([actor], 100);
 
     // Logic:
     // p = (10, 10)
@@ -473,13 +398,8 @@
 
     const child = new ex.Actor({x: 10, y: 0, width: 10, height: 10}); // (30, 10)
 
-<<<<<<< HEAD
-    actor.add(child);
+    actor.addChild(child);
     motionSystem.update([actor], 100);
-=======
-    actor.addChild(child);
-    actor.update(engine, 100);
->>>>>>> adfd91cf
 
     expect(child.getGlobalPos().x).toBeCloseTo(10, 0.001);
     expect(child.getGlobalPos().y).toBeCloseTo(30, 0.001);
@@ -495,15 +415,9 @@
     const child =      new ex.Actor({x: 10, y: 0, width: 10, height: 10}); // (30, 10)
     const grandchild = new ex.Actor({x: 10, y: 0, width: 10, height: 10}); // (50, 10)
 
-<<<<<<< HEAD
-    actor.add(child);
-    child.add(grandchild);
-    motionSystem.update([actor], 100);
-=======
     actor.addChild(child);
     child.addChild(grandchild);
-    actor.update(engine, 100);
->>>>>>> adfd91cf
+    motionSystem.update([actor], 100);
 
     expect(grandchild.getGlobalPos().x).toBeCloseTo(10, 0.001);
     expect(grandchild.getGlobalPos().y).toBeCloseTo(50, 0.001);
@@ -817,17 +731,10 @@
   });
 
   it('can recursively check containment', () => {
-<<<<<<< HEAD
     const parent = new ex.Actor({x: 0, y: 0, width: 100, height: 100});
     const child =  new ex.Actor({x: 100, y: 100, width: 100, height: 100});
     const child2 = new ex.Actor({x: 100, y: 100, width: 100, height: 100});
-    parent.add(child);
-=======
-    const parent = new ex.Actor(0, 0, 100, 100);
-    const child = new ex.Actor(100, 100, 100, 100);
-    const child2 = new ex.Actor(100, 100, 100, 100);
     parent.addChild(child);
->>>>>>> adfd91cf
 
     expect(parent.contains(150, 150)).toBeFalsy();
     expect(child.contains(150, 150)).toBeTruthy();
@@ -842,17 +749,10 @@
     ex.Physics.useArcadePhysics();
     const scene = new ex.Scene(engine);
 
-<<<<<<< HEAD
     const active = new ex.Actor({x: 0, y: -50, width: 100, height: 100});
     active.body.collisionType = ex.CollisionType.Active;
     active.vel.y = 10;
     active.acc.y = 1000;
-=======
-    const active = new ex.Actor(0, -50, 100, 100);
-    active.body.collider.type = ex.CollisionType.Active;
-    active.vel = ex.vec(0, 10);
-    active.acc = ex.vec(0, 1000);
->>>>>>> adfd91cf
 
     const fixed = new ex.Actor({x: -100, y: 50, width: 1000, height: 100});
     fixed.body.collisionType = ex.CollisionType.Fixed;
@@ -880,18 +780,11 @@
 
   it('with an active collision type can jump on a fixed type', () => {
     const scene = new ex.Scene(engine);
-<<<<<<< HEAD
     scene._initialize(engine);
     const active = new ex.Actor({x: 0, y: -50, width: 100, height: 100});
     active.body.collisionType = ex.CollisionType.Active;
     active.vel.y = -100;
     ex.Physics.acc.setTo(0, 0);
-=======
-    const active = new ex.Actor(0, -50, 100, 100);
-    active.body.collider.type = ex.CollisionType.Active;
-    active.vel = ex.vec(0, -100);
-    ex.Physics.acc = ex.vec(0, 0);
->>>>>>> adfd91cf
 
     const fixed = new ex.Actor({x: -100, y: 50, width: 1000, height: 100});
     fixed.body.collisionType = ex.CollisionType.Fixed;
