import { ExcaliburMatchers, ensureImagesLoaded } from 'excalibur-jasmine';
import * as ex from '../../build/dist/excalibur';
import { TestUtils } from './util/TestUtils';
import { Mocks } from './util/Mocks';

describe('A game actor', () => {
  let actor: ex.Actor;

  let engine: ex.Engine;
  let scene: ex.Scene;
  const mock = new Mocks.Mocker();

  beforeEach(() => {
    jasmine.addMatchers(ExcaliburMatchers);
    engine = TestUtils.engine({ width: 100, height: 100 });
    actor = new ex.Actor();
    actor.collisionType = ex.CollisionType.Active;
    scene = new ex.Scene(engine);
    engine.currentScene = scene;

    spyOn(scene, 'draw').and.callThrough();
    spyOn(scene, 'debugDraw').and.callThrough();

    spyOn(actor, 'draw');
    spyOn(actor, 'debugDraw');

    ex.Physics.useBoxPhysics();
    ex.Physics.acc.setTo(0, 0);
  });

  afterEach(() => {
    engine.stop();
    engine = null;
  });

  it('should be loaded', () => {
    expect(ex.Actor).toBeTruthy();
  });

  it('should have a position', () => {
    actor.pos.setTo(10, 10);

    expect(actor.pos.x).toBe(10);
    expect(actor.pos.y).toBe(10);
  });

  it('should have props set by constructor', () => {
    const actor = new ex.Actor({
      pos: new ex.Vector(2, 3),
      scene: scene,
      width: 100,
      height: 200,
      vel: new ex.Vector(30, 40),
      acc: new ex.Vector(50, 60),
      rotation: 2,
      rx: 0.1,
      z: 10,
      restitution: 2,
      color: ex.Color.Red,
      visible: false,
      collisionType: ex.CollisionType.Fixed
    });

    const actor2 = new ex.Actor({
      x: 4,
      y: 5
    });

    expect(actor.x).toBe(2);
    expect(actor.y).toBe(3);
    expect(actor.getWidth()).toBe(100);
    expect(actor.getHeight()).toBe(200);
    expect(actor.vel.x).toBe(30);
    expect(actor.vel.y).toBe(40);
    expect(actor.acc.x).toBe(50);
    expect(actor.acc.y).toBe(60);
    expect(actor.rotation).toBe(2);
    expect(actor.rx).toBe(0.1);
    expect(actor.z).toBe(10);
    expect(actor.color.toString()).toBe(ex.Color.Red.toString());
    expect(actor.visible).toBe(false);
    expect(actor.restitution).toBe(2);
    expect(actor.collisionType).toBe(ex.CollisionType.Fixed);
    expect(actor2.x).toBe(4);
    expect(actor2.y).toBe(5);
  });

  it('should have default properties set', () => {
    const actor = new ex.Actor();

    expect(actor.anchor).toEqual(ex.Actor.defaults.anchor);
  });

  it('should create actor with valid default options', () => {
    const actor = new ex.Actor();
    expect(actor.anchor.toString()).toEqual('(0.5, 0.5)');

    ex.Actor.defaults.anchor.setTo(0, 0);

    const actor2 = new ex.Actor();
    expect(actor2.anchor.toString()).toEqual('(0, 0)');

    // revert changes back
    ex.Actor.defaults.anchor.setTo(0.5, 0.5);
  });

  it('should have an old position after an update', () => {
    actor.pos.setTo(10, 10);
    actor.vel.setTo(10, 10);

    actor.update(engine, 1000);

    expect(actor.oldPos.x).toBe(10);
    expect(actor.oldPos.y).toBe(10);
    expect(actor.pos.x).toBe(20);
    expect(actor.pos.y).toBe(20);
  });

  it('actors should generate pair hashes in the correct order', () => {
    const actor = new ex.Actor();
    actor.id = 20;
    const actor2 = new ex.Actor();
    actor2.id = 40;

<<<<<<< HEAD
    var hash = ex.Pair.calculatePairHash(actor.body.collider, actor2.body.collider);
    var hash2 = ex.Pair.calculatePairHash(actor2.body.collider, actor.body.collider);
=======
    const hash = ex.Pair.calculatePairHash(actor.body, actor2.body);
    const hash2 = ex.Pair.calculatePairHash(actor2.body, actor.body);
>>>>>>> b0f85f65
    expect(hash).toBe('#20+40');
    expect(hash2).toBe('#20+40');
  });

  it('can change positions when it has velocity', () => {
    expect(actor.pos.y).toBe(0);
    expect(actor.pos.x).toBe(0);

    actor.vel.y = 10;
    actor.vel.x = -10;
    expect(actor.pos.x).toBe(0);
    expect(actor.pos.y).toBe(0);

    actor.update(engine, 1000);
    expect(actor.pos.x).toBe(-10);
    expect(actor.pos.y).toBe(10);

    actor.update(engine, 1000);
    expect(actor.pos.x).toBe(-20);
    expect(actor.pos.y).toBe(20);
  });

  it('should have an old velocity after an update', () => {
    actor.pos.setTo(0, 0);
    actor.vel.setTo(10, 10);
    actor.acc.setTo(10, 10);

    actor.update(engine, 1000);

    expect(actor.oldVel.x).toBe(10);
    expect(actor.oldVel.y).toBe(10);
    expect(actor.vel.x).toBe(20);
    expect(actor.vel.y).toBe(20);
  });

  it('can have its height and width scaled', () => {
    expect(actor.getWidth()).toBe(0);
    expect(actor.getHeight()).toBe(0);

    actor.setWidth(20);
    actor.setHeight(20);

    expect(actor.getWidth()).toBe(20);
    expect(actor.getHeight()).toBe(20);

    actor.scale.x = 2;
    actor.scale.y = 3;

    expect(actor.getWidth()).toBe(40);
    expect(actor.getHeight()).toBe(60);

    actor.scale.x = 0.5;
    actor.scale.y = 0.1;

    expect(actor.getWidth()).toBe(10);
    expect(actor.getHeight()).toBe(2);
  });

  it('can have its height and width scaled by parent', () => {
    actor.scale.setTo(2, 2);

    const child = new ex.Actor(0, 0, 50, 50);

    actor.add(child);

    expect(child.getWidth()).toBe(100);
    expect(child.getHeight()).toBe(100);

    actor.scale.setTo(0.5, 0.5);

    expect(child.getWidth()).toBe(25);
    expect(child.getHeight()).toBe(25);
  });

  it('can have a center point', () => {
    actor.setHeight(100);
    actor.setWidth(50);

    let center = actor.getCenter();
    expect(center.x).toBe(0);
    expect(center.y).toBe(0);

    actor.pos.x = 100;
    actor.pos.y = 100;

    center = actor.getCenter();
    expect(center.x).toBe(100);
    expect(center.y).toBe(100);

    // changing the anchor
    actor.anchor = new ex.Vector(0, 0);
    actor.pos.x = 0;
    actor.pos.y = 0;

    center = actor.getCenter();
    expect(center.x).toBe(25);
    expect(center.y).toBe(50);

    actor.pos.x = 100;
    actor.pos.y = 100;

    center = actor.getCenter();
    expect(center.x).toBe(125);
    expect(center.y).toBe(150);
  });

  it('has a left, right, top, and bottom', () => {
    actor.pos.x = 0;
    actor.pos.y = 0;
    actor.anchor = new ex.Vector(0.5, 0.5);
    actor.setWidth(100);
    actor.setHeight(100);

    expect(actor.getLeft()).toBe(-50);
    expect(actor.getRight()).toBe(50);
    expect(actor.getTop()).toBe(-50);
    expect(actor.getBottom()).toBe(50);
  });

  it('should have correct bounds when scaled', () => {
    actor.pos.x = 0;
    actor.pos.y = 0;
    actor.setWidth(100);
    actor.setHeight(100);
    actor.scale.setTo(2, 2);
    actor.anchor = new ex.Vector(0.5, 0.5);

    expect(actor.getLeft()).toBe(-100);
    expect(actor.getRight()).toBe(100);
    expect(actor.getTop()).toBe(-100);
    expect(actor.getBottom()).toBe(100);
  });

  it('should have correct bounds when parent is scaled', () => {
    actor.pos.x = 0;
    actor.pos.y = 0;
    actor.setWidth(100);
    actor.setHeight(100);
    actor.scale.setTo(2, 2);
    actor.anchor = new ex.Vector(0.5, 0.5);

    const child = new ex.Actor(0, 0, 50, 50);
    actor.add(child);

    expect(child.getLeft()).toBe(-50);
    expect(child.getRight()).toBe(50);
    expect(child.getTop()).toBe(-50);
    expect(child.getBottom()).toBe(50);
  });

  it('should have the correct bounds when scaled and rotated', () => {
    const actor = new ex.Actor(50, 50, 10, 10);
    // actor is now 20 high
    actor.scale.setTo(1, 2);
    // rotating the actor 90 degrees should make the actor 20 wide
    actor.rotation = Math.PI / 2;
    const bounds = actor.getBounds();
    expect(bounds.getWidth()).toBeCloseTo(20, 0.001);
    expect(bounds.getHeight()).toBeCloseTo(10, 0.001);

    expect(bounds.left).toBeCloseTo(40, 0.001);
    expect(bounds.right).toBeCloseTo(60, 0.001);
    expect(bounds.top).toBeCloseTo(45, 0.001);
    expect(bounds.bottom).toBeCloseTo(55, 0.001);
  });

  it('should have the correct relative bounds when scaled and rotated', () => {
    const actor = new ex.Actor(50, 50, 10, 10);
    // actor is now 20 high
    actor.scale.setTo(1, 2);
    // rotating the actor 90 degrees should make the actor 20 wide
    actor.rotation = Math.PI / 2;
    const bounds = actor.getRelativeBounds();
    expect(bounds.getWidth()).toBeCloseTo(20, 0.001);
    expect(bounds.getHeight()).toBeCloseTo(10, 0.001);

    expect(bounds.left).toBeCloseTo(-10, 0.001);
    expect(bounds.right).toBeCloseTo(10, 0.001);
    expect(bounds.top).toBeCloseTo(-5, 0.001);
    expect(bounds.bottom).toBeCloseTo(5, 0.001);
  });

  it('has a left, right, top, and bottom when the anchor is (0, 0)', () => {
    actor.pos.x = 100;
    actor.pos.y = 100;
    actor.anchor = new ex.Vector(0.0, 0.0);
    actor.setWidth(100);
    actor.setHeight(100);

    expect(actor.getLeft()).toBe(100);
    expect(actor.getRight()).toBe(200);
    expect(actor.getTop()).toBe(100);
    expect(actor.getBottom()).toBe(200);
  });

  it('should have the correct world geometry if rotated and scaled', () => {
    const actor = new ex.Actor({ pos: new ex.Vector(50, 50), width: 10, height: 10 });
    actor.scale.setTo(2, 2);
    actor.rotation = Math.PI / 2;

    const geom = actor.getGeometry();
    expect(geom.length).toBe(4);
    expect(geom[0].equals(new ex.Vector(40, 40))).toBe(true);
    expect(geom[1].equals(new ex.Vector(60, 40))).toBe(true);
    expect(geom[2].equals(new ex.Vector(60, 60))).toBe(true);
    expect(geom[3].equals(new ex.Vector(40, 60))).toBe(true);
  });

  it('should have the correct relative geometry if rotated and scaled', () => {
    const actor = new ex.Actor({ pos: new ex.Vector(50, 50), width: 10, height: 10 });
    actor.scale.setTo(2, 2);
    actor.rotation = Math.PI / 2;

    const geom = actor.getRelativeGeometry();
    expect(geom.length).toBe(4);
    expect(geom[0].equals(new ex.Vector(-10, -10))).toBe(true);
    expect(geom[1].equals(new ex.Vector(10, -10))).toBe(true);
    expect(geom[2].equals(new ex.Vector(10, 10))).toBe(true);
    expect(geom[3].equals(new ex.Vector(-10, 10))).toBe(true);
  });

  it('can contain points', () => {
    expect(actor.pos.x).toBe(0);
    expect(actor.pos.y).toBe(0);
    actor.setWidth(20);
    actor.setHeight(20);

    expect(actor.anchor.x).toBe(0.5);
    expect(actor.anchor.y).toBe(0.5);

    actor.anchor = new ex.Vector(0, 0);

    expect(actor.contains(10, 10)).toBe(true);

    expect(actor.contains(21, 20)).toBe(false);
    expect(actor.contains(20, 21)).toBe(false);

    expect(actor.contains(0, -1)).toBe(false);
    expect(actor.contains(-1, 0)).toBe(false);
  });

  it('can collide with other actors', () => {
    const actor = new ex.Actor(0, 0, 10, 10);
    const other = new ex.Actor(10, 10, 10, 10);

    // Actors are adjacent and not overlapping should not collide
    expect(actor.collidesWithSide(other)).toBeFalsy();
    expect(other.collidesWithSide(actor)).toBeFalsy();

    // move other actor into collision range from the right side
    other.pos.x = 9;
    other.pos.y = 0;
    expect(actor.collidesWithSide(other)).toBe(ex.Side.Right);
    expect(other.collidesWithSide(actor)).toBe(ex.Side.Left);

    // move other actor into collision range from the left side
    other.pos.x = -9;
    other.pos.y = 0;
    expect(actor.collidesWithSide(other)).toBe(ex.Side.Left);
    expect(other.collidesWithSide(actor)).toBe(ex.Side.Right);

    // move other actor into collision range from the top
    other.pos.x = 0;
    other.pos.y = -9;
    expect(actor.collidesWithSide(other)).toBe(ex.Side.Top);
    expect(other.collidesWithSide(actor)).toBe(ex.Side.Bottom);

    // move other actor into collision range from the bottom
    other.pos.x = 0;
    other.pos.y = 9;
    expect(actor.collidesWithSide(other)).toBe(ex.Side.Bottom);
    expect(other.collidesWithSide(actor)).toBe(ex.Side.Top);
  });

  it('participates with another in a collision', () => {
    const actor = new ex.Actor(0, 0, 10, 10);
    actor.collisionType = ex.CollisionType.Active;
    const other = new ex.Actor(8, 0, 10, 10);
    other.collisionType = ex.CollisionType.Active;
    let actorCalled = 'false';
    let otherCalled = 'false';

    actor.on('precollision', function() {
      actorCalled = 'actor';
    });

    other.on('precollision', function() {
      otherCalled = 'other';
    });

    scene.add(actor);
    scene.add(other);
    scene.update(engine, 20);
    scene.update(engine, 20);

    expect(actorCalled).toBe('actor');
    expect(otherCalled).toBe('other');
  });

  it('is rotated along with its parent', () => {
    const rotation = ex.Util.toRadians(90);

    actor.pos.setTo(10, 10);
    actor.rotation = rotation;

    const child = new ex.Actor(10, 0, 10, 10); // (20, 10)

    actor.add(child);
    actor.update(engine, 100);

    expect(child.getWorldPos().x).toBeCloseTo(10, 0.001);
    expect(child.getWorldPos().y).toBeCloseTo(20, 0.001);
  });

  it('is rotated along with its grandparent', () => {
    const rotation = ex.Util.toRadians(90);

    actor.pos.setTo(10, 10);
    actor.rotation = rotation;

    const child = new ex.Actor(10, 0, 10, 10); // (20, 10)
    const grandchild = new ex.Actor(10, 0, 10, 10); // (30, 10)

    actor.add(child);
    child.add(grandchild);
    actor.update(engine, 100);

    expect(grandchild.getWorldRotation()).toBe(rotation);
    expect(grandchild.getWorldPos().x).toBeCloseTo(10, 0.001);
    expect(grandchild.getWorldPos().y).toBeCloseTo(30, 0.001);
  });

  it('is scaled along with its parent', () => {
    actor.anchor.setTo(0, 0);
    actor.pos.setTo(10, 10);
    actor.scale.setTo(2, 2);

    const child = new ex.Actor(10, 10, 10, 10);

    actor.add(child);
    actor.update(engine, 100);

    expect(child.getWorldPos().x).toBe(30);
    expect(child.getWorldPos().y).toBe(30);
  });

  it('is scaled along with its grandparent', () => {
    actor.anchor.setTo(0, 0);
    actor.pos.setTo(10, 10);
    actor.scale.setTo(2, 2);

    const child = new ex.Actor(10, 10, 10, 10);
    const grandchild = new ex.Actor(10, 10, 10, 10);

    actor.add(child);
    child.add(grandchild);
    actor.update(engine, 100);

    // Logic:
    // p = (10, 10)
    // c = (10 * 2 + 10, 10 * 2 + 10) = (30, 30)
    // gc = (10 * 2 + 30, 10 * 2 + 30) = (50, 50)
    expect(grandchild.getWorldPos().x).toBe(50);
    expect(grandchild.getWorldPos().y).toBe(50);
  });

  it('is rotated and scaled along with its parent', () => {
    const rotation = ex.Util.toRadians(90);

    actor.pos.setTo(10, 10);
    actor.scale.setTo(2, 2);
    actor.rotation = rotation;

    const child = new ex.Actor(10, 0, 10, 10); // (30, 10)

    actor.add(child);
    actor.update(engine, 100);

    expect(child.getWorldPos().x).toBeCloseTo(10, 0.001);
    expect(child.getWorldPos().y).toBeCloseTo(30, 0.001);
  });

  it('is rotated and scaled along with its grandparent', () => {
    const rotation = ex.Util.toRadians(90);

    actor.pos.setTo(10, 10);
    actor.scale.setTo(2, 2);
    actor.rotation = rotation;

    const child = new ex.Actor(10, 0, 10, 10); // (30, 10)
    const grandchild = new ex.Actor(10, 0, 10, 10); // (50, 10)

    actor.add(child);
    child.add(grandchild);
    actor.update(engine, 100);

    expect(grandchild.getWorldPos().x).toBeCloseTo(10, 0.001);
    expect(grandchild.getWorldPos().y).toBeCloseTo(50, 0.001);
  });

  it('can find its global coordinates if it has a parent', () => {
    expect(actor.pos.x).toBe(0);
    expect(actor.pos.y).toBe(0);

    const childActor = new ex.Actor(50, 50);
    expect(childActor.pos.x).toBe(50);
    expect(childActor.pos.y).toBe(50);

    actor.add(childActor);

    actor.actions.moveBy(10, 15, 1000);
    actor.update(engine, 1000);

    expect(childActor.getWorldPos().x).toBe(60);
    expect(childActor.getWorldPos().y).toBe(65);
  });

  it('can find its global coordinates if it has multiple parents', () => {
    expect(actor.pos.x).toBe(0);
    expect(actor.pos.y).toBe(0);

    const childActor = new ex.Actor(50, 50);
    const grandChildActor = new ex.Actor(10, 10);

    actor.add(childActor);
    childActor.add(grandChildActor);

    actor.actions.moveBy(10, 15, 1000);
    actor.update(engine, 1000);

    expect(grandChildActor.getWorldPos().x).toBe(70);
    expect(grandChildActor.getWorldPos().y).toBe(75);
  });

  it('can find its global coordinates if it doesnt have a parent', () => {
    expect(actor.pos.x).toBe(0);
    expect(actor.pos.y).toBe(0);

    actor.actions.moveBy(10, 15, 1000);
    actor.update(engine, 1000);

    expect(actor.getWorldPos().x).toBe(10);
    expect(actor.getWorldPos().y).toBe(15);
  });

  it('can be removed from the scene', () => {
    scene.add(actor);
    expect(scene.actors.length).toBe(1);
    actor.kill();
    scene.update(engine, 100);
    expect(scene.actors.length).toBe(0);
  });

  it('once killed is not drawn', () => {
    scene.add(actor);
    actor.kill();
    scene.update(engine, 100);
    scene.draw(engine.ctx, 100);
    expect(actor.draw).not.toHaveBeenCalled();
  });

  it('does not incure pointer overhead until an event is registered', () => {
    expect(actor.enableCapturePointer).toBeFalsy();
    expect(actor.capturePointer.captureMoveEvents).toBeFalsy();
    actor.on('pointerdown', () => {
      /*do nothing*/
    });
    expect(actor.capturePointer.captureMoveEvents).toBeFalsy();
    expect(actor.enableCapturePointer).toBeTruthy();
    actor.on('pointermove', () => {
      /*do nothing*/
    });
    expect(actor.capturePointer.captureMoveEvents).toBeTruthy();
    expect(actor.enableCapturePointer).toBeTruthy();
  });

  it('changes opacity on color', () => {
    actor.color = ex.Color.Black.clone();
    expect(actor.color.a).toBe(1);
    expect(actor.color.r).toBe(0);
    expect(actor.color.g).toBe(0);
    expect(actor.color.b).toBe(0);

    expect(actor.opacity).toBe(1.0);
    actor.opacity = 0.5;

    actor.update(engine, 100);
    expect(actor.color.a).toBe(0.5);
    expect(actor.color.r).toBe(0);
    expect(actor.color.g).toBe(0);
    expect(actor.color.b).toBe(0);
  });

  it('can detect containment off of child actors', () => {
    const parent = new ex.Actor(600, 100, 100, 100);
    const child = new ex.Actor(0, 0, 100, 100);
    const child2 = new ex.Actor(-600, -100, 100, 100);

    parent.add(child);
    child.add(child2);

    // check reality
    expect(parent.contains(550, 50)).toBeTruthy();
    expect(parent.contains(650, 150)).toBeTruthy();

    // in world coordinates this should be false
    expect(child.contains(50, 50)).toBeFalsy();

    // in world coordinates this should be true
    expect(child.contains(550, 50)).toBeTruthy();
    expect(child.contains(650, 150)).toBeTruthy();

    // second order child shifted to the origin
    expect(child2.contains(-50, -50)).toBeTruthy();
    expect(child2.contains(50, 50)).toBeTruthy();
  });

  it('can recursively check containment', () => {
    const parent = new ex.Actor(0, 0, 100, 100);
    const child = new ex.Actor(100, 100, 100, 100);
    const child2 = new ex.Actor(100, 100, 100, 100);
    parent.add(child);

    expect(parent.contains(150, 150)).toBeFalsy();
    expect(child.contains(150, 150)).toBeTruthy();
    expect(parent.contains(150, 150, true)).toBeTruthy();
    expect(parent.contains(200, 200, true)).toBeFalsy();

    child.add(child2);
    expect(parent.contains(250, 250, true)).toBeTruthy();
  });

  it('with an active collision type can be placed on a fixed type', () => {
    ex.Physics.useBoxPhysics();
    const scene = new ex.Scene(engine);

    const active = new ex.Actor(0, -50, 100, 100);
    active.collisionType = ex.CollisionType.Active;
    active.vel.y = 10;
    active.acc.y = 1000;

    const fixed = new ex.Actor(-100, 50, 1000, 100);
    fixed.collisionType = ex.CollisionType.Fixed;

    scene.add(active);
    scene.add(fixed);

    expect(active.pos.x).toBe(0);
    expect(active.pos.y).toBe(-50);

    expect(fixed.pos.x).toBe(-100);
    expect(fixed.pos.y).toBe(50);

    // update many times for safety
    for (let i = 0; i < 40; i++) {
      scene.update(engine, 100);
    }

    expect(active.pos.x).toBeCloseTo(0, 0.0001);
    expect(active.pos.y).toBeCloseTo(-50, 0.0001);

    expect(fixed.pos.x).toBe(-100);
    expect(fixed.pos.y).toBe(50);
  });

  it('with an active collision type can jump on a fixed type', () => {
    const scene = new ex.Scene(engine);
    const active = new ex.Actor(0, -50, 100, 100);
    active.collisionType = ex.CollisionType.Active;
    active.vel.y = -100;
    ex.Physics.acc.setTo(0, 0);

    const fixed = new ex.Actor(-100, 50, 1000, 100);
    fixed.collisionType = ex.CollisionType.Fixed;

    scene.add(active);
    scene.add(fixed);

    expect(active.pos.x).toBe(0);
    expect(active.pos.y).toBe(-50);

    expect(fixed.pos.x).toBe(-100);
    expect(fixed.pos.y).toBe(50);

    const iterations = 1;
    // update many times for safety
    for (let i = 0; i < iterations; i++) {
      scene.update(engine, 1000);
    }

    expect(ex.Physics.acc.y).toBe(0);
    expect(active.pos.x).toBeCloseTo(0, 0.0001);
    expect(active.pos.y).toBeCloseTo(-100 * iterations + -50 /* original y is -50 */, 0.0001);

    expect(fixed.pos.x).toBe(-100);
    expect(fixed.pos.y).toBe(50);
  });

  it('updates child actors', () => {
    const parentActor = new ex.Actor();
    const childActor = new ex.Actor();
    scene.add(parentActor);
    parentActor.add(childActor);

    spyOn(childActor, 'update');

    scene.update(engine, 100);

    expect(childActor.update).toHaveBeenCalled();
  });

  it('draws visible child actors', () => {
    const parentActor = new ex.Actor();
    const childActor = new ex.Actor();
    scene.add(parentActor);
    parentActor.add(childActor);

    spyOn(childActor, 'draw');

    childActor.visible = true;
    scene.draw(engine.ctx, 100);
    expect(childActor.draw).toHaveBeenCalled();
  });

  it('does not draw invisible child actors', () => {
    const parentActor = new ex.Actor();
    const childActor = new ex.Actor();
    scene.add(parentActor);
    parentActor.add(childActor);

    spyOn(childActor, 'draw');

    childActor.visible = false;
    scene.draw(engine.ctx, 100);
    expect(childActor.draw).not.toHaveBeenCalled();
  });

  it('fires a killed event when killed', () => {
    const actor = new ex.Actor();
    scene.add(actor);
    let killed = false;
    actor.on('kill', (evt: ex.KillEvent) => {
      killed = true;
    });
    actor.kill();

    expect(killed).toBe(true);
  });

  it('is no longer killed when re-added to the game', () => {
    const actor = new ex.Actor();
    scene.add(actor);
    expect(actor.isKilled()).toBeFalsy();
    actor.kill();
    scene.update(engine, 100);
    expect(actor.isKilled()).toBeTruthy();
    scene.add(actor);
    expect(actor.isKilled()).toBeFalsy();
  });

  it('fires intialize event when before the first update', (done) => {
    const actor = new ex.Actor();
    actor.on('initialize', () => {
      expect(true).toBe(true);
      done();
    });

    scene.add(actor);
    scene.update(engine, 100);
    scene.update(engine, 100);
  });

  it('fires preupdate event before update then postupdate', (done) => {
    const actor = new ex.Actor();
    let preupdateFired = false;

    actor.on('preupdate', () => {
      preupdateFired = true;
    });
    actor.on('postupdate', () => {
      expect(preupdateFired).toBe(true);
      done();
    });

    scene.add(actor);
    scene.update(engine, 100);
  });

  it('can only be initialized once', () => {
    const actor = new ex.Actor();
    let initializeCount = 0;

    actor.on('initialize', () => {
      initializeCount++;
    });
    actor._initialize(engine);
    actor._initialize(engine);
    actor._initialize(engine);

    expect(initializeCount).toBe(1, 'Actors can only be initialized once');
  });

  it('can initialize child actors', () => {
    const actor = new ex.Actor();
    const child = new ex.Actor();
    const grandchild = new ex.Actor();
    let initializeCount = 0;
    actor.add(child);
    child.add(grandchild);
    actor.on('initialize', () => {
      initializeCount++;
    });
    child.on('initialize', () => {
      initializeCount++;
    });
    grandchild.on('initialize', () => {
      initializeCount++;
    });

    actor._initialize(engine);
    actor._initialize(engine);

    expect(initializeCount).toBe(3, 'All child actors should be initialized');
  });

  it('fires predraw event before draw then postdraw', (done) => {
    const actor = new ex.Actor({
      pos: new ex.Vector(50, 50),
      width: 10,
      height: 10
    });
    let predrawedFired = false;

    actor.on('predraw', () => {
      predrawedFired = true;
    });
    actor.on('postdraw', () => {
      expect(predrawedFired).toBe(true);
      done();
    });

    scene.add(actor);
    scene.update(engine, 100);
    scene.draw(engine.ctx, 100);
  });

  it('should opt into pointer capture when pointerdown', () => {
    const actor = new ex.Actor(0, 0, 100, 100);

    expect(actor.enableCapturePointer).toBe(false, 'Actors start without pointer capture enabled');
    expect(actor.capturePointer.captureMoveEvents).toBe(false, 'Actors should not start with capturing move events');
    expect(actor.capturePointer.captureDragEvents).toBe(false, 'Actors should not start with capturing drag events');

    actor.on('pointerdown', () => {
      /* doesn't matter; */
    });

    expect(actor.enableCapturePointer).toBe(true, 'Actors should have pointer capture enabled after pointerdown');
    expect(actor.capturePointer.captureMoveEvents).toBe(false, 'Actors should not capture move events after pointerdown');
    expect(actor.capturePointer.captureDragEvents).toBe(false, 'Actors should not capture drag events after pointerdown');
  });

  it('should opt into pointer capture when pointerup', () => {
    const actor = new ex.Actor(0, 0, 100, 100);

    expect(actor.enableCapturePointer).toBe(false, 'Actors start without pointer capture enabled');
    expect(actor.capturePointer.captureMoveEvents).toBe(false, 'Actors should not start with capturing move events');
    expect(actor.capturePointer.captureDragEvents).toBe(false, 'Actors should not start with capturing drag events');

    actor.on('pointerup', () => {
      /* doesn't matter; */
    });

    expect(actor.enableCapturePointer).toBe(true, 'Actors should have pointer capture enabled after pointerup');
    expect(actor.capturePointer.captureMoveEvents).toBe(false, 'Actors should not capture move events after pointerdown');
    expect(actor.capturePointer.captureDragEvents).toBe(false, 'Actors should not capture drag events after pointerdown');
  });

  it('should opt into pointer capture when pointermove', () => {
    const actor = new ex.Actor(0, 0, 100, 100);

    expect(actor.enableCapturePointer).toBe(false, 'Actors start without pointer capture enabled');
    expect(actor.capturePointer.captureMoveEvents).toBe(false, 'Actors should not start with capturing move events');
    expect(actor.capturePointer.captureDragEvents).toBe(false, 'Actors should not start with capturing drag events');

    actor.on('pointermove', () => {
      /* doesn't matter; */
    });

    expect(actor.enableCapturePointer).toBe(true, 'Actors should have pointer capture enabled after pointermove');
    expect(actor.capturePointer.captureMoveEvents).toBe(true, 'Actor should capture move events after pointermove');
    expect(actor.capturePointer.captureDragEvents).toBe(false, 'Actors should not capture drag events after pointermove');
  });

  it('should opt into pointer capture when pointerenter', () => {
    const actor = new ex.Actor(0, 0, 100, 100);

    expect(actor.enableCapturePointer).toBe(false, 'Actors start without pointer capture enabled');
    expect(actor.capturePointer.captureMoveEvents).toBe(false, 'Actors should not start with capturing move events');
    expect(actor.capturePointer.captureDragEvents).toBe(false, 'Actors should not start with capturing drag events');

    actor.on('pointerenter', () => {
      /* doesn't matter; */
    });

    expect(actor.enableCapturePointer).toBe(true, 'Actors should have pointer capture enabled after pointerenter');
    expect(actor.capturePointer.captureMoveEvents).toBe(true, 'Actor should capture move events after pointerenter');
    expect(actor.capturePointer.captureDragEvents).toBe(false, 'Actors should not capture drag events after pointerenter');
  });

  it('should opt into pointer capture when pointerleave', () => {
    const actor = new ex.Actor(0, 0, 100, 100);

    expect(actor.enableCapturePointer).toBe(false, 'Actors start without pointer capture enabled');
    expect(actor.capturePointer.captureMoveEvents).toBe(false, 'Actors should not start with capturing move events');
    expect(actor.capturePointer.captureDragEvents).toBe(false, 'Actors should not start with capturing drag events');

    actor.on('pointerleave', () => {
      /* doesn't matter; */
    });

    expect(actor.enableCapturePointer).toBe(true, 'Actors should have pointer capture enabled after pointerleave');
    expect(actor.capturePointer.captureMoveEvents).toBe(true, 'Actor should capture move events after pointerleave');
    expect(actor.capturePointer.captureDragEvents).toBe(false, 'Actors should not capture drag events after pointerleave');
  });

  it('should opt into pointer capture when pointerdragstart', () => {
    const actor = new ex.Actor(0, 0, 100, 100);

    expect(actor.enableCapturePointer).toBe(false, 'Actors start without pointer capture enabled');
    expect(actor.capturePointer.captureMoveEvents).toBe(false, 'Actors should not start with capturing move events');
    expect(actor.capturePointer.captureDragEvents).toBe(false, 'Actors should not start with capturing drag events');

    actor.on('pointerdragstart', () => {
      /* doesn't matter; */
    });

    expect(actor.enableCapturePointer).toBe(true, 'Actors should have pointer capture enabled after pointerdragstart');
    expect(actor.capturePointer.captureMoveEvents).toBe(false, 'Actors should capture move events after pointerdragstart');
    expect(actor.capturePointer.captureDragEvents).toBe(true, 'Actors should capture drag events after pointerdragstart');
  });

  it('should opt into pointer capture when pointerdragend', () => {
    const actor = new ex.Actor(0, 0, 100, 100);

    expect(actor.enableCapturePointer).toBe(false, 'Actors start without pointer capture enabled');
    expect(actor.capturePointer.captureMoveEvents).toBe(false, 'Actors should not start with capturing move events');
    expect(actor.capturePointer.captureDragEvents).toBe(false, 'Actors should not start with capturing drag events');

    actor.on('pointerdragend', () => {
      /* doesn't matter; */
    });

    expect(actor.enableCapturePointer).toBe(true, 'Actors should have pointer capture enabled after pointerdragend');
    expect(actor.capturePointer.captureMoveEvents).toBe(false, 'Actors should capture move events after pointerdragend');
    expect(actor.capturePointer.captureDragEvents).toBe(true, 'Actors should capture drag events after pointerdragend');
  });

  it('should opt into pointer capture when pointerdragmove', () => {
    const actor = new ex.Actor(0, 0, 100, 100);

    expect(actor.enableCapturePointer).toBe(false, 'Actors start without pointer capture enabled');
    expect(actor.capturePointer.captureMoveEvents).toBe(false, 'Actors should not start with capturing move events');
    expect(actor.capturePointer.captureDragEvents).toBe(false, 'Actors should not start with capturing drag events');

    actor.on('pointerdragmove', () => {
      /* doesn't matter; */
    });

    expect(actor.enableCapturePointer).toBe(true, 'Actors should have pointer capture enabled after pointerdragmove');
    expect(actor.capturePointer.captureMoveEvents).toBe(true, 'Actors should capture move events after pointerdragmove');
    expect(actor.capturePointer.captureDragEvents).toBe(true, 'Actors should capture drag events after pointerdragmove');
  });

  it('should opt into pointer capture when pointerdragenter', () => {
    const actor = new ex.Actor(0, 0, 100, 100);

    expect(actor.enableCapturePointer).toBe(false, 'Actors start without pointer capture enabled');
    expect(actor.capturePointer.captureMoveEvents).toBe(false, 'Actors should not start with capturing move events');
    expect(actor.capturePointer.captureDragEvents).toBe(false, 'Actors should not start with capturing drag events');

    actor.on('pointerdragenter', () => {
      /* doesn't matter; */
    });

    expect(actor.enableCapturePointer).toBe(true, 'Actors should have pointer capture enabled after pointerdragenter');
    expect(actor.capturePointer.captureMoveEvents).toBe(true, 'Actors should capture move events after pointerdragenter');
    expect(actor.capturePointer.captureDragEvents).toBe(true, 'Actors should capture drag events after pointerdragenter');
  });

  it('should opt into pointer capture when pointerdragleave', () => {
    const actor = new ex.Actor(0, 0, 100, 100);

    expect(actor.enableCapturePointer).toBe(false, 'Actors start without pointer capture enabled');
    expect(actor.capturePointer.captureMoveEvents).toBe(false, 'Actors should not start with capturing move events');
    expect(actor.capturePointer.captureDragEvents).toBe(false, 'Actors should not start with capturing drag events');

    actor.on('pointerdragleave', () => {
      /* doesn't matter; */
    });

    expect(actor.enableCapturePointer).toBe(true, 'Actors should have pointer capture enabled after pointerdragleave');
    expect(actor.capturePointer.captureMoveEvents).toBe(true, 'Actors should capture move events after pointerdragleave');
    expect(actor.capturePointer.captureDragEvents).toBe(true, 'Actors should capture drag events after pointerdragleave');
  });

  describe('should detect assigned events and', () => {
    it('should capture pointer move event', () => {
      const actor = new ex.Actor(0, 0, 20, 20);
      const callables = {
        move: (pe: any) => {
          /* doesn't matter; */
        }
      };
      const moveSpy = spyOn(callables, 'move').and.callThrough();

      actor.on('pointermove', callables.move);
      scene.add(actor);

      const pointerEvent: any = mock.pointerEvent('move');
      pointerEvent._path = [actor];
      (<any>engine.input.pointers)._pointerMove.push(pointerEvent);

      scene.update(engine, 100);

      expect(moveSpy).toHaveBeenCalledTimes(1);
      expect(pointerEvent.pointer.lastWorldPos.x).toEqual(0, 'pointer event should contain correct world position x');
      expect(pointerEvent.pointer.lastWorldPos.y).toEqual(0, 'pointer event should contain correct world position y');
    });

    it('should capture pointer enter event', () => {
      const actor = new ex.Actor(0, 0, 20, 20);
      const callables = {
        enter: (pe: any) => {
          /* doesn't matter */
        }
      };
      const enterSpy = spyOn(callables, 'enter').and.callThrough();

      actor.on('pointerenter', callables.enter);
      scene.add(actor);

      const pointerEvent: any = mock.pointerEvent('move');
      pointerEvent._path = [actor];
      pointerEvent.pointer.lastWorldPos = new ex.Vector(0, 0);
      (<any>engine.input.pointers)._pointerMove.push(pointerEvent);

      scene.update(engine, 100);

      expect(enterSpy).toHaveBeenCalledTimes(1);
      expect(pointerEvent.pointer.lastWorldPos.x).toEqual(0, 'pointer event should contain correct world position x');
      expect(pointerEvent.pointer.lastWorldPos.y).toEqual(0, 'pointer event should contain correct world position y');
    });

    it('should capture pointer leave event', () => {
      const actor = new ex.Actor(0, 0, 20, 20);
      const callables = {
        leave: (pe: any) => {
          /* doesn't matter */
        }
      };
      const leaveSpy = spyOn(callables, 'leave').and.callThrough();

      actor.on('pointerleave', callables.leave);
      scene.add(actor);

      const pointerEvent: any = mock.pointerEvent('move');
      pointerEvent._path = [];
      pointerEvent.pointer.lastWorldPos = new ex.Vector(30, 30);
      pointerEvent.pointer.addActorUnderPointer(actor);
      (<any>engine.input.pointers)._pointerMove.push(pointerEvent);

      scene.update(engine, 100);

      expect(leaveSpy).toHaveBeenCalledTimes(1);
      expect(pointerEvent.pointer.lastWorldPos.x).toEqual(30, 'pointer event should contain correct world position x');
      expect(pointerEvent.pointer.lastWorldPos.y).toEqual(30, 'pointer event should contain correct world position y');
    });

    it('should capture pointer drag start event', () => {
      const actor = new ex.Actor(0, 0, 20, 20);
      const callables = {
        dragStart: (pe: any) => {
          /* doesn't matter */
        }
      };
      const dragStartSpy = spyOn(callables, 'dragStart').and.callThrough();

      actor.on('pointerdragstart', callables.dragStart);
      scene.add(actor);

      const pointerEvent: any = mock.pointerEvent('down');
      pointerEvent._path = [actor];
      pointerEvent.pointer.lastWorldPos = new ex.Vector(0, 0);
      spyOnProperty(pointerEvent.pointer, 'isDragStart', 'get').and.returnValue(true);

      (<any>engine.input.pointers)._pointerDown.push(pointerEvent);

      scene.update(engine, 100);

      expect(dragStartSpy).toHaveBeenCalledTimes(1);
      expect(pointerEvent.pointer.lastWorldPos.x).toEqual(0, 'pointer event should contain correct world position x');
      expect(pointerEvent.pointer.lastWorldPos.y).toEqual(0, 'pointer event should contain correct world position y');
    });

    it('should capture pointer drag end event', () => {
      const actor = new ex.Actor(0, 0, 20, 20);
      const callables = {
        dragEnd: (pe: any) => {
          /* doesn't matter */
        }
      };
      const dragEndSpy = spyOn(callables, 'dragEnd').and.callThrough();

      actor.on('pointerdragend', callables.dragEnd);
      scene.add(actor);

      const pointerEvent: any = mock.pointerEvent('up');
      pointerEvent._path = [actor];
      pointerEvent.pointer.lastWorldPos = new ex.Vector(0, 0);
      pointerEvent.pointer.addActorUnderPointer(actor);
      spyOnProperty(pointerEvent.pointer, 'isDragEnd', 'get').and.returnValue(true);
      (<any>engine.input.pointers)._pointerUp.push(pointerEvent);

      scene.update(engine, 100);

      expect(dragEndSpy).toHaveBeenCalledTimes(1);
      expect(pointerEvent.pointer.lastWorldPos.x).toEqual(0, 'pointer event should contain correct world position x');
      expect(pointerEvent.pointer.lastWorldPos.y).toEqual(0, 'pointer event should contain correct world position y');
    });

    it('should capture pointer drag move event', () => {
      const actor = new ex.Actor(0, 0, 20, 20);
      const callables = {
        dragMove: (pe: any) => {
          /* doesn't matter */
        }
      };
      const dragMoveSpy = spyOn(callables, 'dragMove').and.callThrough();

      actor.on('pointerdragmove', callables.dragMove);
      scene.add(actor);

      const pointerEvent: any = mock.pointerEvent('move');
      pointerEvent._path = [actor];
      pointerEvent.pointer.lastWorldPos = new ex.Vector(0, 0);
      pointerEvent.pointer.addActorUnderPointer(actor);
      spyOnProperty(pointerEvent.pointer, 'isDragging', 'get').and.returnValue(true);
      (<any>engine.input.pointers)._pointerMove.push(pointerEvent);

      scene.update(engine, 100);

      expect(dragMoveSpy).toHaveBeenCalledTimes(1);
      expect(pointerEvent.pointer.lastWorldPos.x).toEqual(0, 'pointer event should contain correct world position x');
      expect(pointerEvent.pointer.lastWorldPos.y).toEqual(0, 'pointer event should contain correct world position y');
    });

    it('should capture pointer drag enter event', () => {
      const actor = new ex.Actor(0, 0, 20, 20);
      const callables = {
        dragEnter: (pe: any) => {
          /* doesn't matter */
        }
      };
      const dragEnterSpy = spyOn(callables, 'dragEnter').and.callThrough();

      actor.on('pointerdragenter', callables.dragEnter);
      scene.add(actor);

      const pointerEvent: any = mock.pointerEvent('move');
      pointerEvent._path = [actor];
      pointerEvent.pointer.lastWorldPos = new ex.Vector(0, 0);
      spyOnProperty(pointerEvent.pointer, 'isDragging', 'get').and.returnValue(true);
      (<any>engine.input.pointers)._pointerMove.push(pointerEvent);

      scene.update(engine, 100);

      expect(dragEnterSpy).toHaveBeenCalledTimes(1);
      expect(pointerEvent.pointer.lastWorldPos.x).toEqual(0, 'pointer event should contain correct world position x');
      expect(pointerEvent.pointer.lastWorldPos.y).toEqual(0, 'pointer event should contain correct world position y');
    });

    it('should capture pointer drag leave event', () => {
      const actor = new ex.Actor(0, 0, 20, 20);
      const callables = {
        dragLeave: (pe: any) => {
          /* doesn't matter */
        }
      };
      const dragLeaveSpy = spyOn(callables, 'dragLeave').and.callThrough();

      actor.on('pointerdragleave', callables.dragLeave);
      scene.add(actor);

      const pointerEvent: any = mock.pointerEvent('move');
      pointerEvent._path = [];
      pointerEvent.pointer.lastWorldPos = new ex.Vector(30, 30);
      pointerEvent.pointer.addActorUnderPointer(actor);
      spyOnProperty(pointerEvent.pointer, 'isDragging', 'get').and.returnValue(true);
      (<any>engine.input.pointers)._pointerMove.push(pointerEvent);

      scene.update(engine, 100);

      expect(dragLeaveSpy).toHaveBeenCalledTimes(1);
      expect(pointerEvent.pointer.lastWorldPos.x).toEqual(30, 'pointer event should contain correct world position x');
      expect(pointerEvent.pointer.lastWorldPos.y).toEqual(30, 'pointer event should contain correct world position y');
    });

    it('can prevent pointer events from bubbling', () => {
      const actor = new ex.Actor(0, 0, 100, 100);
      const child = new ex.Actor(0, 0, 100, 100);
      const callables = {
        pointerDown: (pe: any) => {
          /* doesn't matter */
        }
      };
      const bubblingSpy = spyOn(callables, 'pointerDown').and.callThrough();

      actor.on('pointerdown', callables.pointerDown);
      child.on('pointerdown', callables.pointerDown);
      scene.add(actor);

      const pointerEvent: any = mock.pointerEvent('down');
      pointerEvent.bubbles = false;
      pointerEvent._path = [actor, child];
      pointerEvent.pointer.lastWorldPos = new ex.Vector(0, 0);
      (<any>engine.input.pointers)._pointerDown.push(pointerEvent);

      scene.update(engine, 100);

      expect(bubblingSpy).toHaveBeenCalledTimes(1);
      expect(pointerEvent.pointer.lastWorldPos.x).toEqual(0, 'pointer event should contain correct world position x');
      expect(pointerEvent.pointer.lastWorldPos.y).toEqual(0, 'pointer event should contain correct world position y');
    });

    it('only has pointer events happen once per frame', () => {
      const actor = new ex.Actor(0, 0, 100, 100);
      const propSpy = spyOn(engine.input.pointers, 'propagate').and.callThrough();
      let numPointerUps = 0;

      const pointerEvent: any = mock.pointerEvent('up');
      pointerEvent._path = [actor];
      pointerEvent.pointer.lastWorldPos = new ex.Vector(0, 0);
      (<any>engine.input.pointers)._pointerUp.push(pointerEvent);

      actor.on('pointerup', () => {
        numPointerUps++;
      });

      scene.add(actor);
      scene.update(engine, 100);

      expect(numPointerUps).toBe(1, 'Pointer up should be triggered once');
      expect(propSpy).toHaveBeenCalledTimes(1);
    });
  });

  it('should not corrupt shared sprite ctxs', (done) => {
    engine = TestUtils.engine({
      width: 62,
      height: 64,
      suppressHiDPIScaling: true
    });

    const texture = new ex.Texture('base/src/spec/images/SpriteSpec/icon.png', true);
    texture.load().then(() => {
      const actor = new ex.Actor({
        x: engine.halfCanvasWidth,
        y: engine.halfCanvasHeight,
        width: 10,
        height: 10,
        rotation: Math.PI / 4
      });

      engine.add(actor);
      const s = texture.asSprite();
      s.scale.setTo(1, 1);
      actor.addDrawing(s);

      const a1 = new ex.Actor({ scale: new ex.Vector(3, 3) });
      a1.scale.setTo(3, 3);
      a1.addDrawing(texture);

      const a2 = new ex.Actor({ scale: new ex.Vector(3, 3) });
      a1.scale.setTo(3, 3);
      a2.addDrawing(texture);

      a1.draw(engine.ctx, 100);
      a2.draw(engine.ctx, 100);
      actor.draw(engine.ctx, 100);
      engine.ctx.fillRect(0, 0, 200, 200);

      a1.draw(engine.ctx, 100);
      a2.draw(engine.ctx, 100);
      actor.draw(engine.ctx, 100);
      engine.ctx.fillRect(0, 0, 200, 200);

      a1.draw(engine.ctx, 100);
      a2.draw(engine.ctx, 100);

      engine.ctx.clearRect(0, 0, 200, 200);
      actor.draw(engine.ctx, 100);

      ensureImagesLoaded(engine.canvas, 'src/spec/images/SpriteSpec/iconrotate.png').then(([canvas, image]) => {
        expect(canvas).toEqualImage(image, 0.995);
        done();
      });
    });
  });

  it('when killed should not be killed again by the scene removing it', () => {
    spyOn(actor, 'kill').and.callThrough();

    scene.add(actor);
    actor.kill();

    expect(actor.kill).toHaveBeenCalledTimes(1);
  });

  it('when killed should be removed from the scene', () => {
    spyOn(scene, 'remove').and.callThrough();

    scene.add(actor);
    actor.kill();

    expect(scene.remove).toHaveBeenCalledWith(actor);
  });

  it('can be offscreen', () => {
    const actor = new ex.Actor({
      x: 0,
      y: 0,
      width: 10,
      height: 10
    });

    scene.add(actor);
    scene.update(engine, 100);

    expect(actor.isOffScreen).toBe(false, 'Actor should be onscreen');

    actor.x = 106;
    scene.update(engine, 100);

    expect(actor.isOffScreen).toBe(true, 'Actor should be offscreen');
  });

  describe('lifecycle overrides', () => {
    let actor: ex.Actor = null;

    beforeEach(() => {
      actor = new ex.Actor({
        pos: new ex.Vector(10, 10),
        width: 200,
        height: 200
      });
    });

    it('can have onInitialize overriden safely', () => {
      let initCalled = false;
      actor.on('initialize', () => {
        initCalled = true;
      });
      actor.onInitialize = (engine) => {
        expect(engine).not.toBe(null);
      };

      spyOn(actor, 'onInitialize').and.callThrough();
      spyOn(actor, '_initialize').and.callThrough();

      actor.update(engine, 100);
      actor.update(engine, 100);
      expect(actor._initialize).toHaveBeenCalledTimes(2);
      expect(actor.onInitialize).toHaveBeenCalledTimes(1);
      expect(initCalled).toBe(true);
      expect(actor.isInitialized).toBe(true);
    });

    it('can have onPostUpdate overriden safely', () => {
      actor.onPostUpdate = (engine, delta) => {
        expect(engine).not.toBe(null);
        expect(delta).toBe(100);
      };

      spyOn(actor, 'onPostUpdate').and.callThrough();
      spyOn(actor, '_postupdate').and.callThrough();

      actor.update(engine, 100);
      actor.update(engine, 100);
      expect(actor._postupdate).toHaveBeenCalledTimes(2);
      expect(actor.onPostUpdate).toHaveBeenCalledTimes(2);
    });

    it('can have onPreUpdate overriden safely', () => {
      actor.onPreUpdate = (engine, delta) => {
        expect(engine).not.toBe(null);
        expect(delta).toBe(100);
      };

      spyOn(actor, 'onPreUpdate').and.callThrough();
      spyOn(actor, '_preupdate').and.callThrough();

      actor.update(engine, 100);
      actor.update(engine, 100);
      expect(actor._preupdate).toHaveBeenCalledTimes(2);
      expect(actor.onPreUpdate).toHaveBeenCalledTimes(2);
    });

    it('can have onPreDraw overriden safely', () => {
      actor.onPreDraw = (ctx, delta) => {
        expect(<any>ctx).not.toBe(null);
        expect(delta).toBe(100);
      };

      spyOn(actor, 'onPreDraw').and.callThrough();
      spyOn(actor, '_predraw').and.callThrough();

      actor.draw(engine.ctx, 100);
      actor.draw(engine.ctx, 100);
      expect(actor._predraw).toHaveBeenCalledTimes(2);
      expect(actor.onPreDraw).toHaveBeenCalledTimes(2);
    });

    it('can have onPostDraw overriden safely', () => {
      actor.onPostDraw = (ctx, delta) => {
        expect(<any>ctx).not.toBe(null);
        expect(delta).toBe(100);
      };

      spyOn(actor, 'onPostDraw').and.callThrough();
      spyOn(actor, '_postdraw').and.callThrough();

      actor.draw(engine.ctx, 100);
      actor.draw(engine.ctx, 100);
      expect(actor._postdraw).toHaveBeenCalledTimes(2);
      expect(actor.onPostDraw).toHaveBeenCalledTimes(2);
    });

    it('can have onPreKill overriden safely', () => {
      engine.add(actor);
      actor.onPreKill = (scene) => {
        expect(scene).not.toBe(null);
      };

      spyOn(actor, '_prekill').and.callThrough();
      spyOn(actor, 'onPreKill').and.callThrough();

      actor.kill();
      expect(actor._prekill).toHaveBeenCalledTimes(1);
      expect(actor.onPreKill).toHaveBeenCalledTimes(1);
    });

    it('can have onPostKill overriden safely', () => {
      engine.add(actor);
      actor.onPreKill = (scene) => {
        expect(scene).not.toBe(null);
      };

      spyOn(actor, '_postkill').and.callThrough();
      spyOn(actor, 'onPostKill').and.callThrough();

      actor.kill();
      expect(actor._postkill).toHaveBeenCalledTimes(1);
      expect(actor.onPostKill).toHaveBeenCalledTimes(1);
    });
  });
});<|MERGE_RESOLUTION|>--- conflicted
+++ resolved
@@ -122,13 +122,8 @@
     const actor2 = new ex.Actor();
     actor2.id = 40;
 
-<<<<<<< HEAD
-    var hash = ex.Pair.calculatePairHash(actor.body.collider, actor2.body.collider);
-    var hash2 = ex.Pair.calculatePairHash(actor2.body.collider, actor.body.collider);
-=======
-    const hash = ex.Pair.calculatePairHash(actor.body, actor2.body);
-    const hash2 = ex.Pair.calculatePairHash(actor2.body, actor.body);
->>>>>>> b0f85f65
+    const hash = ex.Pair.calculatePairHash(actor.body.collider, actor2.body.collider);
+    const hash2 = ex.Pair.calculatePairHash(actor2.body.collider, actor.body.collider);
     expect(hash).toBe('#20+40');
     expect(hash2).toBe('#20+40');
   });
