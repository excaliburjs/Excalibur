import * as ex from '@excalibur';
import { BoundingBox, Line, Projection, Ray, TransformComponent, vec, Vector } from '@excalibur';
import { ExcaliburAsyncMatchers, ExcaliburMatchers } from 'excalibur-jasmine';
describe('A CompositeCollider', () => {
  beforeAll(() => {
    jasmine.addAsyncMatchers(ExcaliburAsyncMatchers);
    jasmine.addMatchers(ExcaliburMatchers);
  });
  it('exists', () => {
    expect(ex.CompositeCollider).toBeDefined();
  });

  it('can be created from multiple colliders', () => {
    const compCollider = new ex.CompositeCollider([ex.Shape.Circle(50), ex.Shape.Box(200, 10)]);
    const xf = new TransformComponent();
    xf.pos = vec(100, 100);
    compCollider.update(xf);

    expect(compCollider).toBeDefined();
    expect(compCollider.bounds).toEqual(BoundingBox.fromDimension(200, 100, Vector.Half, vec(100, 100)));
    expect(compCollider.localBounds).toEqual(BoundingBox.fromDimension(200, 100, Vector.Half));
  });

  it('can find the furthest point', () => {
    const compCollider = new ex.CompositeCollider([ex.Shape.Circle(50), ex.Shape.Box(200, 10, Vector.Half)]);
    const up = compCollider.getFurthestPoint(Vector.Up);
    const down = compCollider.getFurthestPoint(Vector.Down);
    const left = compCollider.getFurthestPoint(Vector.Left);
    const right = compCollider.getFurthestPoint(Vector.Right);
    expect(up).withContext('Top of the circle is (0, -50)').toBeVector(vec(0, -50));
    expect(down).withContext('Bottom of the circle is (0, 50)').toBeVector(vec(0, 50));
    expect(left).withContext('Upper Left of the box is (-100, -5)').toBeVector(vec(-100, -5));
    expect(right).withContext('Upper Right of the box is (-5, 100)').toBeVector(vec(100, -5));
  });

  it('sums the inertia of the shapes', () => {
    const circle = ex.Shape.Circle(50);
    const box = ex.Shape.Box(200, 10);
    const compCollider = new ex.CompositeCollider([ex.Shape.Circle(50), ex.Shape.Box(200, 10, Vector.Half)]);

    expect(compCollider.getInertia(100)).toBe(circle.getInertia(100) + box.getInertia(100));
  });

  it('can locate the closest line between colliders', () => {
    const compCollider = new ex.CompositeCollider([ex.Shape.Circle(50), ex.Shape.Box(200, 10, Vector.Half)]);

    const circle = ex.Shape.Circle(50);
    const xf = new TransformComponent();

    xf.pos = vec(300, 0);
    circle.update(xf);
    const lineRight = compCollider.getClosestLineBetween(circle);
    expect(lineRight).toEqual(new Line(vec(250, 0), vec(100, 0)));

    xf.pos = vec(0, -300);
    circle.update(xf);
    const lineTop = compCollider.getClosestLineBetween(circle);
    expect(lineTop).toEqual(new Line(vec(0, -250), vec(0, -50)));

    xf.pos = vec(0, 300);
    circle.update(xf);
    const lineBottom = compCollider.getClosestLineBetween(circle);
    expect(lineBottom).toEqual(new Line(vec(0, 250), vec(0, 50)));

    xf.pos = vec(-300, 0);
    circle.update(xf);
    const lineLeft = compCollider.getClosestLineBetween(circle);
    expect(lineLeft).toEqual(new Line(vec(-250, 0), vec(-100, 0)));
  });

  it('can get the closest line between other composite colliders', () => {
    const compCollider1 = new ex.CompositeCollider([ex.Shape.Circle(50), ex.Shape.Box(200, 10, Vector.Half)]);

    const compCollider2 = new ex.CompositeCollider([ex.Shape.Circle(50), ex.Shape.Box(200, 10, Vector.Half)]);

    const xf = new TransformComponent();
    xf.pos = vec(500, 0);
    compCollider2.update(xf);

    const line = compCollider1.getClosestLineBetween(compCollider2);
    expect(line).toEqual(new Line(vec(100, -5), vec(400, -5)));

    xf.pos = vec(0, 500);
    compCollider2.update(xf);

    const line2 = compCollider1.getClosestLineBetween(compCollider2);
    expect(line2).toEqual(new Line(vec(0, 50), vec(0, 450)));
  });

  it('can collide with normal colliders', () => {
    const compCollider = new ex.CompositeCollider([ex.Shape.Circle(50), ex.Shape.Box(200, 10, Vector.Half)]);

    const circle = ex.Shape.Circle(50);
    const xf = new TransformComponent();
    xf.pos = vec(149, 0);
    circle.update(xf);

    const contactBoxCircle = compCollider.collide(circle);
    expect(contactBoxCircle.length).toBe(1);
    expect(contactBoxCircle[0].points[0]).withContext('Right edge of the box in comp').toEqual(vec(99, 0));

    xf.pos = vec(0, -100);
    circle.update(xf);
    const contactCircleCircle = compCollider.collide(circle);
    expect(contactCircleCircle.length).toBe(1);
    expect(contactCircleCircle[0].points[0]).withContext('Top of the circle in comp').toEqual(vec(0, -50));
  });

  it('can collide with other composite colliders', () => {
    const compCollider1 = new ex.CompositeCollider([ex.Shape.Circle(50), ex.Shape.Box(200, 10, Vector.Half)]);

    const compCollider2 = new ex.CompositeCollider([ex.Shape.Circle(50), ex.Shape.Box(200, 10, Vector.Half)]);

    const xf = new TransformComponent();
    xf.pos = vec(200, 0);
    compCollider2.update(xf);

    const contacts = compCollider1.collide(compCollider2);
    expect(contacts.length).toBe(1);
    expect(contacts[0].points)
      .withContext('Right edge of comp1 poly')
      .toEqual([vec(100, 5), vec(100, -5)]);
  });

  it('returns empty on no contacts', () => {
    const compCollider1 = new ex.CompositeCollider([ex.Shape.Circle(50), ex.Shape.Box(200, 10, Vector.Half)]);

    const circle = ex.Shape.Circle(50);
    const xf = new TransformComponent();
    xf.pos = vec(300, 0);
    circle.update(xf);

    expect(compCollider1.collide(circle)).toEqual([]);
  });

  it('can return all the axes', () => {
    const circle = ex.Shape.Circle(50);
    const box = ex.Shape.Box(200, 10);
    const compCollider = new ex.CompositeCollider([ex.Shape.Circle(50), ex.Shape.Box(200, 10, Vector.Half)]);

    expect(compCollider.axes).toEqual(circle.axes.concat(box.axes));
  });

  it('can be tested with a raycast', () => {
    const compCollider = new ex.CompositeCollider([ex.Shape.Circle(50), ex.Shape.Box(200, 10, Vector.Half)]);

    const rayRight = new Ray(vec(-200, 0), Vector.Right);

    const leftBox = compCollider.rayCast(rayRight);
    expect(leftBox).toEqual(vec(-100, 0));

    const rayDown = new Ray(vec(0, -200), Vector.Down);
    const topCircle = compCollider.rayCast(rayDown);
    expect(topCircle).toEqual(vec(0, -50));

    const rayUp = new Ray(vec(0, 200), Vector.Up);
    const bottomCircle = compCollider.rayCast(rayUp);
    expect(bottomCircle).toEqual(vec(0, 50));

    const rayLeft = new Ray(vec(200, 0), Vector.Left);
    const rightBox = compCollider.rayCast(rayLeft);
    expect(rightBox).toEqual(vec(100, 0));
  });

  it('can project onto an axis', () => {
    const compCollider = new ex.CompositeCollider([ex.Shape.Circle(50), ex.Shape.Box(200, 10, Vector.Half)]);

    const widthProj = compCollider.project(Vector.Right);
    expect(widthProj).toEqual(new Projection(-100, 100));

    const heightProj = compCollider.project(Vector.Up);
    expect(heightProj).toEqual(new Projection(-50, 50));
  });

  it('can test point containment', () => {
    const compCollider = new ex.CompositeCollider([ex.Shape.Circle(50), ex.Shape.Box(200, 10, Vector.Half)]);

    expect(compCollider.contains(vec(0, -50))).toBe(true);
    expect(compCollider.contains(vec(0, -51))).toBe(false);
    expect(compCollider.contains(vec(0, 50))).toBe(true);
    expect(compCollider.contains(vec(0, 51))).toBe(false);
    expect(compCollider.contains(vec(99.9, 0))).toBe(true);
    expect(compCollider.contains(vec(101, 0))).toBe(false);
    expect(compCollider.contains(vec(-99.9, 0))).toBe(true);
    expect(compCollider.contains(vec(-101, 0))).toBe(false);
  });

<<<<<<< HEAD
  it('can be debug drawn', async () => {
    const canvasElement = document.createElement('canvas');
    canvasElement.width = 300;
    canvasElement.height = 300;
    const ctx = new ex.ExcaliburGraphicsContext2DCanvas({ canvasElement });

    const compCollider = new ex.CompositeCollider([ex.Shape.Circle(50), ex.Shape.Box(200, 10, Vector.Half)]);
    const tx = new TransformComponent();
    tx.pos = ex.vec(150, 150);
    compCollider.update(tx);

    ctx.clear();

    compCollider.debug(ctx, ex.Color.Red);

    ctx.flush();

    await expectAsync(canvasElement).toEqualImage('src/spec/images/CompositeColliderSpec/composite.png');
=======
  it('is separated into a series of colliders in the dynamic tree', () => {
    const compCollider = new ex.CompositeCollider([ex.Shape.Circle(50), ex.Shape.Box(200, 10, Vector.Half)]);

    const dynamicTreeProcessor = new ex.DynamicTreeCollisionProcessor();
    dynamicTreeProcessor.track(compCollider);

    expect(dynamicTreeProcessor.getColliders().length).toBe(2);
    expect(dynamicTreeProcessor.getColliders()[0] instanceof ex.CompositeCollider).toBe(false);
    expect(dynamicTreeProcessor.getColliders()[1] instanceof ex.CompositeCollider).toBe(false);
  });

  it('removes all colliders in the dynamic tree', () => {
    const compCollider = new ex.CompositeCollider([ex.Shape.Circle(50), ex.Shape.Box(200, 10, Vector.Half)]);

    const dynamicTreeProcessor = new ex.DynamicTreeCollisionProcessor();
    dynamicTreeProcessor.track(compCollider);

    expect(dynamicTreeProcessor.getColliders().length).toBe(2);

    dynamicTreeProcessor.untrack(compCollider);
    expect(dynamicTreeProcessor.getColliders().length).toBe(0);
>>>>>>> 0c51f1e2
  });
});<|MERGE_RESOLUTION|>--- conflicted
+++ resolved
@@ -185,7 +185,6 @@
     expect(compCollider.contains(vec(-101, 0))).toBe(false);
   });
 
-<<<<<<< HEAD
   it('can be debug drawn', async () => {
     const canvasElement = document.createElement('canvas');
     canvasElement.width = 300;
@@ -204,7 +203,8 @@
     ctx.flush();
 
     await expectAsync(canvasElement).toEqualImage('src/spec/images/CompositeColliderSpec/composite.png');
-=======
+  });
+
   it('is separated into a series of colliders in the dynamic tree', () => {
     const compCollider = new ex.CompositeCollider([ex.Shape.Circle(50), ex.Shape.Box(200, 10, Vector.Half)]);
 
@@ -226,6 +226,5 @@
 
     dynamicTreeProcessor.untrack(compCollider);
     expect(dynamicTreeProcessor.getColliders().length).toBe(0);
->>>>>>> 0c51f1e2
   });
 });