import * as ex from '@excalibur';
import { TestUtils } from './util/TestUtils';

describe('An animation', () => {
  let animation: ex.Animation;
  let engine: ex.Engine;

  beforeEach(() => {
    animation = new ex.Animation(null, null, 0);
    engine = TestUtils.engine({
      width: 500,
      height: 500
    });
  });

  afterEach(() => {
    engine.stop();
    engine = null;
  });

  it('should have loop default to true', () => {
    expect(animation.loop).toBe(true);
  });

  it('should have props set by constructor', () => {
    const animation = new ex.Animation({
      engine: engine,
      sprites: [],
      speed: 20,
      loop: false,
      anchor: new ex.Vector(1, 1),
      rotation: Math.PI,
      scale: new ex.Vector(2, 2),
      flipVertical: true,
      flipHorizontal: true,
      width: 100,
      height: 200
    });

    expect(animation.width).toBe(100);
    expect(animation.height).toBe(200);
    expect(animation.flipHorizontal).toBe(true);
    expect(animation.flipVertical).toBe(true);
    expect(animation.anchor.x).toBe(1);
    expect(animation.anchor.y).toBe(1);
    expect(animation.scale.x).toBe(2);
    expect(animation.scale.y).toBe(2);
    expect(animation.rotation).toBe(Math.PI);
    expect(animation.loop).toBe(false);
    expect(animation.speed).toBe(20);
    expect(animation.sprites.length).toBe(0);
  });

  it('should always pass "flipped" state to the current Sprite', () => {
<<<<<<< HEAD
    const mockSprite = jasmine.createSpyObj('sprite', ['draw', 'drawWithOptions']);
    mockSprite.anchor = ex.Vector.Half;
    mockSprite.scale = ex.Vector.One;
    animation.sprites = [mockSprite];

    // set flipped to true and ensure the Sprite has the same state after drawing
    animation.flipHorizontal = true;
    animation.flipVertical = true;
    animation.draw(engine.ctx, 0, 0);
    expect(mockSprite.drawWithOptions).toHaveBeenCalledWith({ ctx: engine.ctx, x: 0, y: 0, flipHorizontal: true, flipVertical: true });

    // set flipped back to false and ensure the Sprite has the same state after drawing
    animation.flipHorizontal = false;
    animation.flipVertical = false;
    animation.draw(engine.ctx, 0, 0);
    expect(mockSprite.drawWithOptions).toHaveBeenCalledWith({ ctx: engine.ctx, x: 0, y: 0, flipHorizontal: false, flipVertical: false });
  });

  it('should always pass "flipped" state to the current Sprite', () => {
    const mockSprite = jasmine.createSpyObj('sprite', ['draw', 'drawWithOptions']);
    mockSprite.anchor = ex.Vector.Half;
    mockSprite.scale = ex.Vector.One;
    mockSprite.flipHorizontal = false;
    mockSprite.flipVertical = false;
    animation.sprites = [mockSprite];
=======
    const mockSprite = {
      anchor: new ex.Vector(1, 1),
      draw: () => void 0,
      flipHorizontal: false,
      flipVertical: false
    };
    animation.sprites = [<any>mockSprite];
>>>>>>> 04467455

    // set flipped to true and ensure the Sprite has the same state after drawing
    animation.flipHorizontal = true;
    animation.flipVertical = true;
    animation.draw(engine.ctx, 0, 0);
    expect(mockSprite.flipHorizontal).toBe(false);
    expect(mockSprite.flipVertical).toBe(false);

    // set flipped back to false and ensure the Sprite has the same state after drawing
    animation.flipHorizontal = false;
    animation.flipVertical = false;
    animation.draw(engine.ctx, 0, 0);
    expect(mockSprite.flipHorizontal).toBe(false);
    expect(mockSprite.flipVertical).toBe(false);
  });
});<|MERGE_RESOLUTION|>--- conflicted
+++ resolved
@@ -51,42 +51,13 @@
     expect(animation.sprites.length).toBe(0);
   });
 
-  it('should always pass "flipped" state to the current Sprite', () => {
-<<<<<<< HEAD
-    const mockSprite = jasmine.createSpyObj('sprite', ['draw', 'drawWithOptions']);
-    mockSprite.anchor = ex.Vector.Half;
-    mockSprite.scale = ex.Vector.One;
-    animation.sprites = [mockSprite];
-
-    // set flipped to true and ensure the Sprite has the same state after drawing
-    animation.flipHorizontal = true;
-    animation.flipVertical = true;
-    animation.draw(engine.ctx, 0, 0);
-    expect(mockSprite.drawWithOptions).toHaveBeenCalledWith({ ctx: engine.ctx, x: 0, y: 0, flipHorizontal: true, flipVertical: true });
-
-    // set flipped back to false and ensure the Sprite has the same state after drawing
-    animation.flipHorizontal = false;
-    animation.flipVertical = false;
-    animation.draw(engine.ctx, 0, 0);
-    expect(mockSprite.drawWithOptions).toHaveBeenCalledWith({ ctx: engine.ctx, x: 0, y: 0, flipHorizontal: false, flipVertical: false });
-  });
-
-  it('should always pass "flipped" state to the current Sprite', () => {
-    const mockSprite = jasmine.createSpyObj('sprite', ['draw', 'drawWithOptions']);
+it('should always pass "flipped" state to the current Sprite', () => {
+    const mockSprite:any  = jasmine.createSpyObj('sprite', ['draw', 'drawWithOptions']);
     mockSprite.anchor = ex.Vector.Half;
     mockSprite.scale = ex.Vector.One;
     mockSprite.flipHorizontal = false;
     mockSprite.flipVertical = false;
     animation.sprites = [mockSprite];
-=======
-    const mockSprite = {
-      anchor: new ex.Vector(1, 1),
-      draw: () => void 0,
-      flipHorizontal: false,
-      flipVertical: false
-    };
-    animation.sprites = [<any>mockSprite];
->>>>>>> 04467455
 
     // set flipped to true and ensure the Sprite has the same state after drawing
     animation.flipHorizontal = true;
