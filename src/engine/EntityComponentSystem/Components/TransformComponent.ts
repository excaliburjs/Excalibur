import { Matrix, MatrixLocations } from '../../Math/matrix';
import { VectorView } from '../../Math/vector-view';
import { Vector, vec } from '../../Math/vector';
import { Component } from '../Component';
<<<<<<< HEAD
import { Observable } from '../..';
=======
import { Observable } from '../../Util/Observable';
>>>>>>> 7803b03f

export interface Transform {
  /**
   * The [[CoordPlane|coordinate plane]] for this transform for the entity.
   */
  coordPlane: CoordPlane;

  /**
   * The current position of the entity in world space or in screen space depending on the the [[CoordPlane|coordinate plane]].
   *
   * If the entity has a parent this position is relative to the parent entity.
   */
  pos: Vector;

  /**
   * The z-index ordering of the entity, a higher values are drawn on top of lower values.
   * For example z=99 would be drawn on top of z=0.
   */
  z: number;

  /**
   * The rotation of the entity in radians. For example `Math.PI` radians is the same as 180 degrees.
   *
   * If the entity has a parent this rotation is relative to the parent.
   */
  rotation: number;

  /**
   * The scale of the entity. If the entity has a parent this scale is relative to the parent.
   */
  scale: Vector;
}

const createPosView = (matrix: Matrix) => {
  const source = matrix;
  return new VectorView({
    setX: (x) => {
      source.data[MatrixLocations.X] = x;
    },
    setY: (y) => {
      source.data[MatrixLocations.Y] = y;
    },
    getX: () => {
      return source.data[MatrixLocations.X];
    },
    getY: () => {
      return source.data[MatrixLocations.Y];
    }
  });
};

const createScaleView = (matrix: Matrix) => {
  const source = matrix;
  return new VectorView({
    setX: (x) => {
      source.setScaleX(x);
    },
    setY: (y) => {
      source.setScaleY(y);
    },
    getX: () => {
      return source.getScaleX();
    },
    getY: () => {
      return source.getScaleY();
    }
  });
};

/**
 * Enum representing the coordinate plane for the position 2D vector in the [[TransformComponent]]
 */
export enum CoordPlane {
  /**
   * The world coordinate plane (default) represents world space, any entities drawn with world
   * space move when the camera moves.
   */
  World = 'world',
  /**
   * The screen coordinate plane represents screen space, entities drawn in screen space are pinned
   * to screen coordinates ignoring the camera.
   */
  Screen = 'screen'
}

export class TransformComponent extends Component<'ex.transform'> implements Transform {
  public readonly type = 'ex.transform';

  private _dirty = false;

  public readonly matrix = Matrix.identity().translate(0, 0).rotate(0).scale(1, 1);
  private _position = createPosView(this.matrix);
  private _rotation = 0;
  private _scale = createScaleView(this.matrix);

  private _recalculate() {
    this._rotation = this.matrix.getRotation();
    this._dirty = false;
  }

  public getGlobalMatrix(): Matrix {
    if (!this.parent) {
      return this.matrix;
    } else {
      return this.parent.getGlobalMatrix().multiply(this.matrix);
    }
  }

  public getGlobalTransform(): Transform {
    return {
      pos: this.globalPos,
      scale: this.globalScale,
      rotation: this.globalRotation,
      z: this.z,
      coordPlane: this.coordPlane
    };
  }

  public get parent(): TransformComponent | null {
    return this?.owner?.parent?.get(TransformComponent);
  }

  /**
   * The [[CoordPlane|coordinate plane|]] for this transform for the entity.
   */
  public coordPlane = CoordPlane.World;

  /**
   * The current position of the entity in world space or in screen space depending on the the [[CoordPlane|coordinate plane]].
   *
   * If a parent entity exists coordinates are local to the parent.
   */
  public get pos(): Vector {
    if (this._dirty) {
      this._recalculate();
    }
    return this._position;
  }

  public set pos(val: Vector) {
    this.matrix.setPosition(val.x, val.y);
    this._dirty = true;
  }

  // Dirty flag check up the chain
  public get dirty(): boolean {
    if (this?.owner?.parent) {
      const parent = this.parent;
      return parent.dirty || this._dirty;
    }
    return this._dirty;
  }

  /**
   * The current world position calculated
   */
  public get globalPos(): Vector {
    const source = this.getGlobalMatrix();
    return new VectorView({
      getX: () => source.data[MatrixLocations.X],
      getY: () => source.data[MatrixLocations.Y],
      setX: (x) => {
        if (this.parent) {
          const { x: newX } = this.parent?.getGlobalMatrix().getAffineInverse().multiply(vec(x, source.data[MatrixLocations.Y]));
          this.matrix.data[MatrixLocations.X] = newX;
        } else {
          this.matrix.data[MatrixLocations.X] = x;
        }
      },
      setY: (y) => {
        if (this.parent) {
          const { y: newY } = this.parent?.getGlobalMatrix().getAffineInverse().multiply(vec(source.data[MatrixLocations.X], y));
          this.matrix.data[MatrixLocations.Y] = newY;
        } else {
          this.matrix.data[MatrixLocations.Y] = y;
        }
      }
    });
  }

  public set globalPos(val: Vector) {
    const parentTransform = this.parent;
    if (!parentTransform) {
      this.pos = val;
    } else {
      this.pos = parentTransform.getGlobalMatrix().getAffineInverse().multiply(val);
    }
  }

  public zIndexChanged$ = new Observable<TransformComponent>();
  private _z = 0;
  /**
   * Observable that emits when the z index changes on this component
   */
  public zIndexChanged$ = new Observable<number>();
  private _z = 0;

  /**
   * The z-index ordering of the entity, a higher values are drawn on top of lower values.
   * For example z=99 would be drawn on top of z=0.
   */
  public get z(): number {
    return this._z;
  }
<<<<<<< HEAD
=======

>>>>>>> 7803b03f
  public set z(val: number) {
    const oldz = this._z;
    this._z = val;
    if (oldz !== val) {
<<<<<<< HEAD
      this.zIndexChanged$.notifyAll(this);
=======
      this.zIndexChanged$.notifyAll(val);
>>>>>>> 7803b03f
    }
  }

  /**
   * The rotation of the entity in radians. For example `Math.PI` radians is the same as 180 degrees.
   */
  public get rotation(): number {
    if (this._dirty) {
      this._recalculate();
    }
    return this._rotation;
  }

  public set rotation(val: number) {
    this.matrix.setRotation(val);
    this._dirty = true;
  }

  public get globalRotation(): number {
    return this.getGlobalMatrix().getRotation();
  }

  public set globalRotation(val: number) {
    const parentTransform = this.parent;
    if (!parentTransform) {
      this.rotation = val;
    } else {
      this.rotation = val - parentTransform.globalRotation;
    }
  }

  /**
   * The scale of the entity.
   */
  public get scale(): Vector {
    if (this._dirty) {
      this._recalculate();
    }
    return this._scale;
  }

  public set scale(val: Vector) {
    this.matrix.setScale(val);
    this._dirty = true;
  }

  public get globalScale(): Vector {
    const source = this.getGlobalMatrix();
    return new VectorView({
      getX: () => source.getScaleX(),
      getY: () => source.getScaleY(),
      setX: (x) => {
        if (this.parent) {
          const globalScaleX = this.parent.globalScale.x;
          this.matrix.setScaleX(x / globalScaleX);
        } else {
          this.matrix.setScaleX(x);
        }
      },
      setY: (y) => {
        if (this.parent) {
          const globalScaleY = this.parent.globalScale.y;
          this.matrix.setScaleY(y / globalScaleY);
        } else {
          this.matrix.setScaleY(y);
        }
      }
    });
  }

  public set globalScale(val: Vector) {
    const parentTransform = this.parent;
    if (!parentTransform) {
      this.scale = val;
    } else {
      this.scale = vec(val.x / parentTransform.globalScale.x, val.y / parentTransform.globalScale.y);
    }
  }

  /**
   * Apply the transform to a point
   * @param point
   */
  public apply(point: Vector): Vector {
    return this.matrix.multiply(point);
  }

  /**
   * Apply the inverse transform to a point
   * @param point
   */
  public applyInverse(point: Vector): Vector {
    return this.matrix.getAffineInverse().multiply(point);
  }
}<|MERGE_RESOLUTION|>--- conflicted
+++ resolved
@@ -2,11 +2,7 @@
 import { VectorView } from '../../Math/vector-view';
 import { Vector, vec } from '../../Math/vector';
 import { Component } from '../Component';
-<<<<<<< HEAD
-import { Observable } from '../..';
-=======
 import { Observable } from '../../Util/Observable';
->>>>>>> 7803b03f
 
 export interface Transform {
   /**
@@ -196,8 +192,6 @@
     }
   }
 
-  public zIndexChanged$ = new Observable<TransformComponent>();
-  private _z = 0;
   /**
    * Observable that emits when the z index changes on this component
    */
@@ -211,19 +205,12 @@
   public get z(): number {
     return this._z;
   }
-<<<<<<< HEAD
-=======
-
->>>>>>> 7803b03f
+
   public set z(val: number) {
     const oldz = this._z;
     this._z = val;
     if (oldz !== val) {
-<<<<<<< HEAD
-      this.zIndexChanged$.notifyAll(this);
-=======
       this.zIndexChanged$.notifyAll(val);
->>>>>>> 7803b03f
     }
   }
 
