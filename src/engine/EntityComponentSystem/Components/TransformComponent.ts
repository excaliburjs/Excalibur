import { vec, Vector } from '../../Algebra';
import { Matrix } from '../../Math/matrix';
import { Component } from '../Component';

/**
 * Enum representing the coordinate plane for the position 2D vector in the [[TransformComponent]]
 */
export enum CoordPlane {
  /**
   * The world coordinate plane (default) represents world space, any entities drawn with world
   * space move when the camera moves.
   */
  World = 'world',
  /**
   * The screen coordinate plane represents screen space, entities drawn in screen space are pinned
   * to screen coordinates ignoring the camera.
   */
  Screen = 'screen'
}

export class TransformComponent extends Component<'transform'> {
  public readonly type = 'transform';


  private _mat = Matrix.identity()
    .translate(0, 0)
    .rotate(0)
    .scale(1, 1)

  public get matrix(): Matrix {
    return this._mat;
  }

  public getGlobalMatrix(): Matrix {
    // todo if parent is not dirty or matrix is not dirty we can cache
    if (!this.parent) {
      return this.matrix;
    } else {
      return this.parent.getGlobalMatrix().multm(this.matrix);
    }
  }

  public get parent(): TransformComponent | null {
    return this?.owner?.parent?.get(TransformComponent);
  }

  /**
   * The [[CoordPlane|coordinate plane|]] for this transform for the entity.
   */
  public coordPlane = CoordPlane.World;

  
  /**
<<<<<<< HEAD
   * The current position of the entity in world space or in screen space depending on the the [[coordinate plan|CoordPlane]].
   * 
   * If a parent entity exists coordinates are local to the parent.
=======
   * The current position of the entity in world space or in screen space depending on the the [[CoordPlane|coordinate plane]]
>>>>>>> 012b02cd
   */
  public get pos(): Vector {
    return this._mat.getPosition();
  }

  public set pos(val: Vector) {
    this._mat.setPosition(val.x, val.y);
  }

  // Dirty flag check up the chain
  private _dirty = true;
  private get dirty(): boolean {
    if (this?.owner?.parent) {
      const parent = this.parent;
      return parent.dirty || this._dirty;
    }
    return this._dirty;
  }

  /**
   * The current world position calculated 
   */
  public get globalPos(): Vector {
    return this.getGlobalMatrix().getPosition();
  }

  public set globalPos(val: Vector) {
    this._dirty = true;
    const parentTransform = this.parent
    if (!parentTransform) {
      this.pos = val;
    } else {
      this.pos = parentTransform.getGlobalMatrix().getAffineInverse().multv(val);
    }
  }

  /**
   * The z-index ordering of the entity, a higher values are drawn on top of lower values.
   * For example z=99 would be drawn on top of z=0.
   */
  public z: number = 0;

  /**
   * The rotation of the entity in radians. For example `Math.PI` radians is the same as 180 degrees.
   */
  public get rotation(): number {
    return this._mat.getRotation();
  };

  public set rotation(val: number) {
    this._mat.setRotation(val);
  }
  

  public get globalRotation(): number {
    return this.getGlobalMatrix().getRotation();
  }

  public set globalRotation(val: number) {
    let parentTransform = this.parent;
    if (!parentTransform) {
      this.rotation = val;
    } else {
      this.rotation = val - parentTransform.globalRotation;
    }
  }

  /**
   * The scale of the entity.
   */
  public get scale(): Vector {
    return this._mat.getScale();
  };

  public set scale(val: Vector) {
    this._mat.setScale(val);
  }

  public get globalScale(): Vector {
    return this.getGlobalMatrix().getScale();
  }

  public set globalScale(val: Vector) {
    const parentTransform = this.parent;
    if (!parentTransform) {
      this.scale = val;
    } else {
      this.scale = vec(val.x / parentTransform.globalScale.x, val.y / parentTransform.globalScale.y);
    }
  }
}<|MERGE_RESOLUTION|>--- conflicted
+++ resolved
@@ -51,13 +51,9 @@
 
   
   /**
-<<<<<<< HEAD
    * The current position of the entity in world space or in screen space depending on the the [[coordinate plan|CoordPlane]].
    * 
    * If a parent entity exists coordinates are local to the parent.
-=======
-   * The current position of the entity in world space or in screen space depending on the the [[CoordPlane|coordinate plane]]
->>>>>>> 012b02cd
    */
   public get pos(): Vector {
     return this._mat.getPosition();
