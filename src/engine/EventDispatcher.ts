--- conflicted
+++ resolved
@@ -111,15 +111,9 @@
    * @param eventName The name of the event to subscribe to once
    * @param handler   The handler of the event that will be auto unsubscribed
    */
-<<<<<<< HEAD
-  public once(eventName: string, handler: (event?: GameEvent<any>) => void) {
-    const metaHandler = (event?: GameEvent<any>) => {
-      const ev = event || new GameEvent();
-=======
   public once(eventName: string, handler: (event: GameEvent<any>) => void) {
     let metaHandler = (event: GameEvent<any>) => {
-      let ev = event || new GameEvent();
->>>>>>> faf8a541
+      const ev = event || new GameEvent();
       ev.target = ev.target || this._target;
 
       this.off(eventName, handler);
