import { sign } from './util';
import { Vector, vec } from './vector';
import { canonicalizeAngle } from './util';

export enum MatrixLocations {
  X = 12,
  Y = 13
}

/**
 * Excalibur Matrix helper for 4x4 matrices
 *
 * Useful for webgl 4x4 matrices
 */
export class Matrix {
  /**
   *  4x4 matrix in column major order
   *
   * |         |         |          |          |
   * | ------- | ------- | -------- |          |
   * | data[0] | data[4] | data[8]  | data[12] |
   * | data[1] | data[5] | data[9]  | data[13] |
   * | data[2] | data[6] | data[10] | data[14] |
   * | data[3] | data[7] | data[11] | data[15] |
   *
   */
  public data: Float32Array = new Float32Array(16);

  /**
   * Creates an orthographic (flat non-perspective) projection
   * https://en.wikipedia.org/wiki/Orthographic_projection
   * @param left
   * @param right
   * @param bottom
   * @param top
   * @param near
   * @param far
   */
  public static ortho(left: number, right: number, bottom: number, top: number, near: number, far: number): Matrix {
    const mat = new Matrix();
    mat.data[0] = 2 / (right - left);
    mat.data[1] = 0;
    mat.data[2] = 0;
    mat.data[3] = 0;

    mat.data[4] = 0;
    mat.data[5] = 2 / (top - bottom);
    mat.data[6] = 0;
    mat.data[7] = 0;

    mat.data[8] = 0;
    mat.data[9] = 0;
    mat.data[10] = -2 / (far - near);
    mat.data[11] = 0;

    mat.data[12] = -(right + left) / (right - left);
    mat.data[13] = -(top + bottom) / (top - bottom);
    mat.data[14] = -(far + near) / (far - near);
    mat.data[15] = 1;
    return mat;
  }

  /**
   * Creates a new Matrix with the same data as the current 4x4
   */
  public clone(): Matrix {
    const mat = new Matrix();
    mat.data[0] = this.data[0];
    mat.data[1] = this.data[1];
    mat.data[2] = this.data[2];
    mat.data[3] = this.data[3];

    mat.data[4] = this.data[4];
    mat.data[5] = this.data[5];
    mat.data[6] = this.data[6];
    mat.data[7] = this.data[7];

    mat.data[8] = this.data[8];
    mat.data[9] = this.data[9];
    mat.data[10] = this.data[10];
    mat.data[11] = this.data[11];

    mat.data[12] = this.data[12];
    mat.data[13] = this.data[13];
    mat.data[14] = this.data[14];
    mat.data[15] = this.data[15];
    return mat;
  }

  /**
   * Converts the current matrix into a DOMMatrix
   *
   * This is useful when working with the browser Canvas context
   * @returns {DOMMatrix} DOMMatrix
   */
  public toDOMMatrix(): DOMMatrix {
    return new DOMMatrix([...this.data]);
  }

  /**
   * Creates a new identity matrix (a matrix that when applied does nothing)
   */
  public static identity(): Matrix {
    const mat = new Matrix();
    mat.data[0] = 1;
    mat.data[1] = 0;
    mat.data[2] = 0;
    mat.data[3] = 0;

    mat.data[4] = 0;
    mat.data[5] = 1;
    mat.data[6] = 0;
    mat.data[7] = 0;

    mat.data[8] = 0;
    mat.data[9] = 0;
    mat.data[10] = 1;
    mat.data[11] = 0;

    mat.data[12] = 0;
    mat.data[13] = 0;
    mat.data[14] = 0;
    mat.data[15] = 1;
    return mat;
  }

  /**
   * Resets the current matrix to the identity matrix, mutating it
   * @returns {Matrix} Current matrix as identity
   */
  public reset(): Matrix {
    const mat = this;
    mat.data[0] = 1;
    mat.data[1] = 0;
    mat.data[2] = 0;
    mat.data[3] = 0;

    mat.data[4] = 0;
    mat.data[5] = 1;
    mat.data[6] = 0;
    mat.data[7] = 0;

    mat.data[8] = 0;
    mat.data[9] = 0;
    mat.data[10] = 1;
    mat.data[11] = 0;

    mat.data[12] = 0;
    mat.data[13] = 0;
    mat.data[14] = 0;
    mat.data[15] = 1;
    return mat;
  }

  /**
   * Creates a brand new translation matrix at the specified 3d point
   * @param x
   * @param y
   */
  public static translation(x: number, y: number): Matrix {
    const mat = Matrix.identity();
    mat.data[12] = x;
    mat.data[13] = y;
    return mat;
  }

  /**
   * Creates a brand new scaling matrix with the specified scaling factor
   * @param sx
   * @param sy
   */
  public static scale(sx: number, sy: number): Matrix {
    const mat = Matrix.identity();
    mat.data[0] = sx;
    mat.data[5] = sy;
    mat.data[10] = 1;
    mat.data[15] = 1;
    return mat;
  }

  /**
   * Creates a brand new rotation matrix with the specified angle
   * @param angleRadians
   */
  public static rotation(angleRadians: number): Matrix {
    const mat = Matrix.identity();
    mat.data[0] = Math.cos(angleRadians);
    mat.data[4] = -Math.sin(angleRadians);
    mat.data[1] = Math.sin(angleRadians);
    mat.data[5] = Math.cos(angleRadians);
    return mat;
  }

  /**
   * Multiply the current matrix by a vector producing a new vector
   * @param vector
   * @param dest
<<<<<<< HEAD
   */
  multiply(vector: Vector, dest?: Vector): Vector;
  /**
   * Multiply the current matrix by another matrix producing a new matrix
   * @param matrix
   * @param dest
   */
  multiply(matrix: Matrix, dest?: Matrix): Matrix;
  multiply(vectorOrMatrix: Vector | Matrix, dest?: Vector | Matrix): Vector | Matrix {
    if (vectorOrMatrix instanceof Vector) {
      const result = (dest as Vector) || new Vector(0, 0)
      const vector = vectorOrMatrix;
      // these shenanigans are to allow dest and vector to be the same instance
      const resultX = vector.x * this.data[0] + vector.y * this.data[4] + this.data[12];
      const resultY = vector.x * this.data[1] + vector.y * this.data[5] + this.data[13];

      result.x = resultX;
      result.y = resultY;
      return result;
    } else {
      const result = (dest as Matrix) || new Matrix();
      const other = vectorOrMatrix;
      const a11 = this.data[0];
      const a21 = this.data[1];
      const a31 = this.data[2];
      const a41 = this.data[3];

      const a12 = this.data[4];
      const a22 = this.data[5];
      const a32 = this.data[6];
      const a42 = this.data[7];

      const a13 = this.data[8];
      const a23 = this.data[9];
      const a33 = this.data[10];
      const a43 = this.data[11];

      const a14 = this.data[12];
      const a24 = this.data[13];
      const a34 = this.data[14];
      const a44 = this.data[15];

      const b11 = other.data[0];
      const b21 = other.data[1];
      const b31 = other.data[2];
      const b41 = other.data[3];

      const b12 = other.data[4];
      const b22 = other.data[5];
      const b32 = other.data[6];
      const b42 = other.data[7];

      const b13 = other.data[8];
      const b23 = other.data[9];
      const b33 = other.data[10];
      const b43 = other.data[11];

      const b14 = other.data[12];
      const b24 = other.data[13];
      const b34 = other.data[14];
      const b44 = other.data[15];

      result.data[0] = a11 * b11 + a12 * b21 + a13 * b31 + a14 * b41;
      result.data[1] = a21 * b11 + a22 * b21 + a23 * b31 + a24 * b41;
      result.data[2] = a31 * b11 + a32 * b21 + a33 * b31 + a34 * b41;
      result.data[3] = a41 * b11 + a42 * b21 + a43 * b31 + a44 * b41;

      result.data[4] = a11 * b12 + a12 * b22 + a13 * b32 + a14 * b42;
      result.data[5] = a21 * b12 + a22 * b22 + a23 * b32 + a24 * b42;
      result.data[6] = a31 * b12 + a32 * b22 + a33 * b32 + a34 * b42;
      result.data[7] = a41 * b12 + a42 * b22 + a43 * b32 + a44 * b42;

      result.data[8] = a11 * b13 + a12 * b23 + a13 * b33 + a14 * b43;
      result.data[9] = a21 * b13 + a22 * b23 + a23 * b33 + a24 * b43;
      result.data[10] = a31 * b13 + a32 * b23 + a33 * b33 + a34 * b43;
      result.data[11] = a41 * b13 + a42 * b23 + a43 * b33 + a44 * b43;

      result.data[12] = a11 * b14 + a12 * b24 + a13 * b34 + a14 * b44;
      result.data[13] = a21 * b14 + a22 * b24 + a23 * b34 + a24 * b44;
      result.data[14] = a31 * b14 + a32 * b24 + a33 * b34 + a34 * b44;
      result.data[15] = a41 * b14 + a42 * b24 + a43 * b34 + a44 * b44;

      const s = this.getScale();
      result._scaleSignX = sign(s.x) * sign(result._scaleSignX);
      result._scaleSignY = sign(s.y) * sign(result._scaleSignY);

      return result;
    }
  }

  /**
   * Multiplies the current matrix by a vector and returns the resulting vector
   * @param other
=======
>>>>>>> 7803b03f
   */
  multiply(vector: Vector, dest?: Vector): Vector;
  /**
   * Multiply the current matrix by another matrix producing a new matrix
   * @param matrix
   * @param dest
   */
  multiply(matrix: Matrix, dest?: Matrix): Matrix;
  multiply(vectorOrMatrix: Vector | Matrix, dest?: Vector | Matrix): Vector | Matrix {
    if (vectorOrMatrix instanceof Vector) {
      const result = (dest as Vector) || new Vector(0, 0);
      const vector = vectorOrMatrix;
      // these shenanigans are to allow dest and vector to be the same instance
      const resultX = vector.x * this.data[0] + vector.y * this.data[4] + this.data[12];
      const resultY = vector.x * this.data[1] + vector.y * this.data[5] + this.data[13];

      result.x = resultX;
      result.y = resultY;
      return result;
    } else {
      const result = (dest as Matrix) || new Matrix();
      const other = vectorOrMatrix;
      const a11 = this.data[0];
      const a21 = this.data[1];
      const a31 = this.data[2];
      const a41 = this.data[3];

      const a12 = this.data[4];
      const a22 = this.data[5];
      const a32 = this.data[6];
      const a42 = this.data[7];

      const a13 = this.data[8];
      const a23 = this.data[9];
      const a33 = this.data[10];
      const a43 = this.data[11];

      const a14 = this.data[12];
      const a24 = this.data[13];
      const a34 = this.data[14];
      const a44 = this.data[15];

      const b11 = other.data[0];
      const b21 = other.data[1];
      const b31 = other.data[2];
      const b41 = other.data[3];

      const b12 = other.data[4];
      const b22 = other.data[5];
      const b32 = other.data[6];
      const b42 = other.data[7];

      const b13 = other.data[8];
      const b23 = other.data[9];
      const b33 = other.data[10];
      const b43 = other.data[11];

      const b14 = other.data[12];
      const b24 = other.data[13];
      const b34 = other.data[14];
      const b44 = other.data[15];

      result.data[0] = a11 * b11 + a12 * b21 + a13 * b31 + a14 * b41;
      result.data[1] = a21 * b11 + a22 * b21 + a23 * b31 + a24 * b41;
      result.data[2] = a31 * b11 + a32 * b21 + a33 * b31 + a34 * b41;
      result.data[3] = a41 * b11 + a42 * b21 + a43 * b31 + a44 * b41;

      result.data[4] = a11 * b12 + a12 * b22 + a13 * b32 + a14 * b42;
      result.data[5] = a21 * b12 + a22 * b22 + a23 * b32 + a24 * b42;
      result.data[6] = a31 * b12 + a32 * b22 + a33 * b32 + a34 * b42;
      result.data[7] = a41 * b12 + a42 * b22 + a43 * b32 + a44 * b42;

      result.data[8] = a11 * b13 + a12 * b23 + a13 * b33 + a14 * b43;
      result.data[9] = a21 * b13 + a22 * b23 + a23 * b33 + a24 * b43;
      result.data[10] = a31 * b13 + a32 * b23 + a33 * b33 + a34 * b43;
      result.data[11] = a41 * b13 + a42 * b23 + a43 * b33 + a44 * b43;

      result.data[12] = a11 * b14 + a12 * b24 + a13 * b34 + a14 * b44;
      result.data[13] = a21 * b14 + a22 * b24 + a23 * b34 + a24 * b44;
      result.data[14] = a31 * b14 + a32 * b24 + a33 * b34 + a34 * b44;
      result.data[15] = a41 * b14 + a42 * b24 + a43 * b34 + a44 * b44;

      const s = this.getScale();
      result._scaleSignX = sign(s.x) * sign(result._scaleSignX);
      result._scaleSignY = sign(s.y) * sign(result._scaleSignY);

      return result;
    }
  }


  /**
   * Applies translation to the current matrix mutating it
   * @param x
   * @param y
   */
  translate(x: number, y: number) {
    const a11 = this.data[0];
    const a21 = this.data[1];
    const a31 = this.data[2];
    const a41 = this.data[3];

    const a12 = this.data[4];
    const a22 = this.data[5];
    const a32 = this.data[6];
    const a42 = this.data[7];

    const a13 = this.data[8];
    const a23 = this.data[9];
    const a33 = this.data[10];
    const a43 = this.data[11];

    const a14 = this.data[12];
    const a24 = this.data[13];
    const a34 = this.data[14];
    const a44 = this.data[15];

    // Doesn't change z
    const z = 0;
    const w = 1;
    this.data[12] = a11 * x + a12 * y + a13 * z + a14 * w;
    this.data[13] = a21 * x + a22 * y + a23 * z + a24 * w;
    this.data[14] = a31 * x + a32 * y + a33 * z + a34 * w;
    this.data[15] = a41 * x + a42 * y + a43 * z + a44 * w;

    return this;
  }

  public setPosition(x: number, y: number) {
    this.data[12] = x;
    this.data[13] = y;
  }

  public getPosition(): Vector {
    return vec(this.data[12], this.data[13]);
  }

  /**
   * Applies rotation to the current matrix mutating it
   * @param angle in Radians
   */
  rotate(angle: number) {
    const a11 = this.data[0];
    const a21 = this.data[1];
    const a31 = this.data[2];
    const a41 = this.data[3];

    const a12 = this.data[4];
    const a22 = this.data[5];
    const a32 = this.data[6];
    const a42 = this.data[7];

    const sine = Math.sin(angle);
    const cosine = Math.cos(angle);

    this.data[0] = cosine * a11 + sine * a12;
    this.data[1] = cosine * a21 + sine * a22;
    this.data[2] = cosine * a31 + sine * a32;
    this.data[3] = cosine * a41 + sine * a42;

    this.data[4] = cosine * a12 - sine * a11;
    this.data[5] = cosine * a22 - sine * a21;
    this.data[6] = cosine * a32 - sine * a31;
    this.data[7] = cosine * a42 - sine * a41;

    return this;
  }

  /**
   * Applies scaling to the current matrix mutating it
   * @param x
   * @param y
   */
  scale(x: number, y: number) {
    const a11 = this.data[0];
    const a21 = this.data[1];
    const a31 = this.data[2];
    const a41 = this.data[3];

    const a12 = this.data[4];
    const a22 = this.data[5];
    const a32 = this.data[6];
    const a42 = this.data[7];

    this.data[0] = a11 * x;
    this.data[1] = a21 * x;
    this.data[2] = a31 * x;
    this.data[3] = a41 * x;

    this.data[4] = a12 * y;
    this.data[5] = a22 * y;
    this.data[6] = a32 * y;
    this.data[7] = a42 * y;

    return this;
  }

  public setRotation(angle: number) {
    const currentScale = this.getScale();
    const sine = Math.sin(angle);
    const cosine = Math.cos(angle);

    this.data[0] = cosine * currentScale.x;
    this.data[1] = sine * currentScale.y;
    this.data[4] = -sine * currentScale.x;
    this.data[5] = cosine * currentScale.y;
  }

  public getRotation(): number {
    const angle = Math.atan2(this.data[1] / this.getScaleY(), this.data[0] / this.getScaleX());
    return canonicalizeAngle(angle);
  }

  public getScaleX(): number {
    // absolute scale of the matrix (we lose sign so need to add it back)
    const xscale = vec(this.data[0], this.data[4]).size;
    return this._scaleSignX * xscale;
  }

  public getScaleY(): number {
    // absolute scale of the matrix (we lose sign so need to add it back)
    const yscale = vec(this.data[1], this.data[5]).size;
    return this._scaleSignY * yscale;
  }

  /**
   * Get the scale of the matrix
   */
  public getScale(): Vector {
    return vec(this.getScaleX(), this.getScaleY());
  }

  private _scaleSignX = 1;
  public setScaleX(val: number) {
    this._scaleSignX = sign(val);
    // negative scale acts like a 180 rotation, so flip
    const xscale = vec(this.data[0] * this._scaleSignX, this.data[4] * this._scaleSignX).normalize();
    this.data[0] = xscale.x * val;
    this.data[4] = xscale.y * val;
  }

  private _scaleSignY = 1;
  public setScaleY(val: number) {
    this._scaleSignY = sign(val);
    // negative scale acts like a 180 rotation, so flip
    const yscale = vec(this.data[1] * this._scaleSignY, this.data[5] * this._scaleSignY).normalize();
    this.data[1] = yscale.x * val;
    this.data[5] = yscale.y * val;
  }

  public setScale(scale: Vector) {
    this.setScaleX(scale.x);
    this.setScaleY(scale.y);
  }

  /**
   * Determinant of the upper left 2x2 matrix
   */
  public getBasisDeterminant() {
    return this.data[0] * this.data[5] - this.data[1] * this.data[4];
  }

  /**
   * Return the affine inverse, optionally store it in a target matrix.
   *
   * It's recommended you call .reset() the target unless you know what you're doing
   * @param target
   */
  public getAffineInverse(target?: Matrix): Matrix {
    // See http://negativeprobability.blogspot.com/2011/11/affine-transformations-and-their.html
    // See https://www.mathsisfun.com/algebra/matrix-inverse.html
    // Since we are actually only doing 2D transformations we can use this hack
    // We don't actually use the 3rd or 4th dimension

    const det = this.getBasisDeterminant();
    const inverseDet = 1 / det; // todo zero check
    const a = this.data[0];
    const b = this.data[4];
    const c = this.data[1];
    const d = this.data[5];

    const m = target || Matrix.identity();
    // inverts rotation and scale
    m.data[0] = d * inverseDet;
    m.data[1] = -c * inverseDet;
    m.data[4] = -b * inverseDet;
    m.data[5] = a * inverseDet;

    const tx = this.data[12];
    const ty = this.data[13];
    // invert translation
    // transform translation into the matrix basis created by rot/scale
    m.data[12] = -(tx * m.data[0] + ty * m.data[4]);
    m.data[13] = -(tx * m.data[1] + ty * m.data[5]);

    return m;
  }

  public isIdentity(): boolean {
    return (
      this.data[0] === 1 &&
      this.data[1] === 0 &&
      this.data[2] === 0 &&
      this.data[3] === 0 &&
      this.data[4] === 0 &&
      this.data[5] === 1 &&
      this.data[6] === 0 &&
      this.data[7] === 0 &&
      this.data[8] === 0 &&
      this.data[9] === 0 &&
      this.data[10] === 1 &&
      this.data[11] === 0 &&
      this.data[12] === 0 &&
      this.data[13] === 0 &&
      this.data[14] === 0 &&
      this.data[15] === 1
    );
  }

  public toString() {
    return `
[${this.data[0]} ${this.data[4]} ${this.data[8]} ${this.data[12]}]
[${this.data[1]} ${this.data[5]} ${this.data[9]} ${this.data[13]}]
[${this.data[2]} ${this.data[6]} ${this.data[10]} ${this.data[14]}]
[${this.data[3]} ${this.data[7]} ${this.data[11]} ${this.data[15]}]
`;
  }
}<|MERGE_RESOLUTION|>--- conflicted
+++ resolved
@@ -195,102 +195,6 @@
    * Multiply the current matrix by a vector producing a new vector
    * @param vector
    * @param dest
-<<<<<<< HEAD
-   */
-  multiply(vector: Vector, dest?: Vector): Vector;
-  /**
-   * Multiply the current matrix by another matrix producing a new matrix
-   * @param matrix
-   * @param dest
-   */
-  multiply(matrix: Matrix, dest?: Matrix): Matrix;
-  multiply(vectorOrMatrix: Vector | Matrix, dest?: Vector | Matrix): Vector | Matrix {
-    if (vectorOrMatrix instanceof Vector) {
-      const result = (dest as Vector) || new Vector(0, 0)
-      const vector = vectorOrMatrix;
-      // these shenanigans are to allow dest and vector to be the same instance
-      const resultX = vector.x * this.data[0] + vector.y * this.data[4] + this.data[12];
-      const resultY = vector.x * this.data[1] + vector.y * this.data[5] + this.data[13];
-
-      result.x = resultX;
-      result.y = resultY;
-      return result;
-    } else {
-      const result = (dest as Matrix) || new Matrix();
-      const other = vectorOrMatrix;
-      const a11 = this.data[0];
-      const a21 = this.data[1];
-      const a31 = this.data[2];
-      const a41 = this.data[3];
-
-      const a12 = this.data[4];
-      const a22 = this.data[5];
-      const a32 = this.data[6];
-      const a42 = this.data[7];
-
-      const a13 = this.data[8];
-      const a23 = this.data[9];
-      const a33 = this.data[10];
-      const a43 = this.data[11];
-
-      const a14 = this.data[12];
-      const a24 = this.data[13];
-      const a34 = this.data[14];
-      const a44 = this.data[15];
-
-      const b11 = other.data[0];
-      const b21 = other.data[1];
-      const b31 = other.data[2];
-      const b41 = other.data[3];
-
-      const b12 = other.data[4];
-      const b22 = other.data[5];
-      const b32 = other.data[6];
-      const b42 = other.data[7];
-
-      const b13 = other.data[8];
-      const b23 = other.data[9];
-      const b33 = other.data[10];
-      const b43 = other.data[11];
-
-      const b14 = other.data[12];
-      const b24 = other.data[13];
-      const b34 = other.data[14];
-      const b44 = other.data[15];
-
-      result.data[0] = a11 * b11 + a12 * b21 + a13 * b31 + a14 * b41;
-      result.data[1] = a21 * b11 + a22 * b21 + a23 * b31 + a24 * b41;
-      result.data[2] = a31 * b11 + a32 * b21 + a33 * b31 + a34 * b41;
-      result.data[3] = a41 * b11 + a42 * b21 + a43 * b31 + a44 * b41;
-
-      result.data[4] = a11 * b12 + a12 * b22 + a13 * b32 + a14 * b42;
-      result.data[5] = a21 * b12 + a22 * b22 + a23 * b32 + a24 * b42;
-      result.data[6] = a31 * b12 + a32 * b22 + a33 * b32 + a34 * b42;
-      result.data[7] = a41 * b12 + a42 * b22 + a43 * b32 + a44 * b42;
-
-      result.data[8] = a11 * b13 + a12 * b23 + a13 * b33 + a14 * b43;
-      result.data[9] = a21 * b13 + a22 * b23 + a23 * b33 + a24 * b43;
-      result.data[10] = a31 * b13 + a32 * b23 + a33 * b33 + a34 * b43;
-      result.data[11] = a41 * b13 + a42 * b23 + a43 * b33 + a44 * b43;
-
-      result.data[12] = a11 * b14 + a12 * b24 + a13 * b34 + a14 * b44;
-      result.data[13] = a21 * b14 + a22 * b24 + a23 * b34 + a24 * b44;
-      result.data[14] = a31 * b14 + a32 * b24 + a33 * b34 + a34 * b44;
-      result.data[15] = a41 * b14 + a42 * b24 + a43 * b34 + a44 * b44;
-
-      const s = this.getScale();
-      result._scaleSignX = sign(s.x) * sign(result._scaleSignX);
-      result._scaleSignY = sign(s.y) * sign(result._scaleSignY);
-
-      return result;
-    }
-  }
-
-  /**
-   * Multiplies the current matrix by a vector and returns the resulting vector
-   * @param other
-=======
->>>>>>> 7803b03f
    */
   multiply(vector: Vector, dest?: Vector): Vector;
   /**
