--- conflicted
+++ resolved
@@ -1,8 +1,4 @@
-<<<<<<< HEAD
-import { Vector } from '../Algebra';
-=======
 import { Vector } from './vector';
->>>>>>> 4b687195
 
 export interface VectorViewOptions {
   getX: () => number;
