import { Engine } from './Engine';
import { Actor } from './Actor';
import { Sprite } from './Drawing/Sprite';
import { Color } from './Drawing/Color';
import { vec, Vector } from './Algebra';
import * as Util from './Util/Util';
import * as DrawUtil from './Util/DrawUtil';
import * as Traits from './Traits/Index';
import { Configurable } from './Configurable';
import { Random } from './Math/Random';
import { CollisionType } from './Collision/CollisionType';
import { TransformComponent } from './EntityComponentSystem/Components/TransformComponent';
import { GraphicsComponent } from './Graphics/GraphicsComponent';
import { Entity } from './EntityComponentSystem/Entity';
import { Graphics } from '.';
import { CanvasDrawComponent } from './Drawing/Index';

/**
 * An enum that represents the types of emitter nozzles
 */
export enum EmitterType {
  /**
   * Constant for the circular emitter type
   */
  Circle,
  /**
   * Constant for the rectangular emitter type
   */
  Rectangle
}

/**
 * @hidden
 */
export class ParticleImpl extends Entity {
  public position: Vector = new Vector(0, 0);
  public velocity: Vector = new Vector(0, 0);
  public acceleration: Vector = new Vector(0, 0);
  public particleRotationalVelocity: number = 0;
  public currentRotation: number = 0;

  public focus: Vector = null;
  public focusAccel: number = 0;
  public opacity: number = 1;
  public beginColor: Color = Color.White;
  public endColor: Color = Color.White;

  // Life is counted in ms
  public life: number = 300;
  public fadeFlag: boolean = false;

  // Color transitions
  private _rRate: number = 1;
  private _gRate: number = 1;
  private _bRate: number = 1;
  private _aRate: number = 0;
  private _currentColor: Color = Color.White;

  public emitter: ParticleEmitter = null;
  public particleSize: number = 5;
  public particleSprite: Sprite = null;

  public startSize: number;
  public endSize: number;
  public sizeRate: number = 0;
  public elapsedMultiplier: number = 0;

  public visible = true;
  public isOffscreen = false;

  public transform: TransformComponent;
  public graphics: GraphicsComponent;

  constructor(
    emitterOrConfig: ParticleEmitter | ParticleArgs,
    life?: number,
    opacity?: number,
    beginColor?: Color,
    endColor?: Color,
    position?: Vector,
    velocity?: Vector,
    acceleration?: Vector,
    startSize?: number,
    endSize?: number
  ) {
    super();
    let emitter = emitterOrConfig;
    if (emitter && !(emitterOrConfig instanceof ParticleEmitter)) {
      const config = emitterOrConfig;
      emitter = config.emitter;
      life = config.life;
      opacity = config.opacity;
      endColor = config.endColor;
      beginColor = config.beginColor;
      position = config.position;
      velocity = config.velocity;
      acceleration = config.acceleration;
      startSize = config.startSize;
      endSize = config.endSize;
    }
    this.emitter = <ParticleEmitter>emitter;
    this.life = life || this.life;
    this.opacity = opacity || this.opacity;
    this.endColor = endColor || this.endColor.clone();
    this.beginColor = beginColor || this.beginColor.clone();
    this._currentColor = this.beginColor.clone();
    this.position = (position || this.position).add(this.emitter.pos);
    this.velocity = velocity || this.velocity;
    this.acceleration = acceleration || this.acceleration;
    this._rRate = (this.endColor.r - this.beginColor.r) / this.life;
    this._gRate = (this.endColor.g - this.beginColor.g) / this.life;
    this._bRate = (this.endColor.b - this.beginColor.b) / this.life;
    this._aRate = this.opacity / this.life;

    this.startSize = startSize || 0;
    this.endSize = endSize || 0;

    if (this.endSize > 0 && this.startSize > 0) {
      this.sizeRate = (this.endSize - this.startSize) / this.life;
      this.particleSize = this.startSize;
    }

    this.addComponent((this.transform = new TransformComponent()));
    this.addComponent(new CanvasDrawComponent((ctx) => this.draw(ctx)));
    this.addComponent((this.graphics = new GraphicsComponent()));

    this.transform.pos = this.position;
    this.transform.rotation = this.currentRotation;
    this.transform.scale = vec(1, 1); // TODO wut
    if (this.particleSprite) {
      this.graphics.opacity = this.opacity;
      this.graphics.use(Graphics.Sprite.fromLegacySprite(this.particleSprite));
    } else {
      this.graphics.onPostDraw = (ctx) => {
        ctx.save();
        this.graphics.opacity = this.opacity;
        const tmpColor = this._currentColor.clone();
        tmpColor.a = 1;
        ctx.debug.drawPoint(vec(0, 0), { color: tmpColor, size: this.particleSize });
        ctx.restore();
      };
    }
  }

  public kill() {
    this.emitter.removeParticle(this);
  }

  public update(_engine: Engine, delta: number) {
    this.life = this.life - delta;
    this.elapsedMultiplier = this.elapsedMultiplier + delta;

    if (this.life < 0) {
      this.kill();
    }

    if (this.fadeFlag) {
      this.opacity = Util.clamp(this._aRate * this.life, 0.0001, 1);
    }

    if (this.startSize > 0 && this.endSize > 0) {
      this.particleSize = Util.clamp(
        this.sizeRate * delta + this.particleSize,
        Math.min(this.startSize, this.endSize),
        Math.max(this.startSize, this.endSize)
      );
    }

    this._currentColor.r = Util.clamp(this._currentColor.r + this._rRate * delta, 0, 255);
    this._currentColor.g = Util.clamp(this._currentColor.g + this._gRate * delta, 0, 255);
    this._currentColor.b = Util.clamp(this._currentColor.b + this._bRate * delta, 0, 255);
    this._currentColor.a = Util.clamp(this.opacity, 0.0001, 1);

    if (this.focus) {
      const accel = this.focus
        .sub(this.position)
        .normalize()
        .scale(this.focusAccel)
        .scale(delta / 1000);
      this.velocity = this.velocity.add(accel);
    } else {
      this.velocity = this.velocity.add(this.acceleration.scale(delta / 1000));
    }
    this.position = this.position.add(this.velocity.scale(delta / 1000));

    if (this.particleRotationalVelocity) {
      this.currentRotation = (this.currentRotation + (this.particleRotationalVelocity * delta) / 1000) % (2 * Math.PI);
    }

    this.transform.pos = this.position;
    this.transform.rotation = this.currentRotation;
    this.transform.scale = vec(1, 1); // todo wut
    this.graphics.opacity = this.opacity;
  }

  public draw(ctx: CanvasRenderingContext2D) {
    if (this.particleSprite) {
      this.particleSprite.opacity(this.opacity);
      this.particleSprite.draw(ctx, 0, 0);
      return;
    }

    ctx.save();
    this._currentColor.a = Util.clamp(this.opacity, 0.0001, 1);
    ctx.fillStyle = this._currentColor.toString();
    ctx.beginPath();
    ctx.arc(0, 0, this.particleSize, 0, Math.PI * 2);
    ctx.fill();
    ctx.closePath();
    ctx.restore();
  }
}

export interface ParticleArgs extends Partial<ParticleImpl> {
  emitter: ParticleEmitter;
  position?: Vector;
  velocity?: Vector;
  acceleration?: Vector;
  particleRotationalVelocity?: number;
  currentRotation?: number;
  particleSize?: number;
  particleSprite?: Sprite;
}

/**
 * Particle is used in a [[ParticleEmitter]]
 */
export class Particle extends Configurable(ParticleImpl) {
  constructor(config: ParticleArgs);
  constructor(
    emitter: ParticleEmitter,
    life?: number,
    opacity?: number,
    beginColor?: Color,
    endColor?: Color,
    position?: Vector,
    velocity?: Vector,
    acceleration?: Vector,
    startSize?: number,
    endSize?: number
  );
  constructor(
    emitterOrConfig: ParticleEmitter | ParticleArgs,
    life?: number,
    opacity?: number,
    beginColor?: Color,
    endColor?: Color,
    position?: Vector,
    velocity?: Vector,
    acceleration?: Vector,
    startSize?: number,
    endSize?: number
  ) {
    super(emitterOrConfig, life, opacity, beginColor, endColor, position, velocity, acceleration, startSize, endSize);
  }
}


export interface ParticleEmitterArgs {
  x?: number;
  y?: number;
  pos?: Vector;
  width?: number;
  height?: number;
  isEmitting?: boolean;
  minVel?: number;
  maxVel?: number;
  acceleration?: Vector;
  minAngle?: number;
  maxAngle?: number;
  emitRate?: number;
  particleLife?: number;
  opacity?: number;
  fadeFlag?: boolean;
  focus?: Vector;
  focusAccel?: number;
  startSize?: number;
  endSize?: number;
  minSize?: number;
  maxSize?: number;
  beginColor?: Color;
  endColor?: Color;
  particleSprite?: Sprite;
  emitterType?: EmitterType;
  radius?: number;
  particleRotationalVelocity?: number;
  randomRotation?: boolean;
  random?: Random;
}

/**
 * Using a particle emitter is a great way to create interesting effects
 * in your game, like smoke, fire, water, explosions, etc. `ParticleEmitter`
 * extend [[Actor]] allowing you to use all of the features that come with.
 */
export class ParticleEmitter extends Actor {
  private _particlesToEmit: number = 0;

  public numParticles: number = 0;

  /**
   * Random number generator
   */
  public random: Random;

  /**
   * Gets or sets the isEmitting flag
   */
  public isEmitting: boolean = true;
  /**
   * Gets or sets the backing particle collection
   */
  public particles: Particle[] = [];

  /**
   * Gets or sets the backing deadParticle collection
   */
  public deadParticles: Particle[] = [];

  /**
   * Gets or sets the minimum particle velocity
   */
  public minVel: number = 0;
  /**
   * Gets or sets the maximum particle velocity
   */
  public maxVel: number = 0;

  /**
   * Gets or sets the acceleration vector for all particles
   */
  public acceleration: Vector = new Vector(0, 0);

  /**
   * Gets or sets the minimum angle in radians
   */
  public minAngle: number = 0;
  /**
   * Gets or sets the maximum angle in radians
   */
  public maxAngle: number = 0;

  /**
   * Gets or sets the emission rate for particles (particles/sec)
   */
  public emitRate: number = 1; //particles/sec
  /**
   * Gets or sets the life of each particle in milliseconds
   */
  public particleLife: number = 2000;
  /**
   * Gets or sets the opacity of each particle from 0 to 1.0
   */
  public opacity: number = 1;
  /**
   * Gets or sets the fade flag which causes particles to gradually fade out over the course of their life.
   */
  public fadeFlag: boolean = false;

  /**
   * Gets or sets the optional focus where all particles should accelerate towards
   */
  public focus: Vector = null;
  /**
   * Gets or sets the acceleration for focusing particles if a focus has been specified
   */
  public focusAccel: number = null;
  /**
   * Gets or sets the optional starting size for the particles
   */
  public startSize: number = null;
  /**
   * Gets or sets the optional ending size for the particles
   */
  public endSize: number = null;

  /**
   * Gets or sets the minimum size of all particles
   */
  public minSize: number = 5;
  /**
   * Gets or sets the maximum size of all particles
   */
  public maxSize: number = 5;

  /**
   * Gets or sets the beginning color of all particles
   */
  public beginColor: Color = Color.White;
  /**
   * Gets or sets the ending color of all particles
   */
  public endColor: Color = Color.White;

  private _og: Sprite = null;
  private _sprite: Graphics.Sprite = null;
  /**
   * Gets or sets the sprite that a particle should use
   */
  public get particleSprite(): Sprite {
    return this._og;
  }

  public set particleSprite(val: Sprite) {
    this._og = val;
    if (val) {
      this._sprite = Graphics.Sprite.fromLegacySprite(val);
    }
  }

  /**
   * Gets or sets the emitter type for the particle emitter
   */
  public emitterType: EmitterType = EmitterType.Rectangle;

  /**
   * Gets or sets the emitter radius, only takes effect when the [[emitterType]] is [[EmitterType.Circle]]
   */
  public radius: number = 0;

  /**
   * Gets or sets the particle rotational speed velocity
   */
  public particleRotationalVelocity: number = 0;

  /**
   * Indicates whether particles should start with a random rotation
   */
  public randomRotation: boolean = false;

  /**
   * @param config particle emitter options bag
   */
<<<<<<< HEAD
  constructor(config: ParticleEmitterArgs) {
    super({ width: config.width ?? 0, height: config.height ?? 0 });

    const {
      x,
      y,
      pos,
      isEmitting,
      minVel,
      maxVel,
      acceleration,
      minAngle,
      maxAngle,
      emitRate,
      particleLife,
      opacity,
      fadeFlag,
      focus,
      focusAccel,
      startSize,
      endSize,
      minSize,
      maxSize,
      beginColor,
      endColor,
      particleSprite,
      emitterType,
      radius,
      particleRotationalVelocity,
      randomRotation,
      random
    } = { ...config };

    this.pos = pos ?? vec(x ?? 0, y ?? 0);
    this.isEmitting = isEmitting ?? this.isEmitting;
    this.minVel = minVel ?? this.minVel;
    this.maxVel = maxVel ?? this.maxVel;
    this.acceleration = acceleration ?? this.acceleration;
    this.minAngle = minAngle ?? this.minAngle;
    this.maxAngle = maxAngle ?? this.maxAngle;
    this.emitRate = emitRate ?? this.emitRate;
    this.particleLife = particleLife ?? this.particleLife;
    this.opacity = opacity ?? this.opacity;
    this.fadeFlag = fadeFlag ?? this.fadeFlag;
    this.focus = focus ?? this.focus;
    this.focusAccel = focusAccel ?? this.focusAccel;
    this.startSize = startSize ?? this.startSize;
    this.endSize = endSize ?? this.endSize;
    this.minSize = minSize ?? this.minSize;
    this.maxSize = maxSize ?? this.maxSize;
    this.beginColor = beginColor ?? this.beginColor;
    this.endColor = endColor ?? this.endColor;
    this.particleSprite = particleSprite ?? this.particleSprite;
    this.emitterType = emitterType ?? this.emitterType;
    this.radius = radius ?? this.radius;
    this.particleRotationalVelocity = particleRotationalVelocity ?? this.particleRotationalVelocity;
    this.randomRotation = randomRotation ?? this.randomRotation;


    this.body.collisionType = CollisionType.PreventCollision;
    this.particles = new Util.Collection<Particle>();
    this.deadParticles = new Util.Collection<Particle>();

    this.random = random ?? new Random();
=======
  constructor(xOrConfig?: number | ParticleEmitterArgs, y?: number, width?: number, height?: number) {
    super(typeof xOrConfig === 'number' ? { pos: new Vector(xOrConfig, y), width: width, height: height } : xOrConfig);
    this._particlesToEmit = 0;
    this.body.collider.type = CollisionType.PreventCollision;
    this.random = new Random();
    this.removeComponent('canvas');
>>>>>>> adfd91cf

    // Remove offscreen culling from particle emitters
    for (let i = 0; i < this.traits.length; i++) {
      if (this.traits[i] instanceof Traits.OffscreenCulling) {
        this.traits.splice(i, 1);
      }
    }
  }

  public removeParticle(particle: Particle) {
    this.deadParticles.push(particle);
  }

  /**
   * Causes the emitter to emit particles
   * @param particleCount  Number of particles to emit right now
   */
  public emitParticles(particleCount: number) {
    for (let i = 0; i < particleCount; i++) {
      const p = this._createParticle();
      this.particles.push(p);
      if (this?.scene?.world) {
        this.scene.world.add(p);
      }
    }
  }

  public clearParticles() {
    this.particles.length = 0;
  }

  // Creates a new particle given the constraints of the emitter
  private _createParticle(): Particle {
    // todo implement emitter constraints;
    let ranX = 0;
    let ranY = 0;

    const angle = Util.randomInRange(this.minAngle, this.maxAngle, this.random);
    const vel = Util.randomInRange(this.minVel, this.maxVel, this.random);
    const size = this.startSize || Util.randomInRange(this.minSize, this.maxSize, this.random);
    const dx = vel * Math.cos(angle);
    const dy = vel * Math.sin(angle);

    if (this.emitterType === EmitterType.Rectangle) {
      ranX = Util.randomInRange(0, this.width, this.random);
      ranY = Util.randomInRange(0, this.height, this.random);
    } else if (this.emitterType === EmitterType.Circle) {
      const radius = Util.randomInRange(0, this.radius, this.random);
      ranX = radius * Math.cos(angle);
      ranY = radius * Math.sin(angle);
    }

    const p = new Particle(
      this,
      this.particleLife,
      this.opacity,
      this.beginColor,
      this.endColor,
      new Vector(ranX, ranY),
      new Vector(dx, dy),
      this.acceleration,
      this.startSize,
      this.endSize
    );
    p.fadeFlag = this.fadeFlag;
    p.particleSize = size;
    if (this.particleSprite) {
      p.particleSprite = this.particleSprite;
      p.graphics.opacity = this.opacity;
      p.graphics.use(this._sprite);
    }
    p.particleRotationalVelocity = this.particleRotationalVelocity;
    if (this.randomRotation) {
      p.currentRotation = Util.randomInRange(0, Math.PI * 2, this.random);
    }
    if (this.focus) {
      p.focus = this.focus.add(new Vector(this.pos.x, this.pos.y));
      p.focusAccel = this.focusAccel;
    }
    return p;
  }

  public update(engine: Engine, delta: number) {
    super.update(engine, delta);

    if (this.isEmitting) {
      this._particlesToEmit += this.emitRate * (delta / 1000);
      if (this._particlesToEmit > 1.0) {
        this.emitParticles(Math.floor(this._particlesToEmit));
        this._particlesToEmit = this._particlesToEmit - Math.floor(this._particlesToEmit);
      }
    }

    // deferred removal
    for (let i = 0; i < this.deadParticles.length; i++) {
      Util.removeItemFromArray(this.deadParticles[i], this.particles);
      if (this?.scene?.world) {
        this.scene.world.remove(this.deadParticles[i]);
      }
    }
    this.deadParticles.length = 0;
  }

  public draw(ctx: CanvasRenderingContext2D) {
    // todo is there a more efficient to draw
    // possibly use a webgl offscreen canvas and shaders to do particles?
    this.particles.forEach((p) => p.draw(ctx));
  }

  public debugDraw(ctx: CanvasRenderingContext2D) {
    super.debugDraw(ctx);
    ctx.fillStyle = Color.Black.toString();
    ctx.fillText('Particles: ' + this.particles.length, this.pos.x, this.pos.y + 20);

    if (this.focus) {
      ctx.fillRect(this.focus.x + this.pos.x, this.focus.y + this.pos.y, 3, 3);
      DrawUtil.line(ctx, Color.Yellow, this.focus.x + this.pos.x, this.focus.y + this.pos.y, this.center.x, this.center.y);
      ctx.fillText('Focus', this.focus.x + this.pos.x, this.focus.y + this.pos.y);
    }
  }
}<|MERGE_RESOLUTION|>--- conflicted
+++ resolved
@@ -431,7 +431,6 @@
   /**
    * @param config particle emitter options bag
    */
-<<<<<<< HEAD
   constructor(config: ParticleEmitterArgs) {
     super({ width: config.width ?? 0, height: config.height ?? 0 });
 
@@ -492,18 +491,8 @@
 
 
     this.body.collisionType = CollisionType.PreventCollision;
-    this.particles = new Util.Collection<Particle>();
-    this.deadParticles = new Util.Collection<Particle>();
 
     this.random = random ?? new Random();
-=======
-  constructor(xOrConfig?: number | ParticleEmitterArgs, y?: number, width?: number, height?: number) {
-    super(typeof xOrConfig === 'number' ? { pos: new Vector(xOrConfig, y), width: width, height: height } : xOrConfig);
-    this._particlesToEmit = 0;
-    this.body.collider.type = CollisionType.PreventCollision;
-    this.random = new Random();
-    this.removeComponent('canvas');
->>>>>>> adfd91cf
 
     // Remove offscreen culling from particle emitters
     for (let i = 0; i < this.traits.length; i++) {
