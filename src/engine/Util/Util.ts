import { Vector } from '../Algebra';
import { Side } from '../Collision/Side';

/**
 * Two PI constant
 */
export const TwoPI: number = Math.PI * 2;

/**
 * Merges one or more objects into a single target object
 * 
 * @param deep Whether or not to do a deep clone
 * @param target The target object to attach properties on
 * @param objects The objects whose properties to merge
 * @returns Merged object with properties from other objects
 */
export function extend(deep: boolean, target: any, ...objects: any[] | Array<any>): any;

/**
 * Merges one or more objects into a single target object
 * 
 * @param target The target object to attach properties on
 * @param objects The objects whose properties to merge
 * @returns Merged object with properties from other objects
 */
export function extend(target: any, ...objects: any[] | Array<any>): any;

/**
 * Merges one or more objects into a single target object
 * 
 * @returns Merged object with properties from other objects
 * @credit https://gomakethings.com/vanilla-javascript-version-of-jquery-extend/
 */
export function extend() {
   var extended: { [key: string]: any } = {};
   var deep = false;
   var i = 0;
   var length = arguments.length;

   // Check if a deep merge
   if (Object.prototype.toString.call(arguments[0]) === '[object Boolean]') {
      deep = arguments[0];
      i++;
   }

   // Merge the object into the extended object
<<<<<<< HEAD
   var merge = function (obj: { [key: string]: any }) {
      for (var prop in obj) {
         if (Object.prototype.hasOwnProperty.call(obj, prop)) {
            // If deep merge and property is an object, merge properties
            if (deep && Object.prototype.toString.call(obj[prop]) === '[object Object]') {
               extended[prop] = extend(true, extended[prop], obj[prop]);
            } else {
               extended[prop] = obj[prop];
=======
   var assignExists = typeof (<any>Object).assign === 'function';
   var merge = null;
   if (!assignExists) {
      merge = function (obj) {
         for (var prop in obj) {
            if (Object.prototype.hasOwnProperty.call(obj, prop)) {
               // If deep merge and property is an object, merge properties
               if (deep && Object.prototype.toString.call(obj[prop]) === '[object Object]') {
                  extended[prop] = extend(true, extended[prop], obj[prop]);
               } else {
                  extended[prop] = obj[prop];
               }
>>>>>>> 2ec6619e
            }
         }
      };
   } else {
      merge = (<any>Object).assign;
   }

   // Loop through each object and conduct a merge
   for (; i < length; i++) {
      var obj = arguments[i];
      if (!assignExists) {
         merge(obj);
      } else {
         merge(extended, obj);
      }
   }

   return extended;
}

export function base64Encode(inputStr: string) {
   var b64 = 'ABCDEFGHIJKLMNOPQRSTUVWXYZabcdefghijklmnopqrstuvwxyz0123456789+/=';
   var outputStr = '';
   var i = 0;

   while (i < inputStr.length) {
      //all three "& 0xff" added below are there to fix a known bug 
      //with bytes returned by xhr.responseText
      var byte1 = inputStr.charCodeAt(i++) & 0xff;
      var byte2 = inputStr.charCodeAt(i++) & 0xff;
      var byte3 = inputStr.charCodeAt(i++) & 0xff;

      var enc1 = byte1 >> 2;
      var enc2 = ((byte1 & 3) << 4) | (byte2 >> 4);

      var enc3, enc4;
      if (isNaN(byte2)) {
         enc3 = enc4 = 64;
      } else {
         enc3 = ((byte2 & 15) << 2) | (byte3 >> 6);
         if (isNaN(byte3)) {
            enc4 = 64;
         } else {
            enc4 = byte3 & 63;
         }
      }

      outputStr += b64.charAt(enc1) + b64.charAt(enc2) + b64.charAt(enc3) + b64.charAt(enc4);
   }

   return outputStr;
}

/**
 * Clamps a value between a min and max inclusive
 */
export function clamp(val: number, min: number, max: number) {
   return Math.min(Math.max(min, val), max);
}

export function randomInRange(min: number, max: number): number {
   return min + Math.random() * (max - min);
}

export function randomIntInRange(min: number, max: number): number {
   return Math.round(randomInRange(min, max));
}

export function canonicalizeAngle(angle: number): number {
   var tmpAngle = angle;
   if (angle > this.TwoPI) {
      while (tmpAngle > this.TwoPI) {
         tmpAngle -= this.TwoPI;
      }
   }

   if (angle < 0) {
      while (tmpAngle < 0) {
         tmpAngle += this.TwoPI;
      }
   }
   return tmpAngle;
}

export function toDegrees(radians: number): number {
   return 180 / Math.PI * radians;
}

export function toRadians(degrees: number): number {
   return degrees / 180 * Math.PI;
}

export function getPosition(el: HTMLElement): Vector {
   var oLeft: number = 0,
      oTop: number = 0;

   var calcOffsetLeft = (parent: HTMLElement) => {
      oLeft += parent.offsetLeft;

      if (parent.offsetParent) {
         calcOffsetLeft(<HTMLElement>parent.offsetParent);
      }
   };
   var calcOffsetTop = (parent: HTMLElement) => {
      oTop += parent.offsetTop;
      if (parent.offsetParent) {
         calcOffsetTop(<HTMLElement>parent.offsetParent);
      }
   };

   calcOffsetLeft(el);
   calcOffsetTop(el);

   return new Vector(oLeft, oTop);
}

export function addItemToArray<T>(item: T, array: T[]): boolean {
   if (array.indexOf(item) === -1) {
      array.push(item);
      return true;
   }
   return false;
}

export function removeItemToArray<T>(item: T, array: T[]): boolean {
   var index = -1;
   if ((index = array.indexOf(item)) > -1) {
      array.splice(index, 1);
      return true;
   }

   return false;
}

export function contains(array: Array<any>, obj: any): boolean {
   for (var i = 0; i < array.length; i++) {
      if (array[i] === obj) {
         return true;
      }
   }
   return false;
}

export function getOppositeSide(side: Side) {
   if (side === Side.Top) { return Side.Bottom; }
   if (side === Side.Bottom) { return Side.Top; }
   if (side === Side.Left) { return Side.Right; }
   if (side === Side.Right) { return Side.Left; }

   return Side.None;
}

export function getSideFromVector(direction: Vector) {
   var left = direction.dot(Vector.Left);
   var right = direction.dot(Vector.Right);
   var up = direction.dot(Vector.Up);
   var down = direction.dot(Vector.Down);

   // a very fortran approach
   var directions = [Vector.Left, Vector.Right, Vector.Up, Vector.Down];
   var directionEnum = [Side.Left, Side.Right, Side.Top, Side.Bottom];

   var max = -Number.MAX_VALUE;
   var maxIndex = -1;
   for (var i = 0; i < directions.length; i++) {
      if (directions[i].dot(direction) > max) {
         max = directions[i].dot(direction);
         maxIndex = i;
      }
   }
   return directionEnum[maxIndex];
}

/**
 * Excalibur's dynamically resizing collection
 */
export class Collection<T> {
   /**
    * Default collection size
    */
   public static DefaultSize = 200;
   private _internalArray: T[] = null;
   private _endPointer: number = 0;

   /**
    * @param initialSize  Initial size of the internal backing array
    */
   constructor(initialSize: number = Collection.DefaultSize) {
      this._internalArray = new Array<T>(initialSize);
   }

   private _resize() {
      var newSize = this._internalArray.length * 2;
      var newArray = new Array<T>(newSize);
      var count = this.count();
      for (var i = 0; i < count; i++) {
         newArray[i] = this._internalArray[i];
      }

      delete this._internalArray;
      this._internalArray = newArray;
   }

   /**
    * Push elements to the end of the collection
    */
   public push(element: T): T {
      if (this._endPointer === this._internalArray.length) {
         this._resize();
      }
      return this._internalArray[this._endPointer++] = element;
   }

   /**
    * Removes elements from the end of the collection
    */
   public pop(): T {
      this._endPointer = this._endPointer - 1 < 0 ? 0 : this._endPointer - 1;
      return this._internalArray[this._endPointer];
   }

   /**
    * Returns the count of the collection
    */
   public count(): number {
      return this._endPointer;
   }

   /**
    * Empties the collection
    */
   public clear() {
      this._endPointer = 0;
   }

   /**
    * Returns the size of the internal backing array
    */
   public internalSize(): number {
      return this._internalArray.length;
   }

   /**
    * Returns an element at a specific index
    * @param index  Index of element to retrieve
    */
   public elementAt(index: number): T {
      if (index >= this.count()) {
         //Logger.getInstance().error('Invalid parameter: ' + index);
         throw new Error('Invalid index ' + index);
      }
      return this._internalArray[index];
   }

   /**
    * Inserts an element at a specific index
    * @param index  Index to insert the element
    * @param value  Element to insert
    */
   public insert(index: number, value: T): T {
      if (index >= this.count()) {
         this._resize();
      }
      return this._internalArray[index] = value;
   }

   /**
    * Removes an element at a specific index
    * @param index  Index of element to remove
    */
   public remove(index: number): T {
      var count = this.count();
      if (count === 0) {
        //Logger.getInstance().error('Invalid parameter: ' + index);
         throw new Error('Invalid parameter ' + index); 
       }
      // O(n) Shift 
      var removed = this._internalArray[index];
      for (var i = index; i < count; i++) {
         this._internalArray[i] = this._internalArray[i + 1];
      }
      this._endPointer--;
      return removed;
   }

   /**
    * Removes an element by reference
    * @param element  Element to retrieve
    */
   public removeElement(element: T) {
      var index = this._internalArray.indexOf(element);
      this.remove(index);
   }

   /**
    * Returns a array representing the collection
    */
   public toArray(): T[] {
      return this._internalArray.slice(0, this._endPointer);
   }

   /**
    * Iterate over every element in the collection
    * @param func  Callback to call for each element passing a reference to the element and its index, returned values are ignored
    */
   public forEach(func: (element: T, index: number) => any) {
      var i = 0, count = this.count();
      for (i; i < count; i++) {
         func.call(this, this._internalArray[i], i);
      }
   }

   /**
    * Mutate every element in the collection
    * @param func  Callback to call for each element passing a reference to the element and its index, any values returned mutate 
    * the collection
    */
   public map(func: (element: T, index: number) => any) {
      var count = this.count();
      for (var i = 0; i < count; i++) {
         this._internalArray[i] = func.call(this, this._internalArray[i], i);
      }
   }
}<|MERGE_RESOLUTION|>--- conflicted
+++ resolved
@@ -44,20 +44,10 @@
    }
 
    // Merge the object into the extended object
-<<<<<<< HEAD
-   var merge = function (obj: { [key: string]: any }) {
-      for (var prop in obj) {
-         if (Object.prototype.hasOwnProperty.call(obj, prop)) {
-            // If deep merge and property is an object, merge properties
-            if (deep && Object.prototype.toString.call(obj[prop]) === '[object Object]') {
-               extended[prop] = extend(true, extended[prop], obj[prop]);
-            } else {
-               extended[prop] = obj[prop];
-=======
    var assignExists = typeof (<any>Object).assign === 'function';
    var merge = null;
    if (!assignExists) {
-      merge = function (obj) {
+      merge = function (obj: any) {
          for (var prop in obj) {
             if (Object.prototype.hasOwnProperty.call(obj, prop)) {
                // If deep merge and property is an object, merge properties
@@ -66,7 +56,6 @@
                } else {
                   extended[prop] = obj[prop];
                }
->>>>>>> 2ec6619e
             }
          }
       };
