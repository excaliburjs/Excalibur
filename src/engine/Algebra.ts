module ex {
   
   /**
    * A 2D vector on a plane. 
    */
   export class Vector {

      /**
       * A (0, 0) vector
       */
      public static Zero = new Vector(0, 0);
      
      /**
       * A unit vector pointing up (0, -1)
       */
      public static Up = new Vector(0, -1);
      
      /**
       * A unit vector pointing down (0, 1)
       */
      public static Down = new Vector(0, 1);

      /**
       * A unit vector pointing left (-1, 0)
       */
      public static Left = new Vector(-1, 0);
      /**
       * A unit vector pointing right (1, 0)
       */
      public static Right = new Vector(1, 0);

      /**
       * Returns a vector of unit length in the direction of the specified angle in Radians.
       * @param angle The angle to generate the vector
       */
      public static fromAngle(angle: number) {
         return new Vector(Math.cos(angle), Math.sin(angle));
      }

      /**
       * @param x  X component of the Vector
       * @param y  Y component of the Vector
       */
      constructor(public x: number, public y: number) { }
      
      /**
       * Sets the x and y components at once
       */
      public setTo(x: number, y: number) {
         this.x = x;
         this.y = y;
      }
      
      /**
       * Compares this point against another and tests for equality
       * @param point  The other point to compare to
       */
      public equals(vector: Vector, tolerance: number = .001): boolean {
         return Math.abs(this.x - vector.x) <= tolerance && Math.abs(this.y - vector.y) <= tolerance;
      }

      /**
       * The distance to another vector
       * @param v  The other vector
       */
      public distance(v?: Vector): number {
         if (!v) {
            v = new Vector(0.0, 0.0);
         }
         return Math.sqrt(Math.pow(this.x - v.x, 2) + Math.pow(this.y - v.y, 2));
      }

      /**
       * Normalizes a vector to have a magnitude of 1.
       */
      public normalize(): Vector {
         var d = this.distance();
         if (d > 0) {
            return new Vector(this.x / d, this.y / d);
         } else {
            return new Vector(0, 1);
         }
      }

      /**
       * Returns the average (midpoint) between the current point and the specified
       */
      public average(vec: Vector): Vector {
          return this.add(vec).scale(.5);
      }

      /**
       * Scales a vector's by a factor of size
       * @param size  The factor to scale the magnitude by
       */
      public scale(size): Vector {
         return new Vector(this.x * size, this.y * size);
      }

      /**
       * Adds one vector to another
       * @param v The vector to add
       */
      public add(v: Vector): Vector {
         return new Vector(this.x + v.x, this.y + v.y);
      }

      /**
       * Subtracts a vector from another, if you subract vector `B.sub(A)` the resulting vector points from A -> B
       * @param v The vector to subtract
       */
      public sub(v: Vector): Vector {
         return new Vector(this.x - v.x, this.y - v.y);
      }
      
      /**
       * Adds one vector to this one modifying the original
       * @param v The vector to add
       */
      public addEqual(v: Vector): Vector {
         this.x += v.x;
         this.y += v.y;
         return this;
      }
      
      /**
       * Subtracts a vector from this one modifying the original
       * @parallel v The vector to subtract
       */
      public subEqual(v: Vector): Vector {
         this.x -= v.x;
         this.y -= v.y;
         return this;
      }
      
      /**
       * Scales this vector by a factor of size and modifies the original
       */
      public scaleEqual(size: number): Vector {
         this.x *= size;
         this.y *= size;
         return this;
      }

      /**
       * Performs a dot product with another vector
       * @param v  The vector to dot
       */
      public dot(v: Vector): number {
         return this.x * v.x + this.y * v.y;
      }

      /**
       * Performs a 2D cross product with scalar. 2D cross products with a scalar return a vector.
       * @param v  The vector to cross
       */
      public cross(v: number): Vector;
      /**
       * Performs a 2D cross product with another vector. 2D cross products return a scalar value not a vector.
       * @param v  The vector to cross
       */
      public cross(v: Vector): number;
      public cross(v: any): any {
         if(v instanceof Vector) {
            return this.x * v.y - this.y * v.x;
         } else if (typeof v === 'number') {
            return new Vector(v * this.y, -v * this.x);
         }
      }
      
      

      /**
       * Returns the perpendicular vector to this one
       */
      public perpendicular(): Vector {
         return new Vector(this.y, -this.x);
      }

      /**
       * Returns the normal vector to this one, same as the perpendicular of length 1
       */
      public normal(): Vector {
         return this.perpendicular().normalize();
      }
      
      /**
       * Negate the current vector
       */
      public negate(): Vector {
         return this.scale(-1);
      }

      /**
       * Returns the angle of this vector.
       */
      public toAngle(): number {
         return Math.atan2(this.y, this.x);
      }

      /**
       * Rotates the current vector around a point by a certain number of
       * degrees in radians
       */
      public rotate(angle: number, anchor?: Vector): Vector {
          if (!anchor) {
            anchor = new ex.Vector(0, 0);
         }
         var sinAngle = Math.sin(angle);
         var cosAngle = Math.cos(angle);
         var x = cosAngle * (this.x - anchor.x) - sinAngle * (this.y - anchor.y) + anchor.x;
         var y = sinAngle * (this.x - anchor.x) + cosAngle * (this.y - anchor.y) + anchor.y;
         return new Vector(x, y);
      }

      /**
       * Creates new vector that has the same values as the previous.
       */
      public clone(): Vector {
         return new Vector(this.x, this.y);
      }

      /**
       * Returns a string repesentation of the vector.
       */
      public toString(): string {
         return `(${this.x}, ${this.y})`;
      }
   }


   /**
    * A 2D ray that can be cast into the scene to do collision detection
    */
   export class Ray {
      public pos: Vector;
      public dir: Vector;

      /**
       * @param pos The starting position for the ray
       * @param dir The vector indicating the direction of the ray
       */
      constructor(pos: Vector, dir: Vector) {
         this.pos = pos;
         this.dir = dir.normalize();
      }

      /**
       * Tests a whether this ray intersects with a line segment. Returns a number greater than or equal to 0 on success. 
       * This number indicates the mathematical intersection time.
       * @param line  The line to test
       */
       public intersect(line: Line): number {
         var numerator = line.begin.sub(this.pos);

         // Test is line and ray are parallel and non intersecting
         if (this.dir.cross(line.getSlope()) === 0 && numerator.cross(this.dir) !== 0) { 
            return -1;
         }
          
         // Lines are parallel
         var divisor = (this.dir.cross(line.getSlope()));
         if (divisor === 0 ) {
             return -1;
         }

         var t = numerator.cross(line.getSlope()) / divisor;

         if (t >= 0) {
            var u = (numerator.cross(this.dir) / divisor) / line.getLength();
            if (u >= 0 && u <= 1) {
               return t;
            }
         }         
         return -1;
      }

      /**
       * Returns the point of intersection given the intersection time
       */
      public getPoint(time: number): Vector {
         return this.pos.add(this.dir.scale(time));
      }
   }

   /**
    * A 2D line segment 
    */
   export class Line {

      /**
       * @param begin  The starting point of the line segment
       * @param end  The ending point of the line segment
       */
      constructor(public begin: Vector, public end: Vector) {
      }

      /** 
       * Returns the slope of the line in the form of a vector
       */
      public getSlope(): Vector {
         var begin = this.begin;
         var end = this.end;
         var distance = begin.distance(end);
         return end.sub(begin).scale(1 / distance);
      }

      /**
       * Returns the length of the line segment in pixels
       */
      public getLength(): number {
         var begin = this.begin;
         var end = this.end;
         var distance = begin.distance(end);
         return distance;
      }

   }

   /**
    * A 1 dimensional projection on an axis, used to test overlaps
    */
   export class Projection {
      constructor(public min: number, public max: number) {}
      public overlaps(projection: Projection): boolean {
         return this.max > projection.min && projection.max > this.min;      
      }

<<<<<<< HEAD
      public overlap(projection: Projection): number {
         if(this.overlaps(projection)) {
=======
      public getOverlap(projection: Projection): number {
         if (this.overlaps(projection)) {
>>>>>>> ac3ed9ac
            if (this.max > projection.max) {
               return projection.max - this.min;
            } else {
               return this.max - projection.min;
            }
         }
         return 0;
      }
   }

}<|MERGE_RESOLUTION|>--- conflicted
+++ resolved
@@ -326,13 +326,8 @@
          return this.max > projection.min && projection.max > this.min;      
       }
 
-<<<<<<< HEAD
-      public overlap(projection: Projection): number {
-         if(this.overlaps(projection)) {
-=======
       public getOverlap(projection: Projection): number {
          if (this.overlaps(projection)) {
->>>>>>> ac3ed9ac
             if (this.max > projection.max) {
                return projection.max - this.min;
             } else {
