--- conflicted
+++ resolved
@@ -405,13 +405,6 @@
     this._transformedPointsDirty = true;
     this._sidesDirty = true;
     this._transform = transform;
-<<<<<<< HEAD
-    const tx = this._transform as TransformComponent;
-=======
-    this._sides.length = 0;
-    this._localSides.length = 0;
-    this._axes.length = 0;
->>>>>>> 56da92ef
     // This change means an update must be performed in order for geometry to update
     const globalMat = transform.matrix ?? this._globalMatrix;
     globalMat.clone(this._globalMatrix);
