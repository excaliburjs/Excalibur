--- conflicted
+++ resolved
@@ -46,6 +46,7 @@
   public flagDirty() {
     this._localBoundsDirty = true;
     this._localSidesDirty = true;
+    this._transformedPointsDirty = true;
     this._sidesDirty = true;
   }
 
@@ -56,13 +57,6 @@
    * Excalibur stores these in counter-clockwise order
    */
   public set points(points: Vector[]) {
-<<<<<<< HEAD
-    this._localBoundsDirty = true;
-    this._localSidesDirty = true;
-    this._transformedPointsDirty = true;
-    this._sidesDirty = true;
-=======
->>>>>>> 52c5c0d3
     this._points = points;
     this.flagDirty();
   }
