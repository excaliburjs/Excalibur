--- conflicted
+++ resolved
@@ -1,12 +1,7 @@
 import { Vector } from '../Math/vector';
-<<<<<<< HEAD
-import { TransformComponent } from '../EntityComponentSystem';
-import { MotionComponent } from '../EntityComponentSystem/Components/MotionComponent';
 import { clamp } from '../Math';
-=======
 import type { TransformComponent } from '../EntityComponentSystem';
 import type { MotionComponent } from '../EntityComponentSystem/Components/MotionComponent';
->>>>>>> c3082a6f
 
 export class EulerIntegrator {
   // Scratch vectors to avoid allocation
