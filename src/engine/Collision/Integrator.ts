--- conflicted
+++ resolved
@@ -1,11 +1,7 @@
 import { Vector } from '../Math/vector';
-<<<<<<< HEAD
 import type { TransformComponent } from '../EntityComponentSystem/Components/TransformComponent';
-=======
+import type { MotionComponent } from '../EntityComponentSystem/Components/MotionComponent';
 import { clamp } from '../Math';
-import type { TransformComponent } from '../EntityComponentSystem';
->>>>>>> e6ec6635
-import type { MotionComponent } from '../EntityComponentSystem/Components/MotionComponent';
 
 export class EulerIntegrator {
   // Scratch vectors to avoid allocation
