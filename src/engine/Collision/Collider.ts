--- conflicted
+++ resolved
@@ -66,16 +66,14 @@
   public collisionType: CollisionType = CollisionType.PreventCollision;
 
   /**
-<<<<<<< HEAD
    * Gets or sets the current [[CollisionGroup|collision group]] for the collider, colliders with like collision groups do not collide.
    * By default, the collider will collide with all groups.
    */
   public collisionGroup: CollisionGroup = CollisionGroup.All;
 
-=======
+  /*
    * Get the shape of the collider as a [[CollisionGeometry]]
    */
->>>>>>> c2f06e99
   public get shape(): CollisionGeometry {
     return this._geometry;
   }
