--- conflicted
+++ resolved
@@ -158,7 +158,6 @@
   }
 
   /**
-<<<<<<< HEAD
    * Find the closest line between 2 colliders
    *
    * Line is in the direction of the other collider. Away from this collider, this -> other.
@@ -166,7 +165,9 @@
    */
   public getClosestLineBetween(other: Collider): Line {
     return this.shape.getClosestLineBetween(other.shape);
-=======
+  }
+  
+  /**
    * Gets the current pixel offset of the collider
    */
   public get offset() {
@@ -178,7 +179,6 @@
    */
   public set offset(offset: Vector) {
     this.shape.offset = offset.clone();
->>>>>>> 9805f584
   }
 
   /**
