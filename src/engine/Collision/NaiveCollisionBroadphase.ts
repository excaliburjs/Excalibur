import { Physics } from './../Physics';
import { CollisionContact } from './CollisionContact';
import { Pair } from './Pair';
import { Actor } from './../Actor';
import { CollisionBroadphase } from './CollisionResolver';
import { CollisionStartEvent, CollisionEndEvent } from '../Events';
import { CollisionType } from './CollisionType';

export class NaiveCollisionBroadphase implements CollisionBroadphase {
  private _lastFramePairs: Pair[] = [];
  private _lastFramePairsHash: { [pairId: string]: Pair } = {};

  public track() {
    // pass
  }

  public untrack() {
    // pass
  }

  /**
   * Detects potential collision pairs in a broadphase approach with the dynamic aabb tree strategy
   */
  public broadphase(targets: Actor[]): Pair[] {
    // Retrieve the list of potential colliders, exclude killed, prevented, and self
    const potentialColliders = targets.filter((other) => {
      return !other.isKilled() && other.collisionType !== CollisionType.PreventCollision;
    });

    let actor1: Actor;
    let actor2: Actor;
    const collisionPairs: Pair[] = [];

    for (let j = 0, l = potentialColliders.length; j < l; j++) {
      actor1 = potentialColliders[j];

      for (let i = j + 1; i < l; i++) {
        actor2 = potentialColliders[i];

        let minimumTranslationVector;
        if ((minimumTranslationVector = actor1.collides(actor2))) {
<<<<<<< HEAD
          var pair = new Pair(actor1.body.collider, actor2.body.collider);
=======
          const pair = new Pair(actor1.body, actor2.body);
>>>>>>> b0f85f65
          pair.collision = new CollisionContact(
            actor1.body.collider,
            actor2.body.collider,
            minimumTranslationVector,
            actor1.pos,
            minimumTranslationVector
          );
          if (
            !collisionPairs.some((cp) => {
              return cp.id === pair.id;
            })
          ) {
            collisionPairs.push(pair);
          }
        }
      }
    }
    return collisionPairs;
  }

  /**
   * Identify actual collisions from those pairs, and calculate collision impulse
   */
  public narrowphase(pairs: Pair[]): Pair[] {
    return pairs;
  }

  public runCollisionStartEnd(pairs: Pair[]) {
    const currentFrameHash: { [pairId: string]: Pair } = {};

    for (const p of pairs) {
      // load currentFrameHash
      currentFrameHash[p.id] = p;

      // find all new collisions
      if (!this._lastFramePairsHash[p.id]) {
<<<<<<< HEAD
        let actor1 = p.colliderA;
        let actor2 = p.colliderB;
=======
        const actor1 = p.bodyA.actor;
        const actor2 = p.bodyB.actor;
>>>>>>> b0f85f65
        actor1.emit('collisionstart', new CollisionStartEvent(actor1, actor2, p));
        actor2.emit('collisionstart', new CollisionStartEvent(actor2, actor1, p));
      }
    }

    // find all old collisions
    for (const p of this._lastFramePairs) {
      if (!currentFrameHash[p.id]) {
<<<<<<< HEAD
        let actor1 = p.colliderA;
        let actor2 = p.colliderB;
=======
        const actor1 = p.bodyA.actor;
        const actor2 = p.bodyB.actor;
>>>>>>> b0f85f65
        actor1.emit('collisionend', new CollisionEndEvent(actor1, actor2));
        actor2.emit('collisionend', new CollisionEndEvent(actor2, actor1));
      }
    }

    // reset the last frame cache
    this._lastFramePairs = pairs;
    this._lastFramePairsHash = currentFrameHash;
  }

  /**
   * Resolve the position and velocity of the physics bodies
   */
  public resolve(pairs: Pair[]): Pair[] {
    for (const pair of pairs) {
      pair.resolve(Physics.collisionResolutionStrategy);
    }

    return pairs.filter((p) => p.canCollide);
  }

  public update(): number {
    return 0;
  }

  public debugDraw() {
    return;
  }
}<|MERGE_RESOLUTION|>--- conflicted
+++ resolved
@@ -39,11 +39,7 @@
 
         let minimumTranslationVector;
         if ((minimumTranslationVector = actor1.collides(actor2))) {
-<<<<<<< HEAD
-          var pair = new Pair(actor1.body.collider, actor2.body.collider);
-=======
-          const pair = new Pair(actor1.body, actor2.body);
->>>>>>> b0f85f65
+          const pair = new Pair(actor1.body.collider, actor2.body.collider);
           pair.collision = new CollisionContact(
             actor1.body.collider,
             actor2.body.collider,
@@ -80,13 +76,8 @@
 
       // find all new collisions
       if (!this._lastFramePairsHash[p.id]) {
-<<<<<<< HEAD
-        let actor1 = p.colliderA;
-        let actor2 = p.colliderB;
-=======
-        const actor1 = p.bodyA.actor;
-        const actor2 = p.bodyB.actor;
->>>>>>> b0f85f65
+        const actor1 = p.colliderA;
+        const actor2 = p.colliderB;
         actor1.emit('collisionstart', new CollisionStartEvent(actor1, actor2, p));
         actor2.emit('collisionstart', new CollisionStartEvent(actor2, actor1, p));
       }
@@ -95,13 +86,8 @@
     // find all old collisions
     for (const p of this._lastFramePairs) {
       if (!currentFrameHash[p.id]) {
-<<<<<<< HEAD
-        let actor1 = p.colliderA;
-        let actor2 = p.colliderB;
-=======
-        const actor1 = p.bodyA.actor;
-        const actor2 = p.bodyB.actor;
->>>>>>> b0f85f65
+        const actor1 = p.colliderA;
+        const actor2 = p.colliderB;
         actor1.emit('collisionend', new CollisionEndEvent(actor1, actor2));
         actor2.emit('collisionend', new CollisionEndEvent(actor2, actor1));
       }
