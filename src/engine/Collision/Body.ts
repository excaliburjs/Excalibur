--- conflicted
+++ resolved
@@ -282,13 +282,8 @@
    * or was in stationary contact with
    * the body of the other [[Body]]
    */
-<<<<<<< HEAD
-  public touching(other: Body): boolean {
-    var pair = new Pair(this.collider, other.collider);
-=======
   public touching(other: Actor): boolean {
     const pair = new Pair(this, other.body);
->>>>>>> b0f85f65
     pair.collide();
 
     if (pair.collision) {
