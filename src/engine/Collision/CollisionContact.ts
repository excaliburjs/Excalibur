--- conflicted
+++ resolved
@@ -56,14 +56,8 @@
       }
    }
 
-<<<<<<< HEAD
-   private _applyBoxImpulse(bodyA: Actor, bodyB: Actor, mtv: Vector, side: Side) {
-      if ((bodyA.collisionType === CollisionType.Active ||
-         bodyA.collisionType === CollisionType.Elastic) &&
-=======
-   private _applyBoxImpluse(bodyA: Actor, bodyB: Actor, mtv: Vector) {
+   private _applyBoxImpulse(bodyA: Actor, bodyB: Actor, mtv: Vector) {
       if (bodyA.collisionType === CollisionType.Active &&
->>>>>>> aa77eb6c
          bodyB.collisionType !== CollisionType.Passive) {
 
          // Resolve overlaps
@@ -129,13 +123,8 @@
       bodyB.emit('collision',
          new CollisionEvent(bodyB, bodyA, Util.getOppositeSide(side), mtv.negate()));
 
-<<<<<<< HEAD
-      this._applyBoxImpulse(bodyA, bodyB, mtv, side);
-      this._applyBoxImpulse(bodyB, bodyA, mtv.negate(), Util.getOppositeSide(side));
-=======
-      this._applyBoxImpluse(bodyA, bodyB, mtv);
-      this._applyBoxImpluse(bodyB, bodyA, mtv.negate());
->>>>>>> aa77eb6c
+      this._applyBoxImpulse(bodyA, bodyB, mtv);
+      this._applyBoxImpulse(bodyB, bodyA, mtv.negate());
    }
 
    private _resolveRigidBodyCollision() {
