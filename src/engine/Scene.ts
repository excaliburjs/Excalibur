--- conflicted
+++ resolved
@@ -237,10 +237,6 @@
     * @internal
     */
    public _activate(oldScene: Scene, newScene: Scene): void {
-<<<<<<< HEAD
-=======
-
->>>>>>> 9bf64938
       this._logger.debug('Scene.onActivate', this);
       this.onActivate(oldScene, newScene);
    }
@@ -311,12 +307,6 @@
    public update(engine: Engine, delta: number) {
       this._preupdate(engine, delta);
       var i: number, len: number;
-
-<<<<<<< HEAD
-
-
-=======
->>>>>>> 9bf64938
       // Remove timers in the cancel queue before updating them
       for (i = 0, len = this._cancelQueue.length; i < len; i++) {
          this.removeTimer(this._cancelQueue[i]);
