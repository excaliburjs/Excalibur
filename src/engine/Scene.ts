import { ScreenElement } from './ScreenElement';
import {
  InitializeEvent,
  ActivateEvent,
  DeactivateEvent,
  PreUpdateEvent,
  PostUpdateEvent,
  PreDrawEvent,
  PostDrawEvent,
  PreDebugDrawEvent,
  PostDebugDrawEvent,
  GameEvent
} from './Events';
import { Logger } from './Util/Log';
import { Timer } from './Timer';
import { Engine } from './Engine';
import { TileMap } from './TileMap';
import { Camera } from './Camera';
import { Actor } from './Actor';
import { Class } from './Class';
import { CanInitialize, CanActivate, CanDeactivate, CanUpdate, CanDraw } from './Interfaces/LifecycleEvents';
import * as Util from './Util/Util';
import * as Events from './Events';
import * as ActorUtils from './Util/Actors';
import { Trigger } from './Trigger';
import { SystemType } from './EntityComponentSystem/System';
// import { CanvasDrawingSystem } from './Drawing/CanvasDrawingSystem';
import { obsolete } from './Util/Decorators';
import { World } from './EntityComponentSystem/World';
<<<<<<< HEAD
import { MotionSystem } from './Collision/MotionSystem';
import { CollisionSystem } from './Collision/CollisionSystem';
=======
import { Entity } from './EntityComponentSystem/Entity';
import { GraphicsSystem } from './Graphics/GraphicsSystem';
import { CanvasDrawingSystem } from './Drawing/CanvasDrawingSystem';
import { Flags, Legacy } from './Flags';
>>>>>>> adfd91cf
/**
 * [[Actor|Actors]] are composed together into groupings called Scenes in
 * Excalibur. The metaphor models the same idea behind real world
 * actors in a scene. Only actors in scenes will be updated and drawn.
 *
 * Typical usages of a scene include: levels, menus, loading screens, etc.
 */
export class Scene extends Class implements CanInitialize, CanActivate, CanDeactivate, CanUpdate, CanDraw {
  /**
   * Gets or sets the current camera for the scene
   */
  public camera: Camera;

  /**
   * The actors in the current scene
   */
  public actors: Actor[] = [];

  /**
   * The ECS world for the scene
   */
  public world = new World(this);

  /**
   * The triggers in the current scene
   */
  public triggers: Trigger[] = [];

  /**
   * The [[TileMap]]s in the scene, if any
   */
  public tileMaps: TileMap[] = [];

  /**
   * Access to the Excalibur engine
   */
  public engine: Engine;

  /**
   * The [[ScreenElement]]s in a scene, if any; these are drawn last
   * @deprecated Use [[Scene.actors]]
   */
  @obsolete({
    message: 'Will be removed in excalibur v0.26.0',
    alternateMethod: 'ScreenElements now are normal actors with a Transform Coordinate Plane of Screen'
  })
  public get screenElements(): ScreenElement[] {
    return this.actors.filter((a) => a instanceof ScreenElement) as ScreenElement[];
  }

  private _isInitialized: boolean = false;

  private _killQueue: Actor[] = [];
  private _triggerKillQueue: Trigger[] = [];
  private _timers: Timer[] = [];
  private _cancelQueue: Timer[] = [];
  private _logger: Logger = Logger.getInstance();

  constructor(_engine?: Engine) {
    super();
    this.camera = new Camera();
    if (_engine) {
      this.engine = _engine;
      this.camera.x = this.engine.halfDrawWidth;
      this.camera.y = this.engine.halfDrawHeight;
    }
  }

  public on(eventName: Events.initialize, handler: (event: InitializeEvent<Scene>) => void): void;
  public on(eventName: Events.activate, handler: (event: ActivateEvent) => void): void;
  public on(eventName: Events.deactivate, handler: (event: DeactivateEvent) => void): void;
  public on(eventName: Events.preupdate, handler: (event: PreUpdateEvent<Scene>) => void): void;
  public on(eventName: Events.postupdate, handler: (event: PostUpdateEvent<Scene>) => void): void;
  public on(eventName: Events.predraw, handler: (event: PreDrawEvent) => void): void;
  public on(eventName: Events.postdraw, handler: (event: PostDrawEvent) => void): void;
  public on(eventName: Events.predebugdraw, handler: (event: PreDebugDrawEvent) => void): void;
  public on(eventName: Events.postdebugdraw, handler: (event: PostDebugDrawEvent) => void): void;
  public on(eventName: string, handler: (event: GameEvent<any>) => void): void;
  public on(eventName: string, handler: (event: any) => void): void {
    super.on(eventName, handler);
  }

  public once(eventName: Events.initialize, handler: (event: InitializeEvent<Scene>) => void): void;
  public once(eventName: Events.activate, handler: (event: ActivateEvent) => void): void;
  public once(eventName: Events.deactivate, handler: (event: DeactivateEvent) => void): void;
  public once(eventName: Events.preupdate, handler: (event: PreUpdateEvent<Scene>) => void): void;
  public once(eventName: Events.postupdate, handler: (event: PostUpdateEvent<Scene>) => void): void;
  public once(eventName: Events.predraw, handler: (event: PreDrawEvent) => void): void;
  public once(eventName: Events.postdraw, handler: (event: PostDrawEvent) => void): void;
  public once(eventName: Events.predebugdraw, handler: (event: PreDebugDrawEvent) => void): void;
  public once(eventName: Events.postdebugdraw, handler: (event: PostDebugDrawEvent) => void): void;
  public once(eventName: string, handler: (event: GameEvent<any>) => void): void;
  public once(eventName: string, handler: (event: any) => void): void {
    super.once(eventName, handler);
  }

  public off(eventName: Events.initialize, handler?: (event: InitializeEvent<Scene>) => void): void;
  public off(eventName: Events.activate, handler?: (event: ActivateEvent) => void): void;
  public off(eventName: Events.deactivate, handler?: (event: DeactivateEvent) => void): void;
  public off(eventName: Events.preupdate, handler?: (event: PreUpdateEvent<Scene>) => void): void;
  public off(eventName: Events.postupdate, handler?: (event: PostUpdateEvent<Scene>) => void): void;
  public off(eventName: Events.predraw, handler?: (event: PreDrawEvent) => void): void;
  public off(eventName: Events.postdraw, handler?: (event: PostDrawEvent) => void): void;
  public off(eventName: Events.predebugdraw, handler?: (event: PreDebugDrawEvent) => void): void;
  public off(eventName: Events.postdebugdraw, handler?: (event: PostDebugDrawEvent) => void): void;
  public off(eventName: string, handler?: (event: GameEvent<any>) => void): void;
  public off(eventName: string, handler?: (event: any) => void): void {
    super.off(eventName, handler);
  }

  /**
   * This is called before the first update of the [[Scene]]. Initializes scene members like the camera. This method is meant to be
   * overridden. This is where initialization of child actors should take place.
   */
  public onInitialize(_engine: Engine): void {
    // will be overridden
  }

  /**
   * This is called when the scene is made active and started. It is meant to be overridden,
   * this is where you should setup any DOM UI or event handlers needed for the scene.
   */
  public onActivate(_oldScene: Scene, _newScene: Scene): void {
    // will be overridden
  }

  /**
   * This is called when the scene is made transitioned away from and stopped. It is meant to be overridden,
   * this is where you should cleanup any DOM UI or event handlers needed for the scene.
   */
  public onDeactivate(_oldScene: Scene, _newScene: Scene): void {
    // will be overridden
  }

  /**
   * Safe to override onPreUpdate lifecycle event handler. Synonymous with `.on('preupdate', (evt) =>{...})`
   *
   * `onPreUpdate` is called directly before a scene is updated.
   */
  public onPreUpdate(_engine: Engine, _delta: number): void {
    // will be overridden
  }

  /**
   * Safe to override onPostUpdate lifecycle event handler. Synonymous with `.on('preupdate', (evt) =>{...})`
   *
   * `onPostUpdate` is called directly after a scene is updated.
   */
  public onPostUpdate(_engine: Engine, _delta: number): void {
    // will be overridden
  }

  /**
   * Safe to override onPreDraw lifecycle event handler. Synonymous with `.on('preupdate', (evt) =>{...})`
   *
   * `onPreDraw` is called directly before a scene is drawn.
   */
  public onPreDraw(_ctx: CanvasRenderingContext2D, _delta: number): void {
    // will be overridden
  }

  /**
   * Safe to override onPostDraw lifecycle event handler. Synonymous with `.on('preupdate', (evt) =>{...})`
   *
   * `onPostDraw` is called directly after a scene is drawn.
   */
  public onPostDraw(_ctx: CanvasRenderingContext2D, _delta: number): void {
    // will be overridden
  }

  /**
   * Initializes actors in the scene
   */
  private _initializeChildren(): void {
    for (const child of this.actors) {
      child._initialize(this.engine);
    }
  }

  /**
   * Gets whether or not the [[Scene]] has been initialized
   */
  public get isInitialized(): boolean {
    return this._isInitialized;
  }

  /**
   * It is not recommended that internal excalibur methods be overridden, do so at your own risk.
   *
   * Initializes the scene before the first update, meant to be called by engine not by users of
   * Excalibur
   * @internal
   */
  public _initialize(engine: Engine) {
    if (!this.isInitialized) {
      this.engine = engine;
      if (this.camera) {
        this.camera.x = engine.halfDrawWidth;
        this.camera.y = engine.halfDrawHeight;
      }

      // Initialize systems
<<<<<<< HEAD
      this.world.add(new MotionSystem());
      this.world.add(new CollisionSystem());
      this.world.add(new CanvasDrawingSystem());
=======
      if (Flags.isEnabled(Legacy.LegacyDrawing)) {
        this.world.add(new CanvasDrawingSystem());
      } else {
        this.world.add(new GraphicsSystem());
      }
>>>>>>> adfd91cf


      // This order is important! we want to be sure any custom init that add actors
      // fire before the actor init
      this.onInitialize.call(this, engine);
      this._initializeChildren();

      this._logger.debug('Scene.onInitialize', this, engine);
      this.eventDispatcher.emit('initialize', new InitializeEvent(engine, this));
      this._isInitialized = true;
    }
  }

  /**
   * It is not recommended that internal excalibur methods be overridden, do so at your own risk.
   *
   * Activates the scene with the base behavior, then calls the overridable `onActivate` implementation.
   * @internal
   */
  public _activate(oldScene: Scene, newScene: Scene): void {
    this._logger.debug('Scene.onActivate', this);
    this.onActivate(oldScene, newScene);
  }

  /**
   * It is not recommended that internal excalibur methods be overridden, do so at your own risk.
   *
   * Deactivates the scene with the base behavior, then calls the overridable `onDeactivate` implementation.
   * @internal
   */
  public _deactivate(oldScene: Scene, newScene: Scene): void {
    this._logger.debug('Scene.onDeactivate', this);
    this.onDeactivate(oldScene, newScene);
  }

  /**
   * It is not recommended that internal excalibur methods be overridden, do so at your own risk.
   *
   * Internal _preupdate handler for [[onPreUpdate]] lifecycle event
   * @internal
   */
  public _preupdate(_engine: Engine, delta: number): void {
    this.emit('preupdate', new PreUpdateEvent(_engine, delta, this));
    this.onPreUpdate(_engine, delta);
  }

  /**
   *  It is not recommended that internal excalibur methods be overridden, do so at your own risk.
   *
   * Internal _preupdate handler for [[onPostUpdate]] lifecycle event
   * @internal
   */
  public _postupdate(_engine: Engine, delta: number): void {
    this.emit('postupdate', new PostUpdateEvent(_engine, delta, this));
    this.onPostUpdate(_engine, delta);
  }

  /**
   * It is not recommended that internal excalibur methods be overridden, do so at your own risk.
   *
   * Internal _predraw handler for [[onPreDraw]] lifecycle event
   *
   * @internal
   */
  public _predraw(_ctx: CanvasRenderingContext2D, _delta: number): void {
    this.emit('predraw', new PreDrawEvent(_ctx, _delta, this));
    this.onPreDraw(_ctx, _delta);
  }

  /**
   * It is not recommended that internal excalibur methods be overridden, do so at your own risk.
   *
   * Internal _postdraw handler for [[onPostDraw]] lifecycle event
   *
   * @internal
   */
  public _postdraw(_ctx: CanvasRenderingContext2D, _delta: number): void {
    this.emit('postdraw', new PostDrawEvent(_ctx, _delta, this));
    this.onPostDraw(_ctx, _delta);
  }

  /**
   * Updates all the actors and timers in the scene. Called by the [[Engine]].
   * @param engine  Reference to the current Engine
   * @param delta   The number of milliseconds since the last update
   */
  public update(engine: Engine, delta: number) {
    this._preupdate(engine, delta);
    if (this.camera) {
      this.camera.update(engine, delta);
    }
    // TODO differed entity removal
    let i: number, len: number;
    // Remove timers in the cancel queue before updating them
    for (i = 0, len = this._cancelQueue.length; i < len; i++) {
      this.removeTimer(this._cancelQueue[i]);
    }
    this._cancelQueue.length = 0;

    // Cycle through timers updating timers
    for (const timer of this._timers) {
      timer.update(delta);
    }

<<<<<<< HEAD
    this.world.update(SystemType.Update, delta);

    // Cycle through actors updating tile maps
    for (i = 0, len = this.tileMaps.length; i < len; i++) {
      this.tileMaps[i].update(engine, delta);
    }

=======
    for (const entity of this.world.entityManager.entities) {
      entity.update(engine, delta);
    }

    // Cycle through actors updating actors
    for (i = 0, len = this.actors.length; i < len; i++) {
      this._bodies[i] = this.actors[i].body;
    }

>>>>>>> adfd91cf
    this._collectActorStats(engine);

    engine.input.pointers.dispatchPointerEvents();

    engine.stats.currFrame.actors.killed = this._killQueue.length + this._triggerKillQueue.length;

    // TODO differed entity removal
    this._processKillQueue(this._killQueue, this.actors);
    this._processKillQueue(this._triggerKillQueue, this.triggers);

    this._postupdate(engine, delta);
  }

  private _processKillQueue(killQueue: Actor[], collection: Actor[]) {
    // Remove actors from scene graph after being killed
    let actorIndex: number;
    for (const killed of killQueue) {
      //don't remove actors that were readded during the same frame they were killed
      if (killed.isKilled()) {
        actorIndex = collection.indexOf(killed);
        if (actorIndex > -1) {
          collection.splice(actorIndex, 1);
          this.world.remove(killed);
          killed.children.forEach((c) => this.world.remove(c));
        }
      }
    }
    killQueue.length = 0;
  }

  /**
   * Draws all the actors in the Scene. Called by the [[Engine]].
   * @param ctx    The current rendering context
   * @param delta  The number of milliseconds since the last draw
   */
  public draw(ctx: CanvasRenderingContext2D, delta: number) {
    this._predraw(ctx, delta);

    this.world.update(SystemType.Draw, delta);

    if (this.engine.isDebug) {
      this.debugDraw(ctx);
    }
    this._postdraw(ctx, delta);
  }

  /**
   * Draws all the actors' debug information in the Scene. Called by the [[Engine]].
   * @param ctx  The current rendering context
   */
  /* istanbul ignore next */
  public debugDraw(ctx: CanvasRenderingContext2D) {
    this.emit('predebugdraw', new PreDebugDrawEvent(ctx, this));
    // this._collisionProcessor.debugDraw(ctx, 20);
    for (const system of this.world.systemManager.systems) {
      if (system.debugDraw) {
        system.debugDraw(ctx, 1);
      }
    }
    this.emit('postdebugdraw', new PostDebugDrawEvent(ctx, this));
  }

  /**
   * Checks whether an actor is contained in this scene or not
   */
  public contains(actor: Actor): boolean {
    return this.actors.indexOf(actor) > -1;
  }

  /**
   * Adds a [[Timer]] to the current [[Scene]].
   * @param timer  The timer to add to the current [[Scene]].
   */
  public add(timer: Timer): void;

  /**
   * Adds a [[TileMap]] to the [[Scene]], once this is done the [[TileMap]] will be drawn and updated.
   */
  public add(tileMap: TileMap): void;

  /**
   * Adds a [[Trigger]] to the [[Scene]], once this is done the [[Trigger]] will listen for interactions with other actors.
   * @param trigger
   */
  public add(trigger: Trigger): void;

  /**
   * Adds an actor to the scene, once this is done the [[Actor]] will be drawn and updated.
   * @param actor  The actor to add to the current scene
   */
  public add(actor: Actor): void;

  public add(entity: Entity): void;

  /**
   * Adds a [[ScreenElement]] to the scene.
   * @param screenElement  The ScreenElement to add to the current scene
   */
  public add(screenElement: ScreenElement): void;
  public add(entity: any): void {
<<<<<<< HEAD
    this.emit('entityadded', { target: entity } as any);
=======
    this.world.add(entity);
>>>>>>> adfd91cf
    if (entity instanceof Actor) {
      entity.unkill();
    }
    if (entity instanceof Actor) {
      if (!Util.contains(this.actors, entity)) {
        // this._collisionProcessor.track(entity.body);
        entity.scene = this;
        if (entity instanceof Trigger) {
          this.triggers.push(entity);
        } else {
          this.actors.push(entity);
        }
        // TODO remove after collision ecs
        entity.children.forEach(c => this.add(c));
        entity.childrenAdded$.register({
          notify: (e => {
            this.add(e);
          })
        });
        entity.childrenRemoved$.register({
          notify: (e => {
            this.remove(e);
          })
        });

      }
      return;
    }
    if (entity instanceof Timer) {
      if (!Util.contains(this._timers, entity)) {
        this.addTimer(entity);
      }
      return;
    }
    if (entity instanceof TileMap) {
      if (!Util.contains(this.tileMaps, entity)) {
        this.addTileMap(entity);
      }
    }
  }

  /**
   * Removes a [[Timer]] from the current scene, it will no longer be updated.
   * @param timer  The timer to remove to the current scene.
   */
  public remove(timer: Timer): void;

  /**
   * Removes a [[TileMap]] from the scene, it will no longer be drawn or updated.
   * @param tileMap {TileMap}
   */
  public remove(tileMap: TileMap): void;

  /**
   * Removes an actor from the scene, it will no longer be drawn or updated.
   * @param actor  The actor to remove from the current scene.
   */
  public remove(actor: Actor): void;

  public remove(entity: Entity): void;

  /**
   * Removes a [[ScreenElement]] to the scene, it will no longer be drawn or updated
   * @param screenElement  The ScreenElement to remove from the current scene
   */
  public remove(screenElement: ScreenElement): void;
  public remove(entity: any): void {
<<<<<<< HEAD
    this.emit('entityremoved', {target: entity} as any);
=======
    this.world.remove(entity);
>>>>>>> adfd91cf
    if (entity instanceof Actor) {
      if (!Util.contains(this.actors, entity)) {
        return;
      }
      if (!entity.isKilled()) {
        entity.kill();
      }
      if (entity instanceof Trigger) {
        this._triggerKillQueue.push(entity);
      } else {
        this._killQueue.push(entity);
      }
    }
    if (entity instanceof Timer) {
      this.removeTimer(entity);
    }
    if (entity instanceof TileMap) {
      this.removeTileMap(entity);
    }
  }

  /**
   * Adds (any) actor to act as a piece of UI, meaning it is always positioned
   * in screen coordinates. UI actors do not participate in collisions.
   * @todo Should this be `ScreenElement` only?
   * @deprecated Use [[Scene.add]]
   */
  @obsolete({message: 'Will be removed in excalibur v0.26.0', alternateMethod: 'Use Scene.add'})
  public addScreenElement(actor: Actor) {
    this.add(actor);
  }

  /**
   * Removes an actor as a piece of UI
   * @deprecated Use [[Scene.remove]]
   */
  @obsolete({message: 'Will be removed in excalibur v0.26.0', alternateMethod: 'Use Scene.remove'})
  public removeScreenElement(actor: Actor) {
    this.remove(actor);
  }

  /**
   * Adds a [[TileMap]] to the scene, once this is done the TileMap will be drawn and updated.
   * @deprecated Use [[Scene.add]]
   */
  @obsolete({message: 'Will be removed in excalibur v0.26.0', alternateMethod: 'Use Scene.add'})
  public addTileMap(tileMap: TileMap) {
    this.tileMaps.push(tileMap);
    this.world.add(tileMap);
  }

  /**
   * Removes a [[TileMap]] from the scene, it will no longer be drawn or updated.
   * @deprecated Use [[Scene.remove]]
   */
  @obsolete({message: 'Will be removed in excalibur v0.26.0', alternateMethod: 'Use Scene.remove'})
  public removeTileMap(tileMap: TileMap) {
    const index = this.tileMaps.indexOf(tileMap);
    if (index > -1) {
      this.tileMaps.splice(index, 1);
      this.world.remove(tileMap);
    }
  }

  /**
   * Adds a [[Timer]] to the scene
   * @param timer  The timer to add
   */
  public addTimer(timer: Timer): Timer {
    this._timers.push(timer);
    timer.scene = this;
    return timer;
  }

  /**
   * Removes a [[Timer]] from the scene.
   * @warning Can be dangerous, use [[cancelTimer]] instead
   * @param timer  The timer to remove
   */
  public removeTimer(timer: Timer): Timer {
    const i = this._timers.indexOf(timer);
    if (i !== -1) {
      this._timers.splice(i, 1);
    }
    return timer;
  }

  /**
   * Cancels a [[Timer]], removing it from the scene nicely
   * @param timer  The timer to cancel
   */
  public cancelTimer(timer: Timer): Timer {
    this._cancelQueue.push(timer);
    return timer;
  }

  /**
   * Tests whether a [[Timer]] is active in the scene
   */
  public isTimerActive(timer: Timer): boolean {
    return this._timers.indexOf(timer) > -1 && !timer.complete;
  }

  public isCurrentScene(): boolean {
    if (this.engine) {
      return this.engine.currentScene === this;
    }
    return false;
  }

  private _collectActorStats(engine: Engine) {
    for (const _ui of this.screenElements) {
      engine.stats.currFrame.actors.ui++;
    }

    for (const actor of this.actors) {
      engine.stats.currFrame.actors.alive++;
      for (const child of actor.children) {
        if (ActorUtils.isScreenElement(child as Actor)) { // TODO not true
          engine.stats.currFrame.actors.ui++;
        } else {
          engine.stats.currFrame.actors.alive++;
        }
      }
    }
  }
}<|MERGE_RESOLUTION|>--- conflicted
+++ resolved
@@ -27,15 +27,12 @@
 // import { CanvasDrawingSystem } from './Drawing/CanvasDrawingSystem';
 import { obsolete } from './Util/Decorators';
 import { World } from './EntityComponentSystem/World';
-<<<<<<< HEAD
 import { MotionSystem } from './Collision/MotionSystem';
 import { CollisionSystem } from './Collision/CollisionSystem';
-=======
 import { Entity } from './EntityComponentSystem/Entity';
 import { GraphicsSystem } from './Graphics/GraphicsSystem';
 import { CanvasDrawingSystem } from './Drawing/CanvasDrawingSystem';
 import { Flags, Legacy } from './Flags';
->>>>>>> adfd91cf
 /**
  * [[Actor|Actors]] are composed together into groupings called Scenes in
  * Excalibur. The metaphor models the same idea behind real world
@@ -238,17 +235,13 @@
       }
 
       // Initialize systems
-<<<<<<< HEAD
       this.world.add(new MotionSystem());
       this.world.add(new CollisionSystem());
-      this.world.add(new CanvasDrawingSystem());
-=======
       if (Flags.isEnabled(Legacy.LegacyDrawing)) {
         this.world.add(new CanvasDrawingSystem());
       } else {
         this.world.add(new GraphicsSystem());
       }
->>>>>>> adfd91cf
 
 
       // This order is important! we want to be sure any custom init that add actors
@@ -353,7 +346,6 @@
       timer.update(delta);
     }
 
-<<<<<<< HEAD
     this.world.update(SystemType.Update, delta);
 
     // Cycle through actors updating tile maps
@@ -361,17 +353,6 @@
       this.tileMaps[i].update(engine, delta);
     }
 
-=======
-    for (const entity of this.world.entityManager.entities) {
-      entity.update(engine, delta);
-    }
-
-    // Cycle through actors updating actors
-    for (i = 0, len = this.actors.length; i < len; i++) {
-      this._bodies[i] = this.actors[i].body;
-    }
-
->>>>>>> adfd91cf
     this._collectActorStats(engine);
 
     engine.input.pointers.dispatchPointerEvents();
@@ -472,11 +453,8 @@
    */
   public add(screenElement: ScreenElement): void;
   public add(entity: any): void {
-<<<<<<< HEAD
     this.emit('entityadded', { target: entity } as any);
-=======
     this.world.add(entity);
->>>>>>> adfd91cf
     if (entity instanceof Actor) {
       entity.unkill();
     }
@@ -544,11 +522,8 @@
    */
   public remove(screenElement: ScreenElement): void;
   public remove(entity: any): void {
-<<<<<<< HEAD
     this.emit('entityremoved', {target: entity} as any);
-=======
     this.world.remove(entity);
->>>>>>> adfd91cf
     if (entity instanceof Actor) {
       if (!Util.contains(this.actors, entity)) {
         return;
