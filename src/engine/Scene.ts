--- conflicted
+++ resolved
@@ -87,18 +87,11 @@
 
   constructor(_engine: Engine) {
     super();
-<<<<<<< HEAD
-    this.camera = new Camera();
-    if (engine) {
-      this.camera.x = engine.halfDrawWidth;
-      this.camera.y = engine.halfDrawHeight;
-=======
     this.camera = new BaseCamera();
     this._engine = _engine;
     if (_engine) {
       this.camera.x = _engine.halfDrawWidth;
       this.camera.y = _engine.halfDrawHeight;
->>>>>>> 18044af6
     }
   }
 
