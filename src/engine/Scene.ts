import { isScreenElement, ScreenElement } from './ScreenElement';
import {
  InitializeEvent,
  ActivateEvent,
  DeactivateEvent,
  PreUpdateEvent,
  PostUpdateEvent,
  PreDrawEvent,
  PostDrawEvent,
  PreDebugDrawEvent,
  PostDebugDrawEvent
} from './Events';
import { Logger } from './Util/Log';
import { Timer } from './Timer';
import { Engine } from './Engine';
import { TileMap } from './TileMap';
import { Camera } from './Camera';
import { Actor } from './Actor';
import { CanInitialize, CanActivate, CanDeactivate, CanUpdate, CanDraw, SceneActivationContext } from './Interfaces/LifecycleEvents';
import * as Util from './Util/Util';
import { Trigger } from './Trigger';
import { SystemType } from './EntityComponentSystem/System';
import { World } from './EntityComponentSystem/World';
import { MotionSystem } from './Collision/MotionSystem';
import { CollisionSystem } from './Collision/CollisionSystem';
import { Entity } from './EntityComponentSystem/Entity';
import { GraphicsSystem } from './Graphics/GraphicsSystem';
import { DebugSystem } from './Debug/DebugSystem';
import { PointerSystem } from './Input/PointerSystem';
import { ActionsSystem } from './Actions/ActionsSystem';
import { IsometricEntitySystem } from './TileMap/IsometricEntitySystem';
import { OffscreenSystem } from './Graphics/OffscreenSystem';
import { ExcaliburGraphicsContext } from './Graphics';
import { PhysicsWorld } from './Collision/PhysicsWorld';
import { EventEmitter, EventKey, Handler, Subscription } from './EventEmitter';
<<<<<<< HEAD
import { BaseLoader } from './Router/BaseLoader';

export class PreLoadEvent {
  loader: BaseLoader;
}
=======
import { Color } from './Color';
>>>>>>> 96224798

export type SceneEvents = {
  initialize: InitializeEvent<Scene>,
  activate: ActivateEvent,
  deactivate: DeactivateEvent,
  preupdate: PreUpdateEvent,
  postupdate: PostUpdateEvent,
  predraw: PreDrawEvent,
  postdraw: PostDrawEvent,
  predebugdraw: PreDebugDrawEvent,
  postdebugdraw: PostDebugDrawEvent
  preload: PreLoadEvent
}

export const SceneEvents = {
  Initialize: 'initialize',
  Activate: 'activate',
  Deactivate: 'deactivate',
  PreUpdate: 'preupdate',
  PostUpdate: 'postupdate',
  PreDraw: 'predraw',
  PostDraw: 'postdraw',
  PreDebugDraw: 'predebugdraw',
  PostDebugDraw: 'postdebugdraw',
  PreLoad: 'preload'
};

/**
 * [[Actor|Actors]] are composed together into groupings called Scenes in
 * Excalibur. The metaphor models the same idea behind real world
 * actors in a scene. Only actors in scenes will be updated and drawn.
 *
 * Typical usages of a scene include: levels, menus, loading screens, etc.
 */
export class Scene<TActivationData = unknown>
implements CanInitialize, CanActivate<TActivationData>, CanDeactivate, CanUpdate, CanDraw {
  private _logger: Logger = Logger.getInstance();
  public events = new EventEmitter<SceneEvents>();

  /**
   * Gets or sets the current camera for the scene
   */
  public camera: Camera = new Camera();

  /**
   * Scene specific background color
   */
  public backgroundColor?: Color;

  /**
   * The ECS world for the scene
   */
  public world = new World(this);

  /**
   * The Excalibur physics world for the scene. Used to interact
   * with colliders included in the scene.
   *
   * Can be used to perform scene ray casts, track colliders, broadphase, and narrowphase.
   */
  public physics = new PhysicsWorld();

  /**
   * The actors in the current scene
   */
  public get actors(): readonly Actor[] {
    return this.world.entityManager.entities.filter((e) => {
      return e instanceof Actor;
    }) as Actor[];
  }

  /**
   * The entities in the current scene
   */
  public get entities(): readonly Entity[] {
    return this.world.entityManager.entities;
  }

  /**
   * The triggers in the current scene
   */
  public get triggers(): readonly Trigger[] {
    return this.world.entityManager.entities.filter((e) => {
      return e instanceof Trigger;
    }) as Trigger[];
  }

  /**
   * The [[TileMap]]s in the scene, if any
   */
  public get tileMaps(): readonly TileMap[] {
    return this.world.entityManager.entities.filter((e) => {
      return e instanceof TileMap;
    }) as TileMap[];
  }

  /**
   * Access to the Excalibur engine
   */
  public engine: Engine;

  private _isInitialized: boolean = false;
  private _timers: Timer[] = [];
  public get timers(): readonly Timer[] {
    return this._timers;
  }
  private _cancelQueue: Timer[] = [];

  constructor() {
    // Initialize systems

    // Update
    this.world.add(new ActionsSystem());
    this.world.add(new MotionSystem());
    this.world.add(new CollisionSystem(this.physics));
    this.world.add(new PointerSystem());
    this.world.add(new IsometricEntitySystem());
    // Draw
    this.world.add(new OffscreenSystem());
    this.world.add(new GraphicsSystem());
    this.world.add(new DebugSystem());
  }

  public emit<TEventName extends EventKey<SceneEvents>>(eventName: TEventName, event: SceneEvents[TEventName]): void;
  public emit(eventName: string, event?: any): void;
  public emit<TEventName extends EventKey<SceneEvents> | string>(eventName: TEventName, event?: any): void {
    this.events.emit(eventName, event);
  }

  public on<TEventName extends EventKey<SceneEvents>>(eventName: TEventName, handler: Handler<SceneEvents[TEventName]>): Subscription;
  public on(eventName: string, handler: Handler<unknown>): Subscription;
  public on<TEventName extends EventKey<SceneEvents> | string>(eventName: TEventName, handler: Handler<any>): Subscription {
    return this.events.on(eventName, handler);
  }

  public once<TEventName extends EventKey<SceneEvents>>(eventName: TEventName, handler: Handler<SceneEvents[TEventName]>): Subscription;
  public once(eventName: string, handler: Handler<unknown>): Subscription;
  public once<TEventName extends EventKey<SceneEvents> | string>(eventName: TEventName, handler: Handler<any>): Subscription {
    return this.events.once(eventName, handler);
  }

  public off<TEventName extends EventKey<SceneEvents>>(eventName: TEventName, handler: Handler<SceneEvents[TEventName]>): void;
  public off(eventName: string, handler: Handler<unknown>): void;
  public off(eventName: string): void;
  public off<TEventName extends EventKey<SceneEvents> | string>(eventName: TEventName, handler?: Handler<any>): void {
    this.events.off(eventName, handler);
  }

  /**
   * Event hook to provide Scenes a way of loading scene specific resources.
   *
   * This is called before the Scene.onInitialize during scene transition.
   * @param _loader
   */
  public onPreLoad(_loader: BaseLoader) {
    // will be overridden
  }

  /**
   * This is called before the first update of the [[Scene]]. Initializes scene members like the camera. This method is meant to be
   * overridden. This is where initialization of child actors should take place.
   */
<<<<<<< HEAD
  public onInitialize(_engine: Engine) {
=======
  public onInitialize(engine: Engine): void {
>>>>>>> 96224798
    // will be overridden
  }

  /**
   * This is called when the scene is made active and started. It is meant to be overridden,
   * this is where you should setup any DOM UI or event handlers needed for the scene.
   */
  public onActivate(context: SceneActivationContext<TActivationData>): void {
    // will be overridden
  }

  /**
   * This is called when the scene is made transitioned away from and stopped. It is meant to be overridden,
   * this is where you should cleanup any DOM UI or event handlers needed for the scene.
   */
  public onDeactivate(context: SceneActivationContext): void {
    // will be overridden
  }

  /**
   * Safe to override onPreUpdate lifecycle event handler. Synonymous with `.on('preupdate', (evt) =>{...})`
   *
   * `onPreUpdate` is called directly before a scene is updated.
   */
  public onPreUpdate(engine: Engine, delta: number): void {
    // will be overridden
  }

  /**
   * Safe to override onPostUpdate lifecycle event handler. Synonymous with `.on('preupdate', (evt) =>{...})`
   *
   * `onPostUpdate` is called directly after a scene is updated.
   */
  public onPostUpdate(engine: Engine, delta: number): void {
    // will be overridden
  }

  /**
   * Safe to override onPreDraw lifecycle event handler. Synonymous with `.on('preupdate', (evt) =>{...})`
   *
   * `onPreDraw` is called directly before a scene is drawn.
   *
   */
  public onPreDraw(ctx: ExcaliburGraphicsContext, delta: number): void {
    // will be overridden
  }

  /**
   * Safe to override onPostDraw lifecycle event handler. Synonymous with `.on('preupdate', (evt) =>{...})`
   *
   * `onPostDraw` is called directly after a scene is drawn.
   *
   */
  public onPostDraw(ctx: ExcaliburGraphicsContext, delta: number): void {
    // will be overridden
  }

  /**
   * Initializes actors in the scene
   */
  private _initializeChildren() {
    for (const child of this.entities) {
      child._initialize(this.engine);
    }
  }

  /**
   * Gets whether or not the [[Scene]] has been initialized
   */
  public get isInitialized(): boolean {
    return this._isInitialized;
  }


  /**
   * It is not recommended that internal excalibur methods be overridden, do so at your own risk.
   *
   * Initializes the scene before the first update, meant to be called by engine not by users of
   * Excalibur
   * @internal
   */
  public async _initialize(engine: Engine) {
    if (!this.isInitialized) {
      this.engine = engine;
      // Initialize camera first
      this.camera._initialize(engine);

      this.world.systemManager.initialize();

      // This order is important! we want to be sure any custom init that add actors
      // fire before the actor init
      await this.onInitialize.call(this, engine);
      await this._initializeChildren();

      this._logger.debug('Scene.onInitialize', this, engine);
      this.events.emit('initialize', new InitializeEvent(engine, this));
      this._isInitialized = true;
    }
  }

  /**
   * It is not recommended that internal excalibur methods be overridden, do so at your own risk.
   *
   * Activates the scene with the base behavior, then calls the overridable `onActivate` implementation.
   * @internal
   */
  public async _activate(context: SceneActivationContext<TActivationData>) {
    this._logger.debug('Scene.onActivate', this);
    await this.onActivate(context);
  }

  /**
   * It is not recommended that internal excalibur methods be overridden, do so at your own risk.
   *
   * Deactivates the scene with the base behavior, then calls the overridable `onDeactivate` implementation.
   * @internal
   */
  public async _deactivate(context: SceneActivationContext<never>) {
    this._logger.debug('Scene.onDeactivate', this);
    await this.onDeactivate(context);
  }

  /**
   * It is not recommended that internal excalibur methods be overridden, do so at your own risk.
   *
   * Internal _preupdate handler for [[onPreUpdate]] lifecycle event
   * @internal
   */
  public _preupdate(engine: Engine, delta: number): void {
    this.emit('preupdate', new PreUpdateEvent(engine, delta, this));
    this.onPreUpdate(engine, delta);
  }

  /**
   *  It is not recommended that internal excalibur methods be overridden, do so at your own risk.
   *
   * Internal _preupdate handler for [[onPostUpdate]] lifecycle event
   * @internal
   */
  public _postupdate(engine: Engine, delta: number): void {
    this.emit('postupdate', new PostUpdateEvent(engine, delta, this));
    this.onPostUpdate(engine, delta);
  }

  /**
   * It is not recommended that internal excalibur methods be overridden, do so at your own risk.
   *
   * Internal _predraw handler for [[onPreDraw]] lifecycle event
   * @internal
   */
  public _predraw(ctx: ExcaliburGraphicsContext, delta: number): void {
    this.emit('predraw', new PreDrawEvent(ctx, delta, this));
    this.onPreDraw(ctx, delta);
  }

  /**
   * It is not recommended that internal excalibur methods be overridden, do so at your own risk.
   *
   * Internal _postdraw handler for [[onPostDraw]] lifecycle event
   * @internal
   */
  public _postdraw(ctx: ExcaliburGraphicsContext, delta: number): void {
    this.emit('postdraw', new PostDrawEvent(ctx, delta, this));
    this.onPostDraw(ctx, delta);
  }

  /**
   * Updates all the actors and timers in the scene. Called by the [[Engine]].
   * @param engine  Reference to the current Engine
   * @param delta   The number of milliseconds since the last update
   */
  public update(engine: Engine, delta: number) {
    this._preupdate(engine, delta);

    // TODO differed entity removal for timers
    let i: number, len: number;
    // Remove timers in the cancel queue before updating them
    for (i = 0, len = this._cancelQueue.length; i < len; i++) {
      this.removeTimer(this._cancelQueue[i]);
    }
    this._cancelQueue.length = 0;

    // Cycle through timers updating timers
    for (const timer of this._timers) {
      timer.update(delta);
    }

    this.world.update(SystemType.Update, delta);

    // Camera last keeps renders smooth that are based on entity/actor
    if (this.camera) {
      this.camera.update(engine, delta);
    }

    this._collectActorStats(engine);

    this._postupdate(engine, delta);
  }

  /**
   * Draws all the actors in the Scene. Called by the [[Engine]].
   * @param ctx    The current rendering context
   * @param delta  The number of milliseconds since the last draw
   */
  public draw(ctx: ExcaliburGraphicsContext, delta: number) {
    this._predraw(ctx, delta);

    this.world.update(SystemType.Draw, delta);

    if (this.engine?.isDebug) {
      this.debugDraw(ctx);
    }
    this._postdraw(ctx, delta);
  }

  /**
   * Draws all the actors' debug information in the Scene. Called by the [[Engine]].
   * @param ctx  The current rendering context
   */
  /* istanbul ignore next */
  public debugDraw(ctx: ExcaliburGraphicsContext) {
    this.emit('predebugdraw', new PreDebugDrawEvent(ctx, this));
    // pass
    this.emit('postdebugdraw', new PostDebugDrawEvent(ctx, this));
  }

  /**
   * Checks whether an actor is contained in this scene or not
   */
  public contains(actor: Actor): boolean {
    return this.actors.indexOf(actor) > -1;
  }

  /**
   * Adds a [[Timer]] to the current [[Scene]].
   * @param timer  The timer to add to the current [[Scene]].
   */
  public add(timer: Timer): void;

  /**
   * Adds a [[TileMap]] to the [[Scene]], once this is done the [[TileMap]] will be drawn and updated.
   */
  public add(tileMap: TileMap): void;

  /**
   * Adds a [[Trigger]] to the [[Scene]], once this is done the [[Trigger]] will listen for interactions with other actors.
   * @param trigger
   */
  public add(trigger: Trigger): void;

  /**
   * Adds an actor to the scene, once this is done the [[Actor]] will be drawn and updated.
   * @param actor  The actor to add to the current scene
   */
  public add(actor: Actor): void;

  /**
   * Adds an [[Entity]] to the scene, once this is done the [[Actor]] will be drawn and updated.
   * @param entity The entity to add to the current scene
   */
  public add(entity: Entity): void;

  /**
   * Adds a [[ScreenElement]] to the scene.
   * @param screenElement  The ScreenElement to add to the current scene
   */
  public add(screenElement: ScreenElement): void;
  public add(entity: any): void {
    this.emit('entityadded', { target: entity } as any);
    this.world.add(entity);
    entity.scene = this;
    if (entity instanceof Timer) {
      if (!Util.contains(this._timers, entity)) {
        this.addTimer(entity);
      }
      return;
    }
  }



  /**
   * Removes a [[Timer]] from it's current scene
   * and adds it to this scene.
   *
   * Useful if you want to have an object be present in only 1 scene at a time.
   * @param timer The Timer to transfer to the current scene
   */
  public transfer(timer: Timer): void;

  /**
   * Removes a [[TileMap]] from it's current scene
   * and adds it to this scene.
   *
   * Useful if you want to have an object be present in only 1 scene at a time.
   * @param tileMap The TileMap to transfer to the current scene
   */
  public transfer(tileMap: TileMap): void;

  /**
   * Removes a [[Trigger]] from it's current scene
   * and adds it to this scene.
   *
   * Useful if you want to have an object be present in only 1 scene at a time.
   * @param trigger The Trigger to transfer to the current scene
   */
  public transfer(trigger: Trigger): void;

  /**
   * Removes an [[Actor]] from it's current scene
   * and adds it to this scene.
   *
   * Useful if you want to have an object be present in only 1 scene at a time.
   * @param actor The Actor to transfer to the current scene
   */
  public transfer(actor: Actor): void;

  /**
   * Removes an [[Entity]] from it's current scene
   * and adds it to this scene.
   *
   * Useful if you want to have an object be present in only 1 scene at a time.
   * @param entity The Entity to transfer to the current scene
   */
  public transfer(entity: Entity): void;

  /**
   * Removes a [[ScreenElement]] from it's current scene
   * and adds it to this scene.
   *
   * Useful if you want to have an object be present in only 1 scene at a time.
   * @param screenElement The ScreenElement to transfer to the current scene
   */
  public transfer(screenElement: ScreenElement): void;

  /**
   * Removes an [[Entity]] (Actor, TileMap, Trigger, etc) or [[Timer]] from it's current scene
   * and adds it to this scene.
   *
   * Useful if you want to have an object be present in only 1 scene at a time.
   * @param entity
   */
  public transfer(entity: any): void {
    let scene: Scene;
    if (entity instanceof Entity && entity.scene && entity.scene !== this) {
      scene = entity.scene;
      entity.scene.world.remove(entity, false);
    }
    if (entity instanceof Timer && entity.scene) {
      scene = entity.scene;
      entity.scene.removeTimer(entity);
    }
    scene?.emit('entityremoved', { target: entity } as any);
    this.add(entity);
  }

  /**
   * Removes a [[Timer]] from the current scene, it will no longer be updated.
   * @param timer  The timer to remove to the current scene.
   */
  public remove(timer: Timer): void;

  /**
   * Removes a [[TileMap]] from the scene, it will no longer be drawn or updated.
   * @param tileMap {TileMap}
   */
  public remove(tileMap: TileMap): void;

  /**
   * Removes an actor from the scene, it will no longer be drawn or updated.
   * @param actor  The actor to remove from the current scene.
   */
  public remove(actor: Actor): void;

  public remove(entity: Entity): void;

  /**
   * Removes a [[ScreenElement]] to the scene, it will no longer be drawn or updated
   * @param screenElement  The ScreenElement to remove from the current scene
   */
  public remove(screenElement: ScreenElement): void;
  public remove(entity: any): void {
    if (entity instanceof Entity) {
      this.emit('entityremoved', { target: entity } as any);
      if (entity.active) {
        entity.kill();
      }
      this.world.remove(entity);
    }
    if (entity instanceof Timer) {
      this.removeTimer(entity);
    }
  }

  /**
   * Removes all entities and timers from the scene, optionally indicate whether deferred should or shouldn't be used.
   *
   * By default entities use deferred removal
   * @param deferred
   */
  public clear(deferred: boolean = true): void {
    for (let i = this.entities.length - 1; i >= 0; i--) {
      this.world.remove(this.entities[i], deferred);
    }
    for (let i = this.timers.length - 1; i >= 0; i--) {
      this.removeTimer(this.timers[i]);
    }
  }

  /**
   * Adds a [[Timer]] to the scene
   * @param timer  The timer to add
   */
  public addTimer(timer: Timer): Timer {
    this._timers.push(timer);
    timer.scene = this;
    return timer;
  }

  /**
   * Removes a [[Timer]] from the scene.
   * @warning Can be dangerous, use [[cancelTimer]] instead
   * @param timer  The timer to remove
   */
  public removeTimer(timer: Timer): Timer {
    const i = this._timers.indexOf(timer);
    if (i !== -1) {
      this._timers.splice(i, 1);
    }
    return timer;
  }

  /**
   * Cancels a [[Timer]], removing it from the scene nicely
   * @param timer  The timer to cancel
   */
  public cancelTimer(timer: Timer): Timer {
    this._cancelQueue.push(timer);
    return timer;
  }

  /**
   * Tests whether a [[Timer]] is active in the scene
   */
  public isTimerActive(timer: Timer): boolean {
    return this._timers.indexOf(timer) > -1 && !timer.complete;
  }

  public isCurrentScene(): boolean {
    if (this.engine) {
      return this.engine.currentScene === this;
    }
    return false;
  }

  private _collectActorStats(engine: Engine) {
    const screenElements = this.actors.filter((a) => a instanceof ScreenElement) as ScreenElement[];
    for (const _ui of screenElements) {
      engine.stats.currFrame.actors.ui++;
    }

    for (const actor of this.actors) {
      engine.stats.currFrame.actors.alive++;
      for (const child of actor.children) {
        if (isScreenElement(child as Actor)) {
          // TODO not true
          engine.stats.currFrame.actors.ui++;
        } else {
          engine.stats.currFrame.actors.alive++;
        }
      }
    }
  }
}<|MERGE_RESOLUTION|>--- conflicted
+++ resolved
@@ -33,15 +33,12 @@
 import { ExcaliburGraphicsContext } from './Graphics';
 import { PhysicsWorld } from './Collision/PhysicsWorld';
 import { EventEmitter, EventKey, Handler, Subscription } from './EventEmitter';
-<<<<<<< HEAD
+import { Color } from './Color';
 import { BaseLoader } from './Router/BaseLoader';
 
 export class PreLoadEvent {
   loader: BaseLoader;
 }
-=======
-import { Color } from './Color';
->>>>>>> 96224798
 
 export type SceneEvents = {
   initialize: InitializeEvent<Scene>,
@@ -204,11 +201,7 @@
    * This is called before the first update of the [[Scene]]. Initializes scene members like the camera. This method is meant to be
    * overridden. This is where initialization of child actors should take place.
    */
-<<<<<<< HEAD
-  public onInitialize(_engine: Engine) {
-=======
   public onInitialize(engine: Engine): void {
->>>>>>> 96224798
     // will be overridden
   }
 
