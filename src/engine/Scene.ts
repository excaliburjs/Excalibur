--- conflicted
+++ resolved
@@ -28,11 +28,8 @@
 import * as Events from './Events';
 import * as ActorUtils from './Util/Actors';
 import { Trigger } from './Trigger';
-<<<<<<< HEAD
 import { obsolete } from './Util/Decorators';
-=======
 import { Body } from './Collision/Body';
->>>>>>> a2f26981
 /**
  * [[Actor|Actors]] are composed together into groupings called Scenes in
  * Excalibur. The metaphor models the same idea behind real world
