import { BoundingBox } from './Collision/BoundingBox';
import { Color } from './Drawing/Color';
import { Engine } from './Engine';
import { vec, Vector } from './Algebra';
import { Actor } from './Actor';
import { Logger } from './Util/Log';
import { SpriteSheet } from './Drawing/SpriteSheet';
import * as Events from './Events';
import { Configurable } from './Configurable';
import { Entity } from './EntityComponentSystem/Entity';
import { TransformComponent } from './EntityComponentSystem/Components/TransformComponent';
import { ExcaliburGraphicsContext, GraphicsComponent } from './Graphics';
import * as Graphics from './Graphics';
import { CanvasDrawComponent, Sprite } from './Drawing/Index';
import { Sprite as LegacySprite } from './Drawing/Index';
import { removeItemFromArray } from './Util/Util';
import { obsolete } from './Util/Decorators';

/**
 * @hidden
 */
export class TileMapImpl extends Entity<TransformComponent | GraphicsComponent> {
  private _collidingX: number = -1;
  private _collidingY: number = -1;
  private _onScreenXStart: number = 0;
  private _onScreenXEnd: number = 9999;
  private _onScreenYStart: number = 0;
  private _onScreenYEnd: number = 9999;
  private _spriteSheets: { [key: string]: Graphics.SpriteSheet } = {};

  private _legacySpriteMap = new Map<Graphics.Sprite, Sprite>();
  public logger: Logger = Logger.getInstance();
  public data: Cell[] = [];
  public visible = true;
  public isOffscreen = false;
  public cellWidth: number;
  public cellHeight: number;
  public rows: number;
  public cols: number;

  public get x(): number {
    return this.components?.transform?.pos.x ?? 0;
  }

  public set x(val: number) {
    if (this.components?.transform?.pos) {
      this.components.transform.pos = vec(val, this.y);
    }
  }

  public get y(): number {
    return this.components?.transform?.pos.y ?? 0;
  }

  public set y(val: number) {
    if (this.components?.transform?.pos) {
      this.components.transform.pos = vec(this.x, val);
    }
  }

  public get z(): number {
    return this.components?.transform.z ?? 0;
  }

  public set z(val: number) {
    if (this.components?.transform?.z) {
      this.components.transform.z = val;
    }
  }

  public get rotation(): number {
    return this.components?.transform?.rotation ?? 0;
  }

  public set rotation(val: number) {
    if (this.components?.transform?.rotation) {
      this.components.transform.rotation = val;
    }
  }

  public get scale(): Vector {
    return this.components?.transform?.scale ?? Vector.One;
  }
  public set scale(val: Vector) {
    if (this.components?.transform?.scale) {
      this.components.transform.scale = val;
    }
  }

  public get pos(): Vector {
    return this.components.transform.pos;
  }

  public set pos(val: Vector) {
    this.components.transform.pos = val;
  }

  public on(eventName: Events.preupdate, handler: (event: Events.PreUpdateEvent<TileMap>) => void): void;
  public on(eventName: Events.postupdate, handler: (event: Events.PostUpdateEvent<TileMap>) => void): void;
  public on(eventName: Events.predraw, handler: (event: Events.PreDrawEvent) => void): void;
  public on(eventName: Events.postdraw, handler: (event: Events.PostDrawEvent) => void): void;
  public on(eventName: string, handler: (event: Events.GameEvent<any>) => void): void;
  public on(eventName: string, handler: (event: any) => void): void {
    super.on(eventName, handler);
  }

  /**
   * @param xOrConfig     The x coordinate to anchor the TileMap's upper left corner (should not be changed once set) or TileMap option bag
   * @param y             The y coordinate to anchor the TileMap's upper left corner (should not be changed once set)
   * @param cellWidth     The individual width of each cell (in pixels) (should not be changed once set)
   * @param cellHeight    The individual height of each cell (in pixels) (should not be changed once set)
   * @param rows          The number of rows in the TileMap (should not be changed once set)
   * @param cols          The number of cols in the TileMap (should not be changed once set)
   */
  constructor(xOrConfig: number | TileMapArgs, y: number, cellWidth: number, cellHeight: number, rows: number, cols: number) {
    super([
      new TransformComponent(),
      new CanvasDrawComponent((ctx, delta) => this.draw(ctx, delta))
    ]);
    if (xOrConfig && typeof xOrConfig === 'object') {
      const config = xOrConfig;
      xOrConfig = config.x;
      y = config.y;
      cellWidth = config.cellWidth;
      cellHeight = config.cellHeight;
      rows = config.rows;
      cols = config.cols;
    }
    this.x = <number>xOrConfig;
    this.y = y;
    this.cellWidth = cellWidth;
    this.cellHeight = cellHeight;
    this.rows = rows;
    this.cols = cols;
    this.data = new Array<Cell>(rows * cols);
    for (let i = 0; i < cols; i++) {
      for (let j = 0; j < rows; j++) {
        (() => {
          const cd = new Cell(i * cellWidth + <number>xOrConfig, j * cellHeight + y, cellWidth, cellHeight, i + j * cols);
          this.data[i + j * cols] = cd;
        })();
      }
    }
<<<<<<< HEAD
=======

    this.addComponent(new TransformComponent());
    this.addComponent(
      new GraphicsComponent({
        onPostDraw: (ctx, delta) => this.draw(ctx, delta)
      })
    );
    this.addComponent(new CanvasDrawComponent((ctx, delta) => this.draw(ctx, delta)));
    this.components.graphics.localBounds = new BoundingBox({
      left: 0,
      top: 0,
      right: this.cols * this.cellWidth,
      bottom: this.rows * this.cellHeight
    });
>>>>>>> 012b02cd
  }

  public _initialize(engine: Engine) {
    super._initialize(engine);
  }

  /**
   *
   * @param key
   * @param spriteSheet
   * @deprecated No longer used, will be removed in v0.26.0
   */
  public registerSpriteSheet(key: string, spriteSheet: SpriteSheet): void;
  public registerSpriteSheet(key: string, spriteSheet: Graphics.SpriteSheet): void;
  @obsolete({ message: 'No longer used, will be removed in v0.26.0' })
  public registerSpriteSheet(key: string, spriteSheet: SpriteSheet | Graphics.SpriteSheet): void {
    if (spriteSheet instanceof Graphics.SpriteSheet) {
      this._spriteSheets[key] = spriteSheet;
    } else {
      this._spriteSheets[key] = Graphics.SpriteSheet.fromLegacySpriteSheet(spriteSheet);
    }
  }

  /**
   * Returns the intersection vector that can be used to resolve collisions with actors. If there
   * is no collision null is returned.
   */
  public collides(actor: Actor): Vector {
    const width = actor.pos.x + actor.width;
    const height = actor.pos.y + actor.height;
    const actorBounds = actor.body.collider.bounds;
    const overlaps: Vector[] = [];
    if (actor.width <= 0 || actor.height <= 0) {
      return null;
    }
    // trace points for overlap
    for (let x = actorBounds.left; x <= width; x += Math.min(actor.width / 2, this.cellWidth / 2)) {
      for (let y = actorBounds.top; y <= height; y += Math.min(actor.height / 2, this.cellHeight / 2)) {
        const cell = this.getCellByPoint(x, y);
        if (cell && cell.solid) {
          const overlap = actorBounds.intersect(cell.bounds);
          const dir = actor.center.sub(cell.center);
          if (overlap && overlap.dot(dir) > 0) {
            overlaps.push(overlap);
          }
        }
      }
    }
    if (overlaps.length === 0) {
      return null;
    }
    // Return the smallest change other than zero
    const result = overlaps.reduce((accum, next) => {
      let x = accum.x;
      let y = accum.y;
      if (Math.abs(accum.x) < Math.abs(next.x)) {
        x = next.x;
      }
      if (Math.abs(accum.y) < Math.abs(next.y)) {
        y = next.y;
      }
      return new Vector(x, y);
    });
    return result;
  }

  /**
   * Returns the [[Cell]] by index (row major order)
   */
  public getCellByIndex(index: number): Cell {
    return this.data[index];
  }
  /**
   * Returns the [[Cell]] by its x and y coordinates
   */
  public getCell(x: number, y: number): Cell {
    if (x < 0 || y < 0 || x >= this.cols || y >= this.rows) {
      return null;
    }
    return this.data[x + y * this.cols];
  }
  /**
   * Returns the [[Cell]] by testing a point in global coordinates,
   * returns `null` if no cell was found.
   */
  public getCellByPoint(x: number, y: number): Cell {
    x = Math.floor((x - this.x) / this.cellWidth);
    y = Math.floor((y - this.y) / this.cellHeight);
    const cell = this.getCell(x, y);
    if (x >= 0 && y >= 0 && x < this.cols && y < this.rows && cell) {
      return cell;
    }
    return null;
  }

  public onPreUpdate(_engine: Engine, _delta: number) {
    // Override me
  }

  public onPostUpdate(_engine: Engine, _delta: number) {
    // Override me
  }

  public update(engine: Engine, delta: number) {
    this.onPreUpdate(engine, delta);
    this.emit('preupdate', new Events.PreUpdateEvent(engine, delta, this));

    const worldBounds = engine.getWorldBounds();
    const worldCoordsUpperLeft = vec(worldBounds.left, worldBounds.top);
    const worldCoordsLowerRight = vec(worldBounds.right, worldBounds.bottom);

    this._onScreenXStart = Math.max(Math.floor((worldCoordsUpperLeft.x - this.x) / this.cellWidth) - 2, 0);
    this._onScreenYStart = Math.max(Math.floor((worldCoordsUpperLeft.y - this.y) / this.cellHeight) - 2, 0);
    this._onScreenXEnd = Math.max(Math.floor((worldCoordsLowerRight.x - this.x) / this.cellWidth) + 2, 0);
    this._onScreenYEnd = Math.max(Math.floor((worldCoordsLowerRight.y - this.y) / this.cellHeight) + 2, 0);
    this.components.transform.pos.setTo(this.x, this.y);

    this.onPostUpdate(engine, delta);
    this.emit('postupdate', new Events.PostUpdateEvent(engine, delta, this));
  }

  /**
   * Draws the tile map to the screen. Called by the [[Scene]].
   * @param ctx CanvasRenderingContext2D or ExcaliburGraphicsContext
   * @param delta  The number of milliseconds since the last draw
   */
  public draw(ctx: CanvasRenderingContext2D | ExcaliburGraphicsContext, delta: number): void {
    this.emit('predraw', new Events.PreDrawEvent(ctx as any, delta, this)); // TODO fix event

    let x = this._onScreenXStart;
    const xEnd = Math.min(this._onScreenXEnd, this.cols);
    let y = this._onScreenYStart;
    const yEnd = Math.min(this._onScreenYEnd, this.rows);

    let sprites: Graphics.Sprite[], spriteIndex: number, cslen: number;

    for (x; x < xEnd; x++) {
      for (y; y < yEnd; y++) {
        // get non-negative tile sprites
        sprites = this.getCell(x, y).sprites;

        for (spriteIndex = 0, cslen = sprites.length; spriteIndex < cslen; spriteIndex++) {
          // draw sprite, warning if sprite doesn't exist
          const sprite = sprites[spriteIndex];
          if (sprite) {
            if (!(ctx instanceof CanvasRenderingContext2D)) {
              sprite.draw(ctx, x * this.cellWidth, y * this.cellHeight);
            } else {
              // TODO legacy drawing mode
              if (!this._legacySpriteMap.has(sprite)) {
                this._legacySpriteMap.set(sprite, Graphics.Sprite.toLegacySprite(sprite));
              }
              this._legacySpriteMap.get(sprite).draw(ctx, x * this.cellWidth, y * this.cellHeight);
            }
          }
        }
      }
      y = this._onScreenYStart;
    }

    this.emit('postdraw', new Events.PostDrawEvent(ctx as any, delta, this));
  }

  /**
   * Draws all the tile map's debug info. Called by the [[Scene]].
   * @param ctx  The current rendering context
   */
  public debugDraw(ctx: CanvasRenderingContext2D) {
    const width = this.cols * this.cellWidth;
    const height = this.rows * this.cellHeight;
    ctx.save();
    ctx.strokeStyle = Color.Red.toString();
    for (let x = 0; x < this.cols + 1; x++) {
      ctx.beginPath();
      ctx.moveTo(this.x + x * this.cellWidth, this.y);
      ctx.lineTo(this.x + x * this.cellWidth, this.y + height);
      ctx.stroke();
    }
    for (let y = 0; y < this.rows + 1; y++) {
      ctx.beginPath();
      ctx.moveTo(this.x, this.y + y * this.cellHeight);
      ctx.lineTo(this.x + width, this.y + y * this.cellHeight);
      ctx.stroke();
    }
    const solid = Color.Red;
    solid.a = 0.3;
    this.data
      .filter(function (cell) {
        return cell.solid;
      })
      .forEach(function (cell) {
        ctx.fillStyle = solid.toString();
        ctx.fillRect(cell.x, cell.y, cell.width, cell.height);
      });
    if (this._collidingY > -1 && this._collidingX > -1) {
      ctx.fillStyle = Color.Cyan.toString();
      ctx.fillRect(
        this.x + this._collidingX * this.cellWidth,
        this.y + this._collidingY * this.cellHeight,
        this.cellWidth,
        this.cellHeight
      );
    }
    ctx.restore();
  }
}

export interface TileMapArgs extends Partial<TileMapImpl> {
  x: number;
  y: number;
  cellWidth: number;
  cellHeight: number;
  rows: number;
  cols: number;
}

/**
 * The [[TileMap]] class provides a lightweight way to do large complex scenes with collision
 * without the overhead of actors.
 */
export class TileMap extends Configurable(TileMapImpl) {
  constructor(config: TileMapArgs);
  constructor(x: number, y: number, cellWidth: number, cellHeight: number, rows: number, cols: number);
  constructor(xOrConfig: number | TileMapArgs, y?: number, cellWidth?: number, cellHeight?: number, rows?: number, cols?: number) {
    super(xOrConfig, y, cellWidth, cellHeight, rows, cols);
  }
}

/**
 * @hidden
 */
export class CellImpl extends Entity<TransformComponent | GraphicsComponent> {
  private _bounds: BoundingBox;
  public x: number;
  public y: number;
  public width: number;
  public height: number;
  public index: number;
  public solid: boolean = false;
  public sprites: Graphics.Sprite[] = [];

  // public transform: TransformComponent;
  // public graphics: GraphicsComponent;

  /**
   * @param xOrConfig Gets or sets x coordinate of the cell in world coordinates or cell option bag
   * @param y       Gets or sets y coordinate of the cell in world coordinates
   * @param width   Gets or sets the width of the cell
   * @param height  Gets or sets the height of the cell
   * @param index   The index of the cell in row major order
   * @param solid   Gets or sets whether this cell is solid
   * @param sprites The list of tile sprites to use to draw in this cell (in order)
   */
  constructor(
    xOrConfig: number | CellArgs,
    y: number,
    width: number,
    height: number,
    index: number,
    solid: boolean = false,
    sprites: Graphics.Sprite[] = []
  ) {
    super();
    if (xOrConfig && typeof xOrConfig === 'object') {
      const config = xOrConfig;
      xOrConfig = config.x;
      y = config.y;
      width = config.width;
      height = config.height;
      index = config.index;
      solid = config.solid;
      sprites = config.sprites;
    }
    this.x = <number>xOrConfig;
    this.y = y;
    this.width = width;
    this.height = height;
    this.index = index;
    this.solid = solid;
    this.sprites = sprites;
    this._bounds = new BoundingBox(this.x, this.y, this.x + this.width, this.y + this.height);
  }

  public get bounds() {
    return this._bounds;
  }

  public get center(): Vector {
    return new Vector(this.x + this.width / 2, this.y + this.height / 2);
  }

  /**
   * Add another [[Sprite]] to this cell
   * @deprecated Use addSprite, will be removed in v0.26.0
   */
  @obsolete({ message: 'Will be removed in v0.26.0', alternateMethod: 'addSprite' })
  public pushSprite(sprite: Graphics.Sprite | LegacySprite) {
    this.addSprite(sprite);
  }

  /**
   * Add another [[Sprite]] to this TileMap cell
   * @param sprite
   */
  public addSprite(sprite: Graphics.Sprite | LegacySprite) {
    if (sprite instanceof LegacySprite) {
      this.sprites.push(Graphics.Sprite.fromLegacySprite(sprite));
    } else {
      this.sprites.push(sprite);
    }
  }

  /**
   * Remove an instance of [[Sprite]] from this cell
   */
  public removeSprite(sprite: Graphics.Sprite | LegacySprite) {
    removeItemFromArray(sprite, this.sprites);
  }
  /**
   * Clear all sprites from this cell
   */
  public clearSprites() {
    this.sprites.length = 0;
  }
}

export interface CellArgs extends Partial<CellImpl> {
  x: number;
  y: number;
  width: number;
  height: number;
  index: number;
  solid?: boolean;
  sprites?: Graphics.Sprite[];
}

/**
 * TileMap Cell
 *
 * A light-weight object that occupies a space in a collision map. Generally
 * created by a [[TileMap]].
 *
 * Cells can draw multiple sprites. Note that the order of drawing is the order
 * of the sprites in the array so the last one will be drawn on top. You can
 * use transparency to create layers this way.
 */
export class Cell extends Configurable(CellImpl) {
  constructor(config: CellArgs);
  constructor(x: number, y: number, width: number, height: number, index: number, solid?: boolean, sprites?: Graphics.Sprite[]);
  constructor(
    xOrConfig: number | CellArgs,
    y?: number,
    width?: number,
    height?: number,
    index?: number,
    solid?: boolean,
    sprites?: Graphics.Sprite[]
  ) {
    super(xOrConfig, y, width, height, index, solid, sprites);
  }
}<|MERGE_RESOLUTION|>--- conflicted
+++ resolved
@@ -115,8 +115,12 @@
   constructor(xOrConfig: number | TileMapArgs, y: number, cellWidth: number, cellHeight: number, rows: number, cols: number) {
     super([
       new TransformComponent(),
+      new GraphicsComponent({
+        onPostDraw: (ctx, delta) => this.draw(ctx, delta)
+      }),
       new CanvasDrawComponent((ctx, delta) => this.draw(ctx, delta))
     ]);
+
     if (xOrConfig && typeof xOrConfig === 'object') {
       const config = xOrConfig;
       xOrConfig = config.x;
@@ -141,23 +145,13 @@
         })();
       }
     }
-<<<<<<< HEAD
-=======
-
-    this.addComponent(new TransformComponent());
-    this.addComponent(
-      new GraphicsComponent({
-        onPostDraw: (ctx, delta) => this.draw(ctx, delta)
-      })
-    );
-    this.addComponent(new CanvasDrawComponent((ctx, delta) => this.draw(ctx, delta)));
+
     this.components.graphics.localBounds = new BoundingBox({
       left: 0,
       top: 0,
       right: this.cols * this.cellWidth,
       bottom: this.rows * this.cellHeight
     });
->>>>>>> 012b02cd
   }
 
   public _initialize(engine: Engine) {
