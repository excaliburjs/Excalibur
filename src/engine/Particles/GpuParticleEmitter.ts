<<<<<<< HEAD
import { Actor, clamp, Engine, ExcaliburGraphicsContextWebGL, GraphicsComponent, Random, vec, Vector, ParticleRenderer } from '../';
=======
import { Engine } from '../Engine';
import { Actor } from '../Actor';
>>>>>>> 886e25cd
import { EmitterType } from './EmitterType';
import { ParticleEmitterArgs, ParticleTransform } from './Particles';
import { GpuParticleConfig, GpuParticleRenderer } from './GpuParticleRenderer';
import { GraphicsComponent } from '../Graphics/GraphicsComponent';
import { Random } from '../Math/Random';
import { vec, Vector } from '../Math/vector';
import { clamp } from '../Math';
import { ExcaliburGraphicsContextWebGL } from '../Graphics/Context/ExcaliburGraphicsContextWebGL';
import { ParticleRenderer } from '../Graphics/Context/particle-renderer/particle-renderer';

export class GpuParticleEmitter extends Actor {
  public particle: GpuParticleConfig = {
    /**
     * Gets or sets the life of each particle in milliseconds
     */
    life: 2000,
    transform: ParticleTransform.Global,
    graphic: undefined,
    opacity: 1,
    angularVelocity: 0,
    focus: undefined,
    focusAccel: undefined,
    randomRotation: false
  };

  public graphics = new GraphicsComponent();
  public renderer: GpuParticleRenderer;
  public isEmitting: boolean = false;
  public emitRate: number = 1;
  public emitterType: EmitterType = EmitterType.Rectangle;
  public radius: number = 0;
  public readonly maxParticles: number = 2000;
  random: Random;

  public get pos() {
    return this.transform.pos;
  }

  public set pos(pos: Vector) {
    this.transform.pos = pos;
  }

  public get z() {
    return this.transform.z;
  }

  public set z(z: number) {
    this.transform.z = z;
  }

  constructor(config: ParticleEmitterArgs & { maxParticles?: number; particle?: GpuParticleConfig }) {
    super({ name: `GpuParticleEmitter`, width: config.width, height: config.height }); // somewhat goofy way of doing width/height
    this.addComponent(this.graphics, true);
    (this.graphics.onPostDraw as any) = this.draw.bind(this);

    const { particle, maxParticles, x, y, z, pos, isEmitting, emitRate, emitterType, radius, random } = { ...config };

    this.maxParticles = clamp(maxParticles ?? this.maxParticles, 0, GpuParticleRenderer.GPU_MAX_PARTICLES);

    this.pos = pos ?? vec(x ?? 0, y ?? 0);

    this.z = z ?? 0;

    this.isEmitting = isEmitting ?? this.isEmitting;

    this.emitRate = emitRate ?? this.emitRate;

    this.emitterType = emitterType ?? this.emitterType;

    this.radius = radius ?? this.radius;

    this.particle = { ...this.particle, ...particle };

    this.random = random ?? new Random();

    this.renderer = new GpuParticleRenderer(this, this.random, this.particle);
  }

  public _initialize(engine: Engine): void {
    super._initialize(engine);
    const context = engine.graphicsContext as ExcaliburGraphicsContextWebGL;
    this.renderer.initialize(context.__gl, context);
  }

  private _particlesToEmit = 0;
  public update(engine: Engine, elapsed: number): void {
    super.update(engine, elapsed);

    if (this.isEmitting) {
      this._particlesToEmit += this.emitRate * (elapsed / 1000);
      if (this._particlesToEmit > 1.0) {
        this.emitParticles(Math.floor(this._particlesToEmit));
        this._particlesToEmit = this._particlesToEmit - Math.floor(this._particlesToEmit);
      }
    }
    this.renderer.update(elapsed);
  }

  public emitParticles(particleCount: number) {
    if (particleCount <= 0) {
      return;
    }
    this.renderer.emitParticles(particleCount | 0); // coerce to integer
  }

  public clearParticles() {
    this.renderer.clearParticles();
  }

<<<<<<< HEAD
  draw(ctx: ExcaliburGraphicsContextWebGL, elapsedMilliseconds: number) {
    ctx.draw<ParticleRenderer>('ex.particle', this.renderer, elapsedMilliseconds);
=======
  draw(ctx: ExcaliburGraphicsContextWebGL, elapsed: number) {
    ctx.draw<ParticleRenderer>('ex.particle', this.renderer, elapsed);
>>>>>>> 886e25cd
  }
}<|MERGE_RESOLUTION|>--- conflicted
+++ resolved
@@ -1,9 +1,5 @@
-<<<<<<< HEAD
-import { Actor, clamp, Engine, ExcaliburGraphicsContextWebGL, GraphicsComponent, Random, vec, Vector, ParticleRenderer } from '../';
-=======
 import { Engine } from '../Engine';
 import { Actor } from '../Actor';
->>>>>>> 886e25cd
 import { EmitterType } from './EmitterType';
 import { ParticleEmitterArgs, ParticleTransform } from './Particles';
 import { GpuParticleConfig, GpuParticleRenderer } from './GpuParticleRenderer';
@@ -113,12 +109,7 @@
     this.renderer.clearParticles();
   }
 
-<<<<<<< HEAD
-  draw(ctx: ExcaliburGraphicsContextWebGL, elapsedMilliseconds: number) {
-    ctx.draw<ParticleRenderer>('ex.particle', this.renderer, elapsedMilliseconds);
-=======
   draw(ctx: ExcaliburGraphicsContextWebGL, elapsed: number) {
     ctx.draw<ParticleRenderer>('ex.particle', this.renderer, elapsed);
->>>>>>> 886e25cd
   }
 }