import { GarbageCollector } from '../../GarbageCollector';
import { Logger } from '../../Util/Log';
import { ImageFiltering } from '../Filtering';
import { ImageSourceOptions, ImageWrapConfiguration } from '../ImageSource';
import { ImageWrapping } from '../Wrapping';
import { HTMLImageSource } from './ExcaliburGraphicsContext';

/**
 * Manages loading image sources into webgl textures, a unique id is associated with all sources
 */
export class TextureLoader {
  private static _LOGGER = Logger.getInstance();

  constructor(gl: WebGL2RenderingContext, private _garbageCollector?: GarbageCollector) {
    this._gl = gl;
    TextureLoader._MAX_TEXTURE_SIZE = gl.getParameter(gl.MAX_TEXTURE_SIZE);
    // TODO timeout configurable
    _garbageCollector?.registerCollector('texture', 60_000, this._collect);
  }

  public dispose() {
    for (const [image] of this._textureMap) {
      this.delete(image);
    }
    this._textureMap.clear();
    this._gl = null as any;
  }

  /**
   * Sets the default filtering for the Excalibur texture loader, default [[ImageFiltering.Blended]]
   */
  public static filtering: ImageFiltering = ImageFiltering.Blended;
  public static wrapping: ImageWrapConfiguration = { x: ImageWrapping.Clamp, y: ImageWrapping.Clamp };

  private _gl: WebGL2RenderingContext;

  private _textureMap = new Map<HTMLImageSource, WebGLTexture>();

  private static _MAX_TEXTURE_SIZE: number = 4096;

  /**
   * Get the WebGL Texture from a source image
   * @param image
   */
  public get(image: HTMLImageSource): WebGLTexture {
    return this._textureMap.get(image)!;
  }

  /**
   * Returns whether a source image has been loaded as a texture
   * @param image
   */
  public has(image: HTMLImageSource): boolean {
    return this._textureMap.has(image)!;
  }

  /**
   * Loads a graphic into webgl and returns it's texture info, a webgl context must be previously registered
   * @param image Source graphic
   * @param options {ImageSourceOptions} Optionally configure the ImageFiltering and ImageWrapping mode to apply to the loaded texture
   * @param forceUpdate Optionally force a texture to be reloaded, useful if the source graphic has changed
   */
  public load(image: HTMLImageSource, options?: ImageSourceOptions, forceUpdate = false): WebGLTexture | null {
    // Ignore loading if webgl is not registered
    const gl = this._gl;
    if (!gl) {
      return null;
    }

    const { filtering, wrapping } = { ...options };

    let tex: WebGLTexture | null = null;
    // If reuse the texture if it's from the same source
    if (this.has(image)) {
      tex = this.get(image);
    }

    // Update existing webgl texture and return early
    if (tex) {
      if (forceUpdate) {
        gl.bindTexture(gl.TEXTURE_2D, tex);
        gl.texImage2D(gl.TEXTURE_2D, 0, gl.RGBA, gl.RGBA, gl.UNSIGNED_BYTE, image);
      }
      this._garbageCollector?.touch(image);
      return tex;
    }

    // No texture exists create a new one
    tex = gl.createTexture();

    // TODO implement texture gc with weakmap and timer
    TextureLoader.checkImageSizeSupportedAndLog(image);

    gl.bindTexture(gl.TEXTURE_2D, tex);

    gl.pixelStorei(gl.UNPACK_PREMULTIPLY_ALPHA_WEBGL, true);

    let wrappingConfig: ImageWrapConfiguration | undefined;
    if (wrapping) {
      if (typeof wrapping === 'string') {
        wrappingConfig = {
          x: wrapping,
          y: wrapping
        };
      } else {
        wrappingConfig = {
          x: wrapping.x,
          y: wrapping.y
        };
      }
    }
    const { x: xWrap, y: yWrap } = wrappingConfig ?? TextureLoader.wrapping;
    switch (xWrap) {
      case ImageWrapping.Clamp:
        gl.texParameteri(gl.TEXTURE_2D, gl.TEXTURE_WRAP_S, gl.CLAMP_TO_EDGE);
        break;
      case ImageWrapping.Repeat:
        gl.texParameteri(gl.TEXTURE_2D, gl.TEXTURE_WRAP_S, gl.REPEAT);
        break;
      case ImageWrapping.Mirror:
        gl.texParameteri(gl.TEXTURE_2D, gl.TEXTURE_WRAP_S, gl.MIRRORED_REPEAT);
        break;
      default:
        gl.texParameteri(gl.TEXTURE_2D, gl.TEXTURE_WRAP_S, gl.CLAMP_TO_EDGE);
    }
    switch (yWrap) {
      case ImageWrapping.Clamp:
        gl.texParameteri(gl.TEXTURE_2D, gl.TEXTURE_WRAP_T, gl.CLAMP_TO_EDGE);
        break;
      case ImageWrapping.Repeat:
        gl.texParameteri(gl.TEXTURE_2D, gl.TEXTURE_WRAP_T, gl.REPEAT);
        break;
      case ImageWrapping.Mirror:
        gl.texParameteri(gl.TEXTURE_2D, gl.TEXTURE_WRAP_T, gl.MIRRORED_REPEAT);
        break;
      default:
        gl.texParameteri(gl.TEXTURE_2D, gl.TEXTURE_WRAP_T, gl.CLAMP_TO_EDGE);
    }

    // NEAREST for pixel art, LINEAR for hi-res
    const filterMode = filtering ?? TextureLoader.filtering;

    gl.texParameteri(gl.TEXTURE_2D, gl.TEXTURE_MIN_FILTER, filterMode === ImageFiltering.Pixel ? gl.NEAREST : gl.LINEAR);
    gl.texParameteri(gl.TEXTURE_2D, gl.TEXTURE_MAG_FILTER, filterMode === ImageFiltering.Pixel ? gl.NEAREST : gl.LINEAR);

    gl.texImage2D(gl.TEXTURE_2D, 0, gl.RGBA, gl.RGBA, gl.UNSIGNED_BYTE, image);

<<<<<<< HEAD
    this._textureMap.set(image, tex);
    this._garbageCollector?.addCollectableResource('texture', image);
=======
    this._textureMap.set(image, tex as any);
>>>>>>> 10c75ced
    return tex;
  }

  public delete(image: HTMLImageSource): void {
    // Ignore loading if webgl is not registered
    const gl = this._gl;
    if (!gl) {
      return;
    }

<<<<<<< HEAD
=======
    let tex: WebGLTexture | null = null;
>>>>>>> 10c75ced
    if (this.has(image)) {
      const texture = this.get(image);
      if (texture) {
        this._textureMap.delete(image);
        gl.deleteTexture(texture);
      }
    }
  }

  /**
   * Takes an image and returns if it meets size criteria for hardware
   * @param image
   * @returns if the image will be supported at runtime
   */
  public static checkImageSizeSupportedAndLog(image: HTMLImageSource) {
    const originalSrc = image.dataset.originalSrc ?? 'internal canvas bitmap';
    if (image.width > TextureLoader._MAX_TEXTURE_SIZE || image.height > TextureLoader._MAX_TEXTURE_SIZE) {
      TextureLoader._LOGGER.error(
        `The image [${originalSrc}] provided to Excalibur is too large for the device's maximum texture size of ` +
          `(${TextureLoader._MAX_TEXTURE_SIZE}x${TextureLoader._MAX_TEXTURE_SIZE}) please resize to an image ` +
          `for excalibur to render properly.\n\nImages will likely render as black rectangles.\n\n` +
          `Read more here: https://developer.mozilla.org/en-US/docs/Web/API/WebGL_API/WebGL_best_practices#understand_system_limits`
      );
      return false;
    } else if (image.width > 4096 || image.height > 4096) {
      // https://developer.mozilla.org/en-US/docs/Web/API/WebGL_API/WebGL_best_practices#understand_system_limits
      TextureLoader._LOGGER.warn(
        `The image [${originalSrc}] provided to excalibur is too large may not work on all mobile devices, ` +
          `it is recommended you resize images to a maximum (4096x4096).\n\n` +
          `Images will likely render as black rectangles on some mobile platforms.\n\n` +
          `Read more here: https://developer.mozilla.org/en-US/docs/Web/API/WebGL_API/WebGL_best_practices#understand_system_limits`
      );
    }
    return true;
  }

  /**
   * Looks for textures that haven't been drawn in a while
   */
  private _collect = (image: HTMLImageSource) => {
    if (this._gl) {
      const name = image.dataset.originalSrc ?? image.constructor.name;
      TextureLoader._LOGGER.debug(`WebGL Texture for ${name} collected`);
      this.delete(image);
      return true;
    }
    return false;
  };
}<|MERGE_RESOLUTION|>--- conflicted
+++ resolved
@@ -11,7 +11,10 @@
 export class TextureLoader {
   private static _LOGGER = Logger.getInstance();
 
-  constructor(gl: WebGL2RenderingContext, private _garbageCollector?: GarbageCollector) {
+  constructor(
+    gl: WebGL2RenderingContext,
+    private _garbageCollector?: GarbageCollector
+  ) {
     this._gl = gl;
     TextureLoader._MAX_TEXTURE_SIZE = gl.getParameter(gl.MAX_TEXTURE_SIZE);
     // TODO timeout configurable
@@ -145,12 +148,8 @@
 
     gl.texImage2D(gl.TEXTURE_2D, 0, gl.RGBA, gl.RGBA, gl.UNSIGNED_BYTE, image);
 
-<<<<<<< HEAD
     this._textureMap.set(image, tex);
     this._garbageCollector?.addCollectableResource('texture', image);
-=======
-    this._textureMap.set(image, tex as any);
->>>>>>> 10c75ced
     return tex;
   }
 
@@ -161,10 +160,6 @@
       return;
     }
 
-<<<<<<< HEAD
-=======
-    let tex: WebGLTexture | null = null;
->>>>>>> 10c75ced
     if (this.has(image)) {
       const texture = this.get(image);
       if (texture) {
