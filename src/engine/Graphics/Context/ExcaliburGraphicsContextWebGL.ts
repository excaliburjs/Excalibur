--- conflicted
+++ resolved
@@ -88,16 +88,10 @@
 }
 
 export interface ExcaliburGraphicsContextWebGLOptions extends ExcaliburGraphicsContextOptions {
-<<<<<<< HEAD
-  context?: WebGL2RenderingContext,
-  garbageCollector?: GarbageCollector,
-  handleContextLost?: (e: Event) => void,
-  handleContextRestored?: (e: Event) => void
-=======
   context?: WebGL2RenderingContext;
+  garbageCollector?: GarbageCollector;
   handleContextLost?: (e: Event) => void;
   handleContextRestored?: (e: Event) => void;
->>>>>>> 10c75ced
 }
 
 export class ExcaliburGraphicsContextWebGL implements ExcaliburGraphicsContext {
