import { ExcaliburGraphicsContext } from './Context/ExcaliburGraphicsContext';
import { Scene } from '../Scene';
import { GraphicsComponent } from './GraphicsComponent';
import { vec, Vector } from '../Math/vector';
import { TransformComponent } from '../EntityComponentSystem/Components/TransformComponent';
import { Entity } from '../EntityComponentSystem/Entity';
import { Camera } from '../Camera';
import { AddedEntity, isAddedSystemEntity, RemovedEntity, System, SystemType } from '../EntityComponentSystem';
import { Engine } from '../Engine';
import { GraphicsGroup } from './GraphicsGroup';
import { Particle } from '../Particles'; // this import seems to bomb wallaby
import { ParallaxComponent } from './ParallaxComponent';
import { CoordPlane } from '../Math/coord-plane';
import { BodyComponent } from '../Collision/BodyComponent';
import { FontCache } from './FontCache';
<<<<<<< HEAD
import { PostDrawEvent, PreDrawEvent } from '../Events';
=======
import { PostDrawEvent, PostTransformDrawEvent, PreDrawEvent, PreTransformDrawEvent } from '../Events';
>>>>>>> eefe202d
import { Transform } from '../Math/transform';
import { blendTransform } from './TransformInterpolation';

export class GraphicsSystem extends System<TransformComponent | GraphicsComponent> {
  public readonly types = ['ex.transform', 'ex.graphics'] as const;
  public readonly systemType = SystemType.Draw;
  public priority = 0;
  private _token = 0;
  private _graphicsContext: ExcaliburGraphicsContext;
  private _camera: Camera;
  private _engine: Engine;

  private _sortedTransforms: TransformComponent[] = [];
  public get sortedTransforms() {
    return this._sortedTransforms;
  }

  public initialize(scene: Scene): void {
    this._camera = scene.camera;
    this._engine = scene.engine;
  }

  private _zHasChanged = false;
  private _zIndexUpdate = () => {
    this._zHasChanged = true;
  };

  public preupdate(): void {
    // Graphics context could be switched to fallback in a new frame
    this._graphicsContext = this._engine.graphicsContext;
    if (this._zHasChanged) {
      this._sortedTransforms.sort((a, b) => {
        return a.z - b.z;
      });
      this._zHasChanged = false;
    }
  }

  public notify(entityAddedOrRemoved: AddedEntity | RemovedEntity): void {
    if (isAddedSystemEntity(entityAddedOrRemoved)) {
      const tx = entityAddedOrRemoved.data.get(TransformComponent);
      this._sortedTransforms.push(tx);
      tx.zIndexChanged$.subscribe(this._zIndexUpdate);
      this._zHasChanged = true;
    } else {
      const tx = entityAddedOrRemoved.data.get(TransformComponent);
      tx.zIndexChanged$.unsubscribe(this._zIndexUpdate);
      const index = this._sortedTransforms.indexOf(tx);
      if (index > -1) {
        this._sortedTransforms.splice(index, 1);
      }
    }
  }

  public update(_entities: Entity[], delta: number): void {
    this._token++;
    let graphics: GraphicsComponent;
    FontCache.checkAndClearCache();

    // This is a performance enhancement, most things are in world space
    // so if we can only do this once saves a ton of transform updates
    this._graphicsContext.save();
    if (this._camera) {
      this._camera.draw(this._graphicsContext);
    }
    for (const transform of this._sortedTransforms) {
      const entity = transform.owner as Entity;

      // If the entity is offscreen skip
      if (entity.hasTag('ex.offscreen')) {
        continue;
      }

      graphics = entity.get(GraphicsComponent);
      // Exit if graphics set to not visible
      if (!graphics.visible) {
        continue;
      }

      // Optionally run the onPreTransformDraw graphics lifecycle draw
      if (graphics.onPreTransformDraw) {
        graphics.onPreTransformDraw(this._graphicsContext, delta);
      }
      entity.events.emit('pretransformdraw', new PreTransformDrawEvent(this._graphicsContext, delta, entity));

      // This optionally sets our camera based on the entity coord plan (world vs. screen)
      if (transform.coordPlane === CoordPlane.Screen) {
        this._graphicsContext.restore();
      }

      this._graphicsContext.save();
      if (transform.coordPlane === CoordPlane.Screen) {
        this._graphicsContext.translate(this._engine.screen.contentArea.left, this._engine.screen.contentArea.top);
      }

      // Tick any graphics state (but only once) for animations and graphics groups
      graphics.update(delta, this._token);

      // Apply parallax
      const parallax = entity.get(ParallaxComponent);
      if (parallax) {
        // We use the Tiled formula
        // https://doc.mapeditor.org/en/latest/manual/layers/#parallax-scrolling-factor
        // cameraPos * (1 - parallaxFactor)
        const oneMinusFactor = Vector.One.sub(parallax.parallaxFactor);
        const parallaxOffset = this._camera.drawPos.scale(oneMinusFactor);
        this._graphicsContext.translate(parallaxOffset.x, parallaxOffset.y);
      }

      // Position the entity + estimate lag
      this._applyTransform(entity);

      // If there is a material enable it on the context
      if (graphics.material) {
        this._graphicsContext.material = graphics.material;
      }

      // Optionally run the onPreDraw graphics lifecycle draw
      if (graphics.onPreDraw) {
        graphics.onPreDraw(this._graphicsContext, delta);
      }
      entity.events.emit('predraw', new PreDrawEvent(this._graphicsContext, delta, entity));

      // TODO remove this hack on the particle redo
      // Remove this line after removing the wallaby import
      const particleOpacity = (entity instanceof Particle) ? entity.opacity : 1;
      this._graphicsContext.opacity *= graphics.opacity * particleOpacity;

      // Draw the graphics component
      this._drawGraphicsComponent(graphics);

      // Optionally run the onPostDraw graphics lifecycle draw
      if (graphics.onPostDraw) {
        graphics.onPostDraw(this._graphicsContext, delta);
      }
      entity.events.emit('postdraw', new PostDrawEvent(this._graphicsContext, delta, entity));

      this._graphicsContext.restore();

      // Reset the transform back to the original world space
      if (transform.coordPlane === CoordPlane.Screen) {
        this._graphicsContext.save();
        if (this._camera) {
          this._camera.draw(this._graphicsContext);
        }
      }

      // Optionally run the onPreTransformDraw graphics lifecycle draw
      if (graphics.onPostTransformDraw) {
        graphics.onPostTransformDraw(this._graphicsContext, delta);
      }
      entity.events.emit('posttransformdraw', new PostTransformDrawEvent(this._graphicsContext, delta, entity));
    }
    this._graphicsContext.restore();
  }

  private _drawGraphicsComponent(graphicsComponent: GraphicsComponent) {
    if (graphicsComponent.visible) {
      const flipHorizontal = graphicsComponent.flipHorizontal;
      const flipVertical = graphicsComponent.flipVertical;

      for (const layer of graphicsComponent.layers.get()) {
        for (const { graphic, options } of layer.graphics) {
          let anchor = graphicsComponent.anchor;
          let offset = graphicsComponent.offset;

          // handle layer specific overrides
          if (options?.anchor) {
            anchor = options.anchor;
          }
          if (options?.offset) {
            offset = options.offset;
          }
          // See https://github.com/excaliburjs/Excalibur/pull/619 for discussion on this formula
          const offsetX = -graphic.width * anchor.x + offset.x;
          const offsetY = -graphic.height * anchor.y + offset.y;

          const oldFlipHorizontal = graphic.flipHorizontal;
          const oldFlipVertical = graphic.flipVertical;
          if (flipHorizontal || flipVertical) {

            // flip any currently flipped graphics
            graphic.flipHorizontal = flipHorizontal ? !oldFlipHorizontal : oldFlipHorizontal;
            graphic.flipVertical = flipVertical ? !oldFlipVertical : oldFlipVertical;
          }

          graphic?.draw(
            this._graphicsContext,
            offsetX + layer.offset.x,
            offsetY + layer.offset.y);

          if (flipHorizontal || flipVertical) {
            graphic.flipHorizontal = oldFlipHorizontal;
            graphic.flipVertical = oldFlipVertical;
          }

          if (this._engine?.isDebug && this._engine.debug.graphics.showBounds) {
            const offset = vec(offsetX + layer.offset.x, offsetY + layer.offset.y);
            if (graphic instanceof GraphicsGroup) {
              for (const g of graphic.members) {
                g.graphic?.localBounds.translate(offset.add(g.pos)).draw(this._graphicsContext, this._engine.debug.graphics.boundsColor);
              }
            } else {
              /* istanbul ignore next */
              graphic?.localBounds.translate(offset).draw(this._graphicsContext, this._engine.debug.graphics.boundsColor);
            }
          }
        }
      }
    }
  }

  private _targetInterpolationTransform = new Transform();
  /**
   * This applies the current entity transform to the graphics context
   * @param entity
   */
  private _applyTransform(entity: Entity): void {
    const ancestors = entity.getAncestors();
    for (const ancestor of ancestors) {
      const transform = ancestor?.get(TransformComponent);
      const optionalBody = ancestor?.get(BodyComponent);
      let tx = transform.get();
      if (optionalBody) {
        if (this._engine.fixedUpdateFps &&
            optionalBody.__oldTransformCaptured &&
            optionalBody.enableFixedUpdateInterpolate) {
          // Interpolate graphics if needed
          const blend = this._engine.currentFrameLagMs / (1000 / this._engine.fixedUpdateFps);
          tx = blendTransform(optionalBody.oldTransform, transform.get(), blend, this._targetInterpolationTransform);
        }
      }

      if (transform) {
        this._graphicsContext.z = transform.z;
        this._graphicsContext.translate(tx.pos.x, tx.pos.y);
        this._graphicsContext.scale(tx.scale.x, tx.scale.y);
        this._graphicsContext.rotate(tx.rotation);
      }
    }
  }
}<|MERGE_RESOLUTION|>--- conflicted
+++ resolved
@@ -13,11 +13,7 @@
 import { CoordPlane } from '../Math/coord-plane';
 import { BodyComponent } from '../Collision/BodyComponent';
 import { FontCache } from './FontCache';
-<<<<<<< HEAD
-import { PostDrawEvent, PreDrawEvent } from '../Events';
-=======
 import { PostDrawEvent, PostTransformDrawEvent, PreDrawEvent, PreTransformDrawEvent } from '../Events';
->>>>>>> eefe202d
 import { Transform } from '../Math/transform';
 import { blendTransform } from './TransformInterpolation';
 
