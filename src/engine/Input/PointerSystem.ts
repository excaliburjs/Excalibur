--- conflicted
+++ resolved
@@ -1,8 +1,5 @@
 import { ColliderComponent } from '../Collision/ColliderComponent';
 import { Engine } from '../Engine';
-<<<<<<< HEAD
-import { System, TransformComponent, SystemType, Entity, CoordPlane, AddedEntity, RemovedEntity, isAddedSystemEntity } from '../EntityComponentSystem';
-=======
 import {
   System,
   TransformComponent,
@@ -13,7 +10,6 @@
   RemovedEntity,
   isAddedSystemEntity
 } from '../EntityComponentSystem';
->>>>>>> 7803b03f
 import { GraphicsComponent } from '../Graphics/GraphicsComponent';
 import { Scene } from '../Scene';
 import { PointerComponent } from './PointerComponent';
@@ -58,20 +54,12 @@
   private _zHasChanged = false;
   private _zIndexUpdate = () => {
     this._zHasChanged = true;
-<<<<<<< HEAD
-  }
-=======
   };
->>>>>>> 7803b03f
 
   public preupdate(): void {
     if (this._zHasChanged) {
       this._sortedTransforms.sort((a, b) => {
-<<<<<<< HEAD
-        return b.z - a.z
-=======
         return b.z - a.z;
->>>>>>> 7803b03f
       });
       this._sortedEntities = this._sortedTransforms.map(t => t.owner);
       this._zHasChanged = false;
@@ -82,10 +70,7 @@
     if (isAddedSystemEntity(entityAddedOrRemoved)) {
       const tx = entityAddedOrRemoved.data.get(TransformComponent);
       this._sortedTransforms.push(tx);
-<<<<<<< HEAD
-=======
       this._sortedEntities.push(tx.owner);
->>>>>>> 7803b03f
       tx.zIndexChanged$.subscribe(this._zIndexUpdate);
       this._zHasChanged = true;
     } else {
@@ -94,10 +79,7 @@
       const index = this._sortedTransforms.indexOf(tx);
       if (index > -1) {
         this._sortedTransforms.splice(index, 1);
-<<<<<<< HEAD
-=======
         this._sortedEntities.splice(index, 1);
->>>>>>> 7803b03f
       }
     }
   }
