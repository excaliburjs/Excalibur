--- conflicted
+++ resolved
@@ -72,7 +72,6 @@
     this._engine.stats.currFrame.graphics.drawCalls = GraphicsDiagnostics.DrawCallCount;
   }
 
-<<<<<<< HEAD
   private _applyTransform(entity: Entity<TransformComponent>) {
     const ancestors = entity.getAncestors();
     for (let ancestor of ancestors) {
@@ -83,21 +82,6 @@
         this._ctx.scale(transform.scale.x, transform.scale.y);
       }
     }
-=======
-  private _applyTransform(actor: Actor) {
-    let parent = actor.parent;
-    const transform = actor.components.transform;
-    while (parent) {
-      this._ctx.translate(parent.transform.pos.x, parent.transform.pos.y);
-      this._ctx.rotate(parent.transform.rotation);
-      this._ctx.scale(parent.transform.scale.x, parent.transform.scale.y);
-      parent = parent.parent;
-    }
-
-    this._ctx.translate(transform.pos.x, transform.pos.y);
-    this._ctx.rotate(transform.rotation);
-    this._ctx.scale(transform.scale.x, transform.scale.y);
->>>>>>> 012b02cd
   }
 
   private _clearScreen(): void {
