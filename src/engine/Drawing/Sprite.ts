import * as Effects from './SpriteEffects';
import { Color } from './Color';

import { IDrawable } from '../Interfaces/IDrawable';
import { Texture } from '../Resources/Texture';
import { Vector } from '../Algebra';
import { Logger } from '../Util/Log';
import { clamp } from '../Util/Util';
import { Configurable } from '../Configurable';

/**
<<<<<<< HEAD
 * A [[ISpriteCoordinate]] indicates a sprite location and size on a backing [[Texture]].
 */
export interface ISpriteCoordinate {
   x: number;
   y: number;
   width: number;
   height: number;
   anchor?: Vector;
}

/**
 * A [[Sprite]] is one of the main drawing primitives. It is responsible for drawing
 * images or parts of images from a [[Texture]] resource to the screen.
 *
 * [[include:Sprites.md]]
=======
 * @hidden
>>>>>>> 06e1890f
 */
export class SpriteImpl implements IDrawable {
   private _texture: Texture;

   public sx: number;
   public sy: number;
   public swidth: number;
   public sheight: number;

   public rotation: number = 0.0;
   public anchor: Vector = new Vector(0.0, 0.0);
   public scale: Vector = new Vector(1, 1);

   public logger: Logger = Logger.getInstance();

   /**
    * Draws the sprite flipped vertically
    */
   public flipVertical: boolean = false;

   /**
    * Draws the sprite flipped horizontally
    */
   public flipHorizontal: boolean = false;

   public width: number = 0;
   public height: number = 0;
   public effects: Effects.ISpriteEffect[] = [];

   public sx: number = 0;
   public sy: number = 0;
   public swidth: number = 0;
   public sheight: number = 0;

   public naturalWidth: number = 0;
   public naturalHeight: number = 0;

   private _spriteCanvas: HTMLCanvasElement = null;
   private _spriteCtx: CanvasRenderingContext2D = null;
   private _pixelData: ImageData = null;
   private _pixelsLoaded: boolean = false;
   private _dirtyEffect: boolean = false;

   /**
    * @param image   The backing image texture to build the Sprite
    * @param sx      The x position of the sprite
    * @param sy      The y position of the sprite
    * @param swidth  The width of the sprite in pixels
    * @param sheight The height of the sprite in pixels
    */
<<<<<<< HEAD
   constructor(image: Texture, sx: number, sy: number, swidth: number, sheight: number);
   constructor(image: Texture, spriteCoord: ISpriteCoordinate);
   constructor() {
      if (arguments.length !== 2 && arguments.length !== 5) {
         this.logger.error('Invalid Sprite constructor arguments');
      }
      let image: Texture = arguments[0];
      if (arguments.length === 2) {
         var spriteCoord: ISpriteCoordinate = arguments[1];
         this.anchor = spriteCoord.anchor || this.anchor;
      }
      if (arguments.length === 5) {
         var sx: number = this.sx = spriteCoord ? spriteCoord.x : arguments[1];
         var sy: number = this.sy = spriteCoord ? spriteCoord.y : arguments[2];
         var swidth: number = this.swidth = spriteCoord ? spriteCoord.width : arguments[3];
         var sheight: number = this.sheight = spriteCoord ? spriteCoord.height : arguments[4];
      }
      

=======
   constructor(imageOrConfig: Texture | ISpriteArgs, sx: number, sy: number, swidth: number, sheight: number) {
>>>>>>> 06e1890f
      if (sx < 0 || sy < 0 || swidth < 0 || sheight < 0) {
         this.logger.error('Sprite cannot have any negative dimensions x:', 
                              sx, 'y:', sy, 'width:', swidth, 'height:', sheight);            
      }

      var image = imageOrConfig;
      if (imageOrConfig && !(imageOrConfig instanceof Texture)) {
         sx = imageOrConfig.sx;
         sy = imageOrConfig.sy;
         swidth = imageOrConfig.swidth;
         sheight = imageOrConfig.sheight;
         image = imageOrConfig.image;
      }

      this.sx = sx || 0;
      this.sy = sy || 0;
      this.swidth = swidth || 0;
      this.sheight = sheight || 0;

      this._texture = <Texture>image;
      this._spriteCanvas = document.createElement('canvas');
      this._spriteCanvas.width = swidth;
      this._spriteCanvas.height = sheight;
      this._spriteCtx = <CanvasRenderingContext2D>this._spriteCanvas.getContext('2d');
      this._texture.loaded.then(() => {
         this._spriteCanvas.width = this._spriteCanvas.width || this._texture.image.naturalWidth;
         this._spriteCanvas.height = this._spriteCanvas.height || this._texture.image.naturalHeight;
         this._loadPixels();            
         this._dirtyEffect = true;
      }).error((e) => {
         this.logger.error('Error loading texture ', this._texture.path, e);
      });
      
      this.width = swidth;
      this.height = sheight;
      this.naturalWidth = swidth;
      this.naturalHeight = sheight;
   }

   private _loadPixels() {
      if (this._texture.isLoaded() && !this._pixelsLoaded) {
         var naturalWidth = this._texture.image.naturalWidth || 0;
         var naturalHeight = this._texture.image.naturalHeight || 0;

         if (this.swidth > naturalWidth) {
            this.logger.warn('The sprite width', this.swidth, 'exceeds the width', 
                              naturalWidth, 'of the backing texture', this._texture.path);
         }            
         if (this.sheight > naturalHeight) {
            this.logger.warn('The sprite height', this.sheight, 'exceeds the height', 
                              naturalHeight, 'of the backing texture', this._texture.path);
         }
         this._spriteCtx.drawImage(this._texture.image, 
            clamp(this.sx, 0, naturalWidth), 
            clamp(this.sy, 0, naturalHeight),
            clamp(this.swidth, 0, naturalWidth),
            clamp(this.sheight, 0, naturalHeight),
            0, 0, this.swidth, this.sheight);

         this._pixelsLoaded = true;
      }
   }

   /**
    * Applies the [[Opacity]] effect to a sprite, setting the alpha of all pixels to a given value
    */
   public opacity(value: number) {
      this.addEffect(new Effects.Opacity(value));
   }

   /**
    * Applies the [[Grayscale]] effect to a sprite, removing color information.
    */
   public grayscale() {
      this.addEffect(new Effects.Grayscale());
   }

   /**
    * Applies the [[Invert]] effect to a sprite, inverting the pixel colors.
    */
   public invert() {
      this.addEffect(new Effects.Invert());
   }

   /**
    * Applies the [[Fill]] effect to a sprite, changing the color channels of all non-transparent pixels to match a given color
    */
   public fill(color: Color) {
      this.addEffect(new Effects.Fill(color));
   }

   /**
    * Applies the [[Colorize]] effect to a sprite, changing the color channels of all pixels to be the average of the original color
    * and the provided color.
    */
   public colorize(color: Color) {
      this.addEffect(new Effects.Colorize(color));
   }

   /**
    * Applies the [[Lighten]] effect to a sprite, changes the lightness of the color according to HSL
    */
   public lighten(factor: number = 0.1) {
      this.addEffect(new Effects.Lighten(factor));
   }

   /**
    * Applies the [[Darken]] effect to a sprite, changes the darkness of the color according to HSL
    */
   public darken(factor: number = 0.1) {
      this.addEffect(new Effects.Darken(factor));
   }

   /**
    * Applies the [[Saturate]] effect to a sprite, saturates the color according to HSL
    */
   public saturate(factor: number = 0.1) {
      this.addEffect(new Effects.Saturate(factor));
   }

   /**
    * Applies the [[Desaturate]] effect to a sprite, desaturates the color according to HSL
    */
   public desaturate(factor: number = 0.1) {
      this.addEffect(new Effects.Desaturate(factor));
   }

   /**
    * Adds a new [[ISpriteEffect]] to this drawing.
    * @param effect  Effect to add to the this drawing
    */
   public addEffect(effect: Effects.ISpriteEffect) {
      this.effects.push(effect);
      // We must check if the texture and the backing sprite pixels are loaded as well before 
      // an effect can be applied
      if (!this._texture.isLoaded() || !this._pixelsLoaded) {
         this._dirtyEffect = true;
      } else {
         this._applyEffects();
      }
   }

   /**
    * Removes a [[ISpriteEffect]] from this sprite.
    * @param effect  Effect to remove from this sprite
    */
   public removeEffect(effect: Effects.ISpriteEffect): void;
   
   /**
    * Removes an effect given the index from this sprite.
    * @param index  Index of the effect to remove from this sprite
    */
   public removeEffect(index: number): void;
   public removeEffect(param: any) {
      var indexToRemove = -1;
      if (typeof param === 'number') {
         indexToRemove = param;
      } else {
         indexToRemove = this.effects.indexOf(param);
      }

      // bounds check
      if (indexToRemove < 0 || indexToRemove >= this.effects.length) {
         return;
      }

      this.effects.splice(indexToRemove, 1);

      // We must check if the texture and the backing sprite pixels are loaded as well before 
      // an effect can be applied
      if (!this._texture.isLoaded() || !this._pixelsLoaded) {
         this._dirtyEffect = true;
      } else {
         this._applyEffects();
      }
   }

   private _applyEffects() {
      var naturalWidth = this._texture.image.naturalWidth || 0;
      var naturalHeight = this._texture.image.naturalHeight || 0;

      this._spriteCtx.clearRect(0, 0, this.swidth, this.sheight);
      this._spriteCtx.drawImage(this._texture.image, clamp(this.sx, 0, naturalWidth),
         clamp(this.sy, 0, naturalHeight),
         clamp(this.swidth, 0, naturalWidth),
         clamp(this.sheight, 0, naturalHeight),
         0, 0, this.swidth, this.sheight);
      this._pixelData = this._spriteCtx.getImageData(0, 0, this.swidth, this.sheight);

      var i = 0, x = 0, y = 0, len = this.effects.length;
      for (i; i < len; i++) {
         y = 0;
         for (y; y < this.sheight; y++) {
            x = 0;
            for (x; x < this.swidth; x++) {
               this.effects[i].updatePixel(x, y, this._pixelData);
            }
         }
      }
      this._spriteCtx.clearRect(0, 0, this.swidth, this.sheight);
      this._spriteCtx.putImageData(this._pixelData, 0, 0);
      
      this._dirtyEffect = false;
   }

   /**
    * Clears all effects from the drawing and return it to its original state.
    */
   public clearEffects() {
      this.effects.length = 0;
      this._applyEffects();
   }
   
   /**
    * Resets the internal state of the drawing (if any)
    */
   public reset() {
      // do nothing
   }

   public debugDraw(ctx: CanvasRenderingContext2D, x: number, y: number) {
      ctx.save();
      ctx.translate(x, y);
      ctx.rotate(this.rotation);
      const scaledSWidth = this.width * this.scale.x;
      const scaledSHeight = this.height * this.scale.y;
      var xpoint = (scaledSWidth) * this.anchor.x;
      var ypoint = (scaledSHeight) * this.anchor.y;

      ctx.strokeStyle = Color.Black.toString();
      ctx.strokeRect(-xpoint, -ypoint, scaledSWidth, scaledSHeight);
      ctx.restore();
   }

   /**
    * Draws the sprite appropriately to the 2D rendering context, at an x and y coordinate.
    * @param ctx  The 2D rendering context
    * @param x    The x coordinate of where to draw
    * @param y    The y coordinate of where to draw
    */
   public draw(ctx: CanvasRenderingContext2D, x: number, y: number) {
      if (this._dirtyEffect) {
         this._applyEffects();
      }
      
      // calculating current dimensions
      this.width = this.naturalWidth * this.scale.x;
      this.height = this.naturalHeight * this.scale.y;
      
      ctx.save();
      var xpoint = this.width * this.anchor.x;
      var ypoint = this.height * this.anchor.y;
      ctx.translate(x, y);
      ctx.rotate(this.rotation);

      var scaledSWidth = this.swidth * this.scale.x;
      var scaledSHeight = this.sheight * this.scale.y;
      
      // todo cache flipped sprites
      if (this.flipHorizontal) {
         ctx.translate(scaledSWidth, 0);
         ctx.scale(-1, 1);
      }

      if (this.flipVertical) {
         ctx.translate(0, scaledSHeight);
         ctx.scale(1, -1);
      }

      ctx.drawImage(this._spriteCanvas, 0, 0, this.swidth, this.sheight, 
         -xpoint, 
         -ypoint, 
         scaledSWidth,
         scaledSHeight);
      
      ctx.restore();
   }

   /**
    * Produces a copy of the current sprite
    */
   public clone(): SpriteImpl {
      var result = new Sprite(this._texture, this.sx, this.sy, this.swidth, this.sheight);
      result.scale = this.scale.clone();
      result.rotation = this.rotation;
      result.flipHorizontal = this.flipHorizontal;
      result.flipVertical = this.flipVertical;

      var i = 0, len = this.effects.length;
      for (i; i < len; i++) {
         result.addEffect(this.effects[i]);
      }
      return result;
   }

}

/**
 * [[include:Constructors.md]]
 */
export interface ISpriteArgs extends Partial<SpriteImpl> {
   image: Texture;
   sx: number;
   sy: number;
   swidth: number;
   sheight: number;
   rotation?: number;
   anchor?: Vector;
   scale?: Vector;
   flipVertical?: boolean;
   flipHorizontal?: boolean;
} 

/**
 * A [[Sprite]] is one of the main drawing primitives. It is responsible for drawing
 * images or parts of images from a [[Texture]] resource to the screen.
 *
 * [[include:Sprites.md]]
 */
export class Sprite extends Configurable(SpriteImpl) {
   constructor(config: ISpriteArgs);
   constructor(image: Texture, sx: number, sy: number, swidth: number, sheight: number)
   constructor(imageOrConfig: Texture | ISpriteArgs, sx?: number, sy?: number, swidth?: number, sheight?: number) {
      super(imageOrConfig, sx, sy, swidth, sheight);
   }
}
<|MERGE_RESOLUTION|>--- conflicted
+++ resolved
@@ -9,7 +9,6 @@
 import { Configurable } from '../Configurable';
 
 /**
-<<<<<<< HEAD
  * A [[ISpriteCoordinate]] indicates a sprite location and size on a backing [[Texture]].
  */
 export interface ISpriteCoordinate {
@@ -21,13 +20,7 @@
 }
 
 /**
- * A [[Sprite]] is one of the main drawing primitives. It is responsible for drawing
- * images or parts of images from a [[Texture]] resource to the screen.
- *
- * [[include:Sprites.md]]
-=======
  * @hidden
->>>>>>> 06e1890f
  */
 export class SpriteImpl implements IDrawable {
    private _texture: Texture;
@@ -78,29 +71,21 @@
     * @param swidth  The width of the sprite in pixels
     * @param sheight The height of the sprite in pixels
     */
-<<<<<<< HEAD
-   constructor(image: Texture, sx: number, sy: number, swidth: number, sheight: number);
-   constructor(image: Texture, spriteCoord: ISpriteCoordinate);
-   constructor() {
-      if (arguments.length !== 2 && arguments.length !== 5) {
-         this.logger.error('Invalid Sprite constructor arguments');
-      }
-      let image: Texture = arguments[0];
-      if (arguments.length === 2) {
-         var spriteCoord: ISpriteCoordinate = arguments[1];
-         this.anchor = spriteCoord.anchor || this.anchor;
-      }
-      if (arguments.length === 5) {
-         var sx: number = this.sx = spriteCoord ? spriteCoord.x : arguments[1];
-         var sy: number = this.sy = spriteCoord ? spriteCoord.y : arguments[2];
-         var swidth: number = this.swidth = spriteCoord ? spriteCoord.width : arguments[3];
-         var sheight: number = this.sheight = spriteCoord ? spriteCoord.height : arguments[4];
-      }
-      
-
-=======
    constructor(imageOrConfig: Texture | ISpriteArgs, sx: number, sy: number, swidth: number, sheight: number) {
->>>>>>> 06e1890f
+       if (arguments.length !== 2 && arguments.length !== 5) {
+           this.logger.error('Invalid Sprite constructor arguments');
+       }
+       let image: Texture = arguments[0];
+       if (arguments.length === 2) {
+           var spriteCoord: ISpriteCoordinate = arguments[1];
+           this.anchor = spriteCoord.anchor || this.anchor;
+       }
+       if (arguments.length === 5) {
+           var sx: number = this.sx = spriteCoord ? spriteCoord.x : arguments[1];
+           var sy: number = this.sy = spriteCoord ? spriteCoord.y : arguments[2];
+           var swidth: number = this.swidth = spriteCoord ? spriteCoord.width : arguments[3];
+           var sheight: number = this.sheight = spriteCoord ? spriteCoord.height : arguments[4];
+       }
       if (sx < 0 || sy < 0 || swidth < 0 || sheight < 0) {
          this.logger.error('Sprite cannot have any negative dimensions x:', 
                               sx, 'y:', sy, 'width:', swidth, 'height:', sheight);            
