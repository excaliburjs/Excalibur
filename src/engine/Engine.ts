--- conflicted
+++ resolved
@@ -53,11 +53,8 @@
 import { DefaultPhysicsConfig, DeprecatedStaticToConfig, PhysicsConfig } from './Collision/PhysicsConfig';
 import { DeepRequired } from './Util/Required';
 import { Context, createContext, useContext } from './Context';
-<<<<<<< HEAD
 import { GarbageCollectionOptions, GarbageCollector } from './GarbageCollector';
-=======
 import { mergeDeep } from './Util/Util';
->>>>>>> 10c75ced
 
 export type EngineEvents = {
   fallbackgraphicscontext: ExcaliburGraphicsContext2DCanvas;
@@ -147,7 +144,6 @@
    * a high degree.
    */
   antialiasing?: boolean | AntialiasOptions;
-<<<<<<< HEAD
 
   /**
    * Optionally specify excalibur garbage collection, by default false
@@ -161,8 +157,6 @@
    * spiral if collection timings are set too low where you are stuck in repeated collection.
    */
   garbageCollection?: boolean | GarbageCollectionOptions;
-=======
->>>>>>> 10c75ced
 
   /**
    * Quick convenience property to configure Excalibur to use special settings for "pretty" anti-aliased pixel art
@@ -822,8 +816,7 @@
 
     this._logger.debug('Building engine...');
 
-    this._garbageCollector = new GarbageCollector({getTimestamp: Date.now});
-
+    this._garbageCollector = new GarbageCollector({ getTimestamp: Date.now });
 
     this.canvasElementId = options.canvasElementId;
 
