import { Color } from './Drawing/Color';
import { WebAudio } from './Util/WebAudio';
import { Engine } from './Engine';
import { Loadable } from './Interfaces/Loadable';
import { Class } from './Class';
import * as DrawUtil from './Util/DrawUtil';

import logoImg from './Loader.logo.png';
import loaderCss from './Loader.css';
import { Canvas } from './Graphics/Canvas';
import { Vector } from './Algebra';
import { clamp, delay } from './Util/Util';

/**
 * Pre-loading assets
 *
 * The loader provides a mechanism to preload multiple resources at
 * one time. The loader must be passed to the engine in order to
 * trigger the loading progress bar.
 *
 * The [[Loader]] itself implements [[Loadable]] so you can load loaders.
 *
 * ## Example: Pre-loading resources for a game
 *
 * ```js
 * // create a loader
 * var loader = new ex.Loader();
 *
 * // create a resource dictionary (best practice is to keep a separate file)
 * var resources = {
 *   TextureGround: new ex.Texture("/images/textures/ground.png"),
 *   SoundDeath: new ex.Sound("/sound/death.wav", "/sound/death.mp3")
 * };
 *
 * // loop through dictionary and add to loader
 * for (var loadable in resources) {
 *   if (resources.hasOwnProperty(loadable)) {
 *     loader.addResource(resources[loadable]);
 *   }
 * }
 *
 * // start game
 * game.start(loader).then(function () {
 *   console.log("Game started!");
 * });
 * ```
 *
 * ## Customize the Loader
 *
 * The loader can be customized to show different, text, logo, background color, and button.
 *
 * ```typescript
 * const loader = new ex.Loader([playerTexture]);
 *
 * // The loaders button text can simply modified using this
 * loader.playButtonText = 'Start the best game ever';
 *
 * // The logo can be changed by inserting a base64 image string here
 *
 * loader.logo = 'data:image/png;base64,iVBORw...';
 * loader.logoWidth = 15;
 * loader.logoHeight = 14;
 *
 * // The background color can be changed like so by supplying a valid CSS color string
 *
 * loader.backgroundColor = 'red'
 * loader.backgroundColor = '#176BAA'
 *
 * // To build a completely new button
 * loader.startButtonFactory = () => {
 *     let myButton = document.createElement('button');
 *     myButton.textContent = 'The best button';
 *     return myButton;
 * };
 *
 * engine.start(loader).then(() => {});
 * ```
 */
export class Loader extends Class implements Loadable<Loadable<any>[]> {
  public canvas: Canvas = new Canvas({
    smoothing: true,
    draw: this.draw.bind(this)
  });
  private _resourceList: Loadable<any>[] = [];
  private _index = 0;

  private _playButtonShown: boolean = false;
  private _resourceCount: number = 0;
  private _numLoaded: number = 0;
  private _progressCounts: { [key: string]: number } = {};
  private _totalCounts: { [key: string]: number } = {};
  private _engine: Engine;

  // logo drawing stuff

  // base64 string encoding of the excalibur logo (logo-white.png)
  public logo = logoImg;
  public logoWidth = 468;
  public logoHeight = 118;
  /**
   * Positions the top left corner of the logo image
   * If not set, the loader automatically positions the logo
   */
  public logoPosition: Vector | null;
  /**
   * Positions the top left corner of the play button.
   * If not set, the loader automatically positions the play button
   */
  public playButtonPosition: Vector | null;
  /**
   * Positions the top left corner of the loading bar
   * If not set, the loader automatically positions the loading bar
   */
  public loadingBarPosition: Vector | null;

  /**
   * Gets or sets the color of the loading bar, default is [[Color.White]]
   */
  public loadingBarColor: Color = Color.White;

  /**
   * Gets or sets the background color of the loader as a hex string
   */
  public backgroundColor: string = '#176BAA';

  protected _imageElement: HTMLImageElement;
  protected get _image() {
    if (!this._imageElement) {
      this._imageElement = new Image();
      this._imageElement.src = this.logo;
    }

    return this._imageElement;
  }

  public suppressPlayButton: boolean = false;
  public get playButtonRootElement(): HTMLElement | null {
    return this._playButtonRootElement;
  }
  public get playButtonElement(): HTMLButtonElement | null {
    return this._playButtonElement;
  }
  protected _playButtonRootElement: HTMLElement;
  protected _playButtonElement: HTMLButtonElement;
  protected _styleBlock: HTMLStyleElement;
  /** Loads the css from Loader.css */
  protected _playButtonStyles: string = loaderCss.toString();
  protected get _playButton() {
    const existingRoot = document.getElementById('excalibur-play-root');
    if (existingRoot) {
      this._playButtonRootElement = existingRoot;
    }
    if (!this._playButtonRootElement) {
      this._playButtonRootElement = document.createElement('div');
      this._playButtonRootElement.id = 'excalibur-play-root';
      this._playButtonRootElement.style.position = 'absolute';
      document.body.appendChild(this._playButtonRootElement);
    }
    if (!this._styleBlock) {
      this._styleBlock = document.createElement('style');
      this._styleBlock.textContent = this._playButtonStyles;
      document.head.appendChild(this._styleBlock);
    }
    if (!this._playButtonElement) {
      this._playButtonElement = this.startButtonFactory();
      this._playButtonRootElement.appendChild(this._playButtonElement);
    }
    return this._playButtonElement;
  }

  /**
   * Get/set play button text
   */
  public playButtonText: string = 'Play game';

  /**
   * Return a html button element for excalibur to use as a play button
   */
  public startButtonFactory = () => {
    let buttonElement: HTMLButtonElement = document.getElementById('excalibur-play') as HTMLButtonElement;
    if (!buttonElement) {
      buttonElement = document.createElement('button');
    }

    buttonElement.id = 'excalibur-play';
    buttonElement.textContent = this.playButtonText;
    buttonElement.style.display = 'none';
    return buttonElement;
  };

  /**
   * @param loadables  Optionally provide the list of resources you want to load at constructor time
   */
  constructor(loadables?: Loadable<any>[]) {
    super();

    if (loadables) {
      this.addResources(loadables);
    }
  }

  public wireEngine(engine: Engine) {
    this._engine = engine;
    this.canvas.width = this._engine.canvas.width;
    this.canvas.height = this._engine.canvas.height;
  }

  /**
   * Add a resource to the loader to load
   * @param loadable  Resource to add
   */
  public addResource(loadable: Loadable<any>) {
    const key = this._index++;
    this._resourceList.push(loadable);
    this._progressCounts[key] = 0;
    this._totalCounts[key] = 1;
    this._resourceCount++;
  }

  /**
   * Add a list of resources to the loader to load
   * @param loadables  The list of resources to load
   */
  public addResources(loadables: Loadable<any>[]) {
    let i = 0;
    const len = loadables.length;

    for (i; i < len; i++) {
      this.addResource(loadables[i]);
    }
  }

  /**
   * Returns true if the loader has completely loaded all resources
   */
  public isLoaded() {
    return this._numLoaded === this._resourceCount;
  }

  /**
   * Shows the play button and returns a promise that resolves when clicked
   */
  public showPlayButton(): Promise<void> {
    if (this.suppressPlayButton) {
      return Promise.resolve();
    } else {
      this._playButtonShown = true;
      this._playButton.style.display = 'block';
<<<<<<< HEAD
=======
      document.body.addEventListener('keyup', (evt: KeyboardEvent) => {
        if (evt.key === 'Enter') {
          this._playButton.click();
        }
      });
>>>>>>> bb1aaa95
      const promise = new Promise<void>((resolve) => {
        this._playButton.addEventListener('click', () => resolve());
        this._playButton.addEventListener('touchend', () => resolve());
        this._playButton.addEventListener('pointerup', () => resolve());
      });

      return promise;
    }
  }

  public hidePlayButton() {
    this._playButtonShown = false;
    this._playButton.style.display = 'none';
  }

  /**
   * Clean up generated elements for the loader
   */
  public dispose() {
    if (this._playButtonRootElement.parentElement) {
      this._playButtonRootElement.removeChild(this._playButtonElement);
      document.body.removeChild(this._playButtonRootElement);
      document.head.removeChild(this._styleBlock);
      this._playButtonRootElement = null;
      this._playButtonElement = null;
      this._styleBlock = null;
    }
  }

  update(_engine: Engine, _delta: number): void {
    // override me
  }

  data: Loadable<any>[];

  /**
   * Begin loading all of the supplied resources, returning a promise
   * that resolves when loading of all is complete
   */
  public async load(): Promise<Loadable<any>[]> {
    await Promise.all(this._resourceList.map(r => r.load().finally(() => {
      // capture progress
      this._numLoaded++;
    })));

    // short delay in showing the button for aesthetics
    await delay(200);
    await this.showPlayButton();
    // Unlock browser AudioContext in after user gesture
    // See: https://github.com/excaliburjs/Excalibur/issues/262
    // See: https://github.com/excaliburjs/Excalibur/issues/1031
    await WebAudio.unlock();
    this.hidePlayButton();

    return this.data = this._resourceList;

  }

  public markResourceComplete(): void {
    this._numLoaded++;
  }

  /**
   * Returns the progess of the loader as a number between [0, 1] inclusive.
   */
  public get progress(): number {
    return this._resourceCount > 0 ? clamp(this._numLoaded, 0, this._resourceCount) / this._resourceCount : 1;
  }

  /**
   * Loader draw function. Draws the default Excalibur loading screen.
   * Override `logo`, `logoWidth`, `logoHeight` and `backgroundColor` properties
   * to customize the drawing, or just override entire method.
   */
  public draw(ctx: CanvasRenderingContext2D) {
    const canvasHeight = this._engine.canvasHeight / this._engine.pixelRatio;
    const canvasWidth = this._engine.canvasWidth / this._engine.pixelRatio;

    if (this._playButtonRootElement) {
      const left = this._engine.canvas.offsetLeft;
      const top = this._engine.canvas.offsetTop;
      const buttonWidth = this._playButton.clientWidth;
      const buttonHeight = this._playButton.clientHeight;
      if (this.playButtonPosition) {
        this._playButtonRootElement.style.left = `${this.playButtonPosition.x}px`;
        this._playButtonRootElement.style.top = `${this.playButtonPosition.y}px`;
      } else {
        this._playButtonRootElement.style.left = `${left + canvasWidth / 2 - buttonWidth / 2}px`;
        this._playButtonRootElement.style.top = `${top + canvasHeight / 2 - buttonHeight / 2 + 100}px`;
      }
    }

    ctx.fillStyle = this.backgroundColor;
    ctx.fillRect(0, 0, canvasWidth, canvasHeight);

    let logoY = canvasHeight / 2;
    const width = Math.min(this.logoWidth, canvasWidth * 0.75);
    let logoX = canvasWidth / 2 - width / 2;

    if (this.logoPosition) {
      logoX = this.logoPosition.x;
      logoY = this.logoPosition.y;
    }

    const imageHeight = Math.floor(width * (this.logoHeight / this.logoWidth)); // OG height/width factor
    const oldAntialias = this._engine.getAntialiasing();
    this._engine.setAntialiasing(true);
    if (!this.logoPosition) {
      ctx.drawImage(this._image, 0, 0, this.logoWidth, this.logoHeight, logoX, logoY - imageHeight - 20, width, imageHeight);
    } else {
      ctx.drawImage(this._image, 0, 0, this.logoWidth, this.logoHeight, logoX, logoY, width, imageHeight);
    }

    // loading box
    if (!this.suppressPlayButton && this._playButtonShown) {
      this._engine.setAntialiasing(oldAntialias);
      return;
    }

    let loadingX = logoX;
    let loadingY = logoY;
    if (this.loadingBarPosition) {
      loadingX = this.loadingBarPosition.x;
      loadingY = this.loadingBarPosition.y;
    }

    ctx.lineWidth = 2;
    DrawUtil.roundRect(ctx, loadingX, loadingY, width, 20, 10, this.loadingBarColor);
    const progress = width * this.progress;
    const margin = 5;
    const progressWidth = progress - margin * 2;
    const height = 20 - margin * 2;
    DrawUtil.roundRect(
      ctx,
      loadingX + margin,
      loadingY + margin,
      progressWidth > 10 ? progressWidth : 10,
      height,
      5,
      null,
      this.loadingBarColor
    );
    this._engine.setAntialiasing(oldAntialias);
  }
}<|MERGE_RESOLUTION|>--- conflicted
+++ resolved
@@ -246,14 +246,11 @@
     } else {
       this._playButtonShown = true;
       this._playButton.style.display = 'block';
-<<<<<<< HEAD
-=======
       document.body.addEventListener('keyup', (evt: KeyboardEvent) => {
         if (evt.key === 'Enter') {
           this._playButton.click();
         }
       });
->>>>>>> bb1aaa95
       const promise = new Promise<void>((resolve) => {
         this._playButton.addEventListener('click', () => resolve());
         this._playButton.addEventListener('touchend', () => resolve());
