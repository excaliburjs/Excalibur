--- conflicted
+++ resolved
@@ -47,9 +47,6 @@
 import { GraphicsComponent } from './Graphics/GraphicsComponent';
 import { Rectangle } from './Graphics/Rectangle';
 import { Flags, Legacy } from './Flags';
-<<<<<<< HEAD
-import { watch } from './Util/Watch';
-=======
 import { obsolete } from './Util/Decorators';
 import { ColliderComponent } from './Collision/ColliderComponent';
 import { Shape } from './Collision/Colliders/Shape';
@@ -57,7 +54,6 @@
 import { Collider, CollisionGroup } from './Collision/Index';
 import { Circle } from './Graphics/Circle';
 import { CapturePointerConfig } from './Input/CapturePointerConfig';
->>>>>>> 6b73a0f5
 
 /**
  * Type guard for checking if something is an Actor
@@ -334,59 +330,9 @@
    * values between 0 and 1. For example, anchoring to the top-left would be
    * `Actor.anchor.setTo(0, 0)` and top-right would be `Actor.anchor.setTo(0, 1)`.
    */
-<<<<<<< HEAD
-  private _anchor: Vector = watch(Vector.Half, this._handleAnchorChange);
-  public get anchor(): Vector {
-    return this._anchor;
-  }
-
-  public set anchor(vec: Vector) {
-    this._anchor = watch(vec, this._handleAnchorChange);
-    this._handleAnchorChange(vec);
-  }
-
-  private _handleAnchorChange(v: Vector) {
-    this.graphics.anchor = v;
-  }
-
-  private _height: number = 0;
-  private _width: number = 0;
-
-  /**
-   * Gets the scale vector of the actor
-   * @obsolete ex.Actor.scale will be removed in v0.25.0, set width and height directly in constructor
-   */
-  public get scale(): Vector {
-    return this.get(TransformComponent).scale;
-  }
-
-  /**
-   * Sets the scale vector of the actor for
-   * @obsolete ex.Actor.scale will be removed in v0.25.0, set width and height directly in constructor
-   */
-  public set scale(scale: Vector) {
-    this.get(TransformComponent).scale = scale;
-  }
-
-  /**
-   * Gets the old scale of the actor last frame
-   * @obsolete ex.Actor.scale will be removed in v0.25.0, set width and height directly in constructor
-   */
-  public get oldScale(): Vector {
-    return this.body.oldScale;
-  }
-
-  /**
-   * Sets the the old scale of the actor last frame
-   * @obsolete ex.Actor.scale will be removed in v0.25.0, set width and height directly in constructor
-   */
-  public set oldScale(scale: Vector) {
-    this.body.oldScale = scale;
-=======
   private _anchor: Vector = watch(Vector.Half, (v) => this._handleAnchorChange(v));
   public get anchor(): Vector {
     return this._anchor;
->>>>>>> 6b73a0f5
   }
 
   public set anchor(vec: Vector) {
@@ -613,15 +559,6 @@
 
     if (color) {
       this.color = color;
-<<<<<<< HEAD
-      this.graphics.add(
-        new Rectangle({
-          color: color,
-          width: this._width,
-          height: this._height
-        })
-      );
-=======
       if (width && height) {
         this.graphics.add(
           new Rectangle({
@@ -638,7 +575,6 @@
           })
         );
       }
->>>>>>> 6b73a0f5
     }
 
     // Build default pipeline
