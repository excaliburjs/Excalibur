--- conflicted
+++ resolved
@@ -368,13 +368,7 @@
     * 
     * The default is `null` which prevents a rectangle from being drawn.
     */
-   public get color() : Color {
-      return this._color;
-   }
-   public set color(v : Color) {
-      this._color = v.clone();
-   }
-   private _color : Color;
+   public color: Color;
 
    /**
     * Whether or not to enable the [[CapturePointer]] trait that propagates 
@@ -401,7 +395,6 @@
     */
    constructor(xOrConfig?: number | Partial<IActorArgs>, y?: number, width?: number, height?: number, color?: Color) {
       super();
-<<<<<<< HEAD
 
       if (typeof xOrConfig !== 'object') {
          this.pos.x = xOrConfig || 0;
@@ -423,18 +416,7 @@
             // set default opacity of an actor to the color
             this.opacity =  xOrConfig.color.a;
          }
-=======
-      this.pos.x = x || 0;
-      this.pos.y = y || 0;
-      this._width = width || 0;
-      this._height = height || 0;
-      if (color) {
-         this.color = color;
-         // set default opacity of an actor to the color
-         this.opacity = color.a;
->>>>>>> 73c968c0
-      }
-
+      }
       // Build default pipeline
       //this.traits.push(new ex.Traits.EulerMovement());
       // TODO: TileMaps should be converted to a collision area
@@ -1174,19 +1156,4 @@
     * collision events.
     */
    Fixed
-}
-
-export interface IActorArgs extends InternalActor {
-   width: number;
-   height: number;
-} 
-
-export class Actor extends Configurable(InternalActor) {
-
-   constructor(config: Partial<IActorArgs>);
-   constructor(x?: number, y?: number, width?: number, height?: number, color?: Color);
-   constructor(xOrConfig?: number | Partial<IActorArgs>, y?: number, width?: number, height?: number, color?: Color) {
-      super(xOrConfig, y, width, height, color);
-   }
-
 }