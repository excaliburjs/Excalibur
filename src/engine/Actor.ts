import { Texture } from './Resources/Texture';
import {
  InitializeEvent,
  KillEvent,
  PreUpdateEvent,
  PostUpdateEvent,
  PreDrawEvent,
  PostDrawEvent,
  PreDebugDrawEvent,
  PostDebugDrawEvent,
  PostCollisionEvent,
  PreCollisionEvent,
  CollisionStartEvent,
  CollisionEndEvent,
  PostKillEvent,
  PreKillEvent,
  GameEvent,
  ExitTriggerEvent,
  EnterTriggerEvent,
  EnterViewPortEvent,
  ExitViewPortEvent
} from './Events';
import { PointerEvent, WheelEvent, PointerDragEvent, PointerEventName } from './Input/PointerEvents';
import { Engine } from './Engine';
import { Color } from './Drawing/Color';
import { Sprite } from './Drawing/Sprite';
import { Animation } from './Drawing/Animation';
import { Trait } from './Interfaces/Trait';
import { Drawable } from './Interfaces/Drawable';
import { CanInitialize, CanUpdate, CanDraw, CanBeKilled } from './Interfaces/LifecycleEvents';
import { Scene } from './Scene';
import { Logger } from './Util/Log';
import { ActionContext } from './Actions/ActionContext';
import { vec, Vector } from './Algebra';
import { BodyComponent } from './Collision/BodyComponent';
import { Eventable } from './Interfaces/Evented';
import { Actionable } from './Actions/Actionable';
import * as Traits from './Traits/Index';
import * as Events from './Events';
import { PointerEvents } from './Interfaces/PointerEventHandlers';
import { CollisionType } from './Collision/CollisionType';

import { Entity } from './EntityComponentSystem/Entity';
import { CanvasDrawComponent } from './Drawing/CanvasDrawComponent';
import { TransformComponent } from './EntityComponentSystem/Components/TransformComponent';
import { MotionComponent } from './EntityComponentSystem/Components/MotionComponent';
import { Debug } from './Debug';
import { GraphicsComponent } from './Graphics/GraphicsComponent';
import { Rectangle } from './Graphics/Rectangle';
import { Flags, Legacy } from './Flags';
<<<<<<< HEAD
import { obsolete } from './Util/Decorators';
import { ColliderComponent } from './Collision/ColliderComponent';
import { Shape } from './Collision/Shapes/Shape';
=======
import { watch } from './Util/Watch';
>>>>>>> eedc9f99

/**
 * Type guard for checking if something is an Actor
 * @param x
 */
export function isActor(x: any): x is Actor {
  return x instanceof Actor;
}

/**
 * Actor contructor options
 */
export interface ActorArgs {
  /**
   * Optionally set the x position of the actor, default is 0
   */
  x?: number;
  /**
   * Optionally set the y position of the actor, default is 0
   */
  y?: number;
  /**
   * Optionaly set the (x, y) position of the actor as a vector, default is (0, 0)
   */
  pos?: Vector;
  /**
   * Optionally set the width of a box collider for the actor
   */
  width?: number;
  /**
   * Optionally set the height of a box collider for the actor
   */
  height?: number;
  /**
   * Optionally set the velocity of the actor in pixels/sec
   */
  vel?: Vector;
  /**
   * Optionally set the acceleration of the actor in pixels/sec^2
   */
  acc?: Vector;
  /**
   * Optionally se the rotation in radians (180 degrees = Math.PI radians)
   */
  rotation?: number;
  /**
   * Optionally set the angular velocity of the actor in radians/sec (180 degrees = Math.PI radians)
   */
  angularVelocity?: number;
  /**
   * Optionally set the scale of the actor's transform
   */
  scale?: Vector;
  /**
   * Optionally set the z index of the actor, default is 0
   */
  z?: number;
  /**
   * Optionally set the color of an actor, only used if no graphics are present
   */
  color?: Color;
  /**
   * Optionally set the visibility of the actor
   */
  visible?: boolean;
  /**
   * Optionally set the anchor for graphics in the actor
   */
  anchor?: Vector;
  /**
   * Optionally set the collision type
   */
  collisionType?: CollisionType;
}

export interface ActorDefaults {
  anchor: Vector;
}

/**
 * The most important primitive in Excalibur is an `Actor`. Anything that
 * can move on the screen, collide with another `Actor`, respond to events,
 * or interact with the current scene, must be an actor. An `Actor` **must**
 * be part of a [[Scene]] for it to be drawn to the screen.
 */
export class Actor extends Entity implements Actionable, Eventable, PointerEvents, CanInitialize, CanUpdate, CanDraw, CanBeKilled {
  // #region Properties

  public static defaults: ActorDefaults = {
    anchor: Vector.Half
  };

  /**
   * The physics body the is associated with this actor. The body is the container for all physical properties, like position, velocity,
   * acceleration, mass, inertia, etc.
   */
  public get body(): BodyComponent {
    return this.get(BodyComponent);
  }

  public get transform(): TransformComponent {
    return this.get(TransformComponent);
  }

  public get motion(): MotionComponent {
    return this.get(MotionComponent);
  }

  public get graphics(): GraphicsComponent {
    return this.get(GraphicsComponent);
  }

  public get collider(): ColliderComponent {
    return this.get(ColliderComponent);
  }

  /**
   * Gets the position vector of the actor in pixels
   */
  public get pos(): Vector {
    return this.transform.pos;
  }

  /**
   * Sets the position vector of the actor in pixels
   */
  public set pos(thePos: Vector) {
    this.transform.pos = thePos.clone();
  }

  /**
   * Gets the position vector of the actor from the last frame
   */
  public get oldPos(): Vector {
    return this.body.oldPos;
  }

  /**
   * Sets the position vector of the actor in the last frame
   */
  public set oldPos(thePos: Vector) {
    this.body.oldPos.setTo(thePos.x, thePos.y);
  }

  /**
   * Gets the velocity vector of the actor in pixels/sec
   */
  public get vel(): Vector {
    return this.motion.vel;
  }

  /**
   * Sets the velocity vector of the actor in pixels/sec
   */
  public set vel(theVel: Vector) {
    this.motion.vel = theVel.clone();
  }

  /**
   * Gets the velocity vector of the actor from the last frame
   */
  public get oldVel(): Vector {
    return this.body.oldVel;
  }

  /**
   * Sets the velocity vector of the actor from the last frame
   */
  public set oldVel(theVel: Vector) {
    this.body.oldVel.setTo(theVel.x, theVel.y);
  }

  /**
   * Gets the acceleration vector of the actor in pixels/second/second. An acceleration pointing down such as (0, 100) may be
   * useful to simulate a gravitational effect.
   */
  public get acc(): Vector {
    return this.motion.acc;
  }

  /**
   * Sets the acceleration vector of teh actor in pixels/second/second
   */
  public set acc(theAcc: Vector) {
    this.motion.acc = theAcc.clone();
  }

  /**
   * Sets the acceleration of the actor from the last frame. This does not include the global acc [[Physics.acc]].
   */
  public set oldAcc(theAcc: Vector) {
    this.body.oldAcc.setTo(theAcc.x, theAcc.y);
  }

  /**
   * Gets the acceleration of the actor from the last frame. This does not include the global acc [[Physics.acc]].
   */
  public get oldAcc(): Vector {
    return this.body.oldAcc;
  }

  /**
   * Gets the rotation of the actor in radians. 1 radian = 180/PI Degrees.
   */
  public get rotation(): number {
    return this.transform.rotation;
  }

  /**
   * Sets the rotation of the actor in radians. 1 radian = 180/PI Degrees.
   */
  public set rotation(theAngle: number) {
    this.transform.rotation = theAngle;
  }

  /**
   * Gets the rotational velocity of the actor in radians/second
   */
  public get angularVelocity(): number {
    return this.motion.angularVelocity;
  }

  /**
   * Sets the rotational velocity of the actor in radians/sec
   */
  public set angularVelocity(angularVelocity: number) {
    this.motion.angularVelocity = angularVelocity;
  }

  public get scale(): Vector {
    return this.get(TransformComponent).scale;
  }

  public set scale(scale: Vector) {
    this.get(TransformComponent).scale = scale;
  }

  /**
   * The anchor to apply all actor related transformations like rotation,
   * translation, and scaling. By default the anchor is in the center of
   * the actor. By default it is set to the center of the actor (.5, .5)
   *
   * An anchor of (.5, .5) will ensure that drawings are centered.
   *
   * Use `anchor.setTo` to set the anchor to a different point using
   * values between 0 and 1. For example, anchoring to the top-left would be
   * `Actor.anchor.setTo(0, 0)` and top-right would be `Actor.anchor.setTo(0, 1)`.
   */
  private _anchor: Vector = watch(Vector.Half, (v) => this._handleAnchorChange(v));
  public get anchor(): Vector {
    return this._anchor;
  }

  public set anchor(vec: Vector) {
    this._anchor = watch(vec, (v) => this._handleAnchorChange(v));
    this._handleAnchorChange(vec);
  }

  private _handleAnchorChange(v: Vector) {
    if (this.graphics) {
      this.graphics.anchor = v;
    }
  }

  /**
   * Indicates whether the actor is physically in the viewport
   */
  public get isOffScreen(): boolean {
    return this.hasTag('offscreen');
  }
  /**
   * The visibility of an actor
   * @deprecated Use [[GraphicsComponent.visible|Actor.graphics.visible]]
   */
  @obsolete({ message: 'Actor.visible will be removed in v0.26.0', alternateMethod: 'Use Actor.graphics.visible' })
  public get visible(): boolean {
    return this.graphics.visible;
  }

  public set visible(isVisible: boolean) {
    this.graphics.visible = isVisible;
  }

  /**
   * The opacity of an actor.
   *
   * @obsolete Actor.opacity will be removed in v0.26.0, use [[GraphicsComponent.opacity|Actor.graphics.opacity]].
   */
  @obsolete({
    message: 'Actor.opacity will be removed in v0.26.0',
    alternateMethod: 'Use Actor.graphics.opacity'
  })
  public get opacity(): number {
    return this._opacity;
  }

  public set opacity(opacity: number) {
    this._opacity = opacity;
  }

  private _opacity: number = 1;

  /**
   * [[ActionContext|Action context]] of the actor. Useful for scripting actor behavior.
   */
  public actions: ActionContext;

  /**
   * Convenience reference to the global logger
   */
  public logger: Logger = Logger.getInstance();

  /**
   * The scene that the actor is in
   */
  public scene: Scene = null;

  public frames: { [key: string]: Drawable } = {};

  /**
   * Access to the current drawing for the actor, this can be
   * an [[Animation]], [[Sprite]], or [[Polygon]].
   * Set drawings with [[setDrawing]].
   * @deprecated
   */
  public currentDrawing: Drawable = null;

  /**
   * Draggable helper
   */

  private _draggable: boolean = false;
  private _dragging: boolean = false;

  private _pointerDragStartHandler = () => {
    this._dragging = true;
  };

  private _pointerDragEndHandler = () => {
    this._dragging = false;
  };

  private _pointerDragMoveHandler = (pe: PointerEvent) => {
    if (this._dragging) {
      this.pos = pe.pointer.lastWorldPos;
    }
  };

  private _pointerDragLeaveHandler = (pe: PointerEvent) => {
    if (this._dragging) {
      this.pos = pe.pointer.lastWorldPos;
    }
  };

  public get draggable(): boolean {
    return this._draggable;
  }

  public set draggable(isDraggable: boolean) {
    if (isDraggable) {
      if (isDraggable && !this._draggable) {
        this.on('pointerdragstart', this._pointerDragStartHandler);
        this.on('pointerdragend', this._pointerDragEndHandler);
        this.on('pointerdragmove', this._pointerDragMoveHandler);
        this.on('pointerdragleave', this._pointerDragLeaveHandler);
      } else if (!isDraggable && this._draggable) {
        this.off('pointerdragstart', this._pointerDragStartHandler);
        this.off('pointerdragend', this._pointerDragEndHandler);
        this.off('pointerdragmove', this._pointerDragMoveHandler);
        this.off('pointerdragleave', this._pointerDragLeaveHandler);
      }

      this._draggable = isDraggable;
    }
  }

  /**
   * Modify the current actor update pipeline.
   */
  public traits: Trait[] = [];

  /**
   * Sets the color of the actor. A rectangle of this color will be
   * drawn if no [[Drawable]] is specified as the actors drawing.
   *
   * The default is `null` which prevents a rectangle from being drawn.
   */
  public get color(): Color {
    return this._color;
  }
  public set color(v: Color) {
    this._color = v.clone();
  }
  private _color: Color;

  /**
   * Whether or not to enable the [[CapturePointer]] trait that propagates
   * pointer events to this actor
   */
  public enableCapturePointer: boolean = false;

  /**
   * Configuration for [[CapturePointer]] trait
   */
  public capturePointer: Traits.CapturePointerConfig = {
    captureMoveEvents: false,
    captureDragEvents: false
  };

  // #endregion

  /**
   *
   * @param config
   */
  constructor(config?: ActorArgs) {
    super();

    const { x, y, pos, scale, width, height, vel, acc, rotation, angularVelocity, z, color, visible, anchor, collisionType } = {
      ...config
    };

    this.anchor = anchor ?? Actor.defaults.anchor.clone();

    this.addComponent(new TransformComponent());
    this.pos = pos ?? vec(x ?? 0, y ?? 0);
    this.rotation = rotation ?? 0;
    this.scale = scale ?? vec(1, 1);
    this.z = z ?? 0;

    this.addComponent(new GraphicsComponent());
    // TODO remove canvas draw with flag?
    this.addComponent(new CanvasDrawComponent((ctx, delta) => this.draw(ctx, delta)));

    this.addComponent(new MotionComponent());
    this.vel = vel ?? Vector.Zero;
    this.acc = acc ?? Vector.Zero;
    this.angularVelocity = angularVelocity ?? 0;

    this.addComponent(new BodyComponent());
    this.body.collisionType = collisionType ?? CollisionType.Passive;
    this.addComponent(new ColliderComponent(Shape.Box(width ?? 0, height ?? 0, this.anchor)))
    // this.collider.update();

    this.visible = visible ?? true;

    if (color) {
      this.color = color;
      this.graphics.add(
        new Rectangle({
          color: color,
          width,
          height
        })
      );
    }

    // Build default pipeline
    if (Flags.isEnabled(Legacy.LegacyDrawing)) {
      // TODO remove offscreen trait after legacy drawing removed
      this.traits.push(new Traits.OffscreenCulling());
    }
    this.traits.push(new Traits.CapturePointer());

    // Build the action queue
    this.actions = new ActionContext(this);
  }

  /**
   * `onInitialize` is called before the first update of the actor. This method is meant to be
   * overridden. This is where initialization of child actors should take place.
   *
   * Synonymous with the event handler `.on('initialize', (evt) => {...})`
   */
  public onInitialize(_engine: Engine): void {
    // Override me
  }

  /**
   * Initializes this actor and all it's child actors, meant to be called by the Scene before first update not by users of Excalibur.
   *
   * It is not recommended that internal excalibur methods be overridden, do so at your own risk.
   *
   * @internal
   */
  public _initialize(engine: Engine) {
    super._initialize(engine);
    for (const child of this.children) {
      child._initialize(engine);
    }
  }

  // #region Events

  private _capturePointerEvents: PointerEventName[] = [
    'pointerup',
    'pointerdown',
    'pointermove',
    'pointerenter',
    'pointerleave',
    'pointerdragstart',
    'pointerdragend',
    'pointerdragmove',
    'pointerdragenter',
    'pointerdragleave'
  ];

  private _captureMoveEvents: PointerEventName[] = [
    'pointermove',
    'pointerenter',
    'pointerleave',
    'pointerdragmove',
    'pointerdragenter',
    'pointerdragleave'
  ];

  private _captureDragEvents: PointerEventName[] = [
    'pointerdragstart',
    'pointerdragend',
    'pointerdragmove',
    'pointerdragenter',
    'pointerdragleave'
  ];

  private _checkForPointerOptIn(eventName: string) {
    if (eventName) {
      const normalized = <PointerEventName>eventName.toLowerCase();

      if (this._capturePointerEvents.indexOf(normalized) !== -1) {
        this.enableCapturePointer = true;

        if (this._captureMoveEvents.indexOf(normalized) !== -1) {
          this.capturePointer.captureMoveEvents = true;
        }

        if (this._captureDragEvents.indexOf(normalized) !== -1) {
          this.capturePointer.captureDragEvents = true;
        }
      }
    }
  }

  public on(eventName: Events.exittrigger, handler: (event: ExitTriggerEvent) => void): void;
  public on(eventName: Events.entertrigger, handler: (event: EnterTriggerEvent) => void): void;
  /**
   * The **collisionstart** event is fired when a [[Body|physics body]], usually attached to an actor,
   *  first starts colliding with another [[Body|body]], and will not fire again while in contact until
   *  the the pair separates and collides again.
   * Use cases for the **collisionstart** event may be detecting when an actor has touched a surface
   * (like landing) or if a item has been touched and needs to be picked up.
   */
  public on(eventName: Events.collisionstart, handler: (event: CollisionStartEvent) => void): void;
  /**
   * The **collisionend** event is fired when two [[Body|physics bodies]] are no longer in contact.
   * This event will not fire again until another collision and separation.
   *
   * Use cases for the **collisionend** event might be to detect when an actor has left a surface
   * (like jumping) or has left an area.
   */
  public on(eventName: Events.collisionend, handler: (event: CollisionEndEvent) => void): void;
  /**
   * The **precollision** event is fired **every frame** where a collision pair is found and two
   * bodies are intersecting.
   *
   * This event is useful for building in custom collision resolution logic in Passive-Passive or
   * Active-Passive scenarios. For example in a breakout game you may want to tweak the angle of
   * ricochet of the ball depending on which side of the paddle you hit.
   */
  public on(eventName: Events.precollision, handler: (event: PreCollisionEvent) => void): void;
  /**
   * The **postcollision** event is fired for **every frame** where collision resolution was performed.
   * Collision resolution is when two bodies influence each other and cause a response like bouncing
   * off one another. It is only possible to have *postcollision* event in Active-Active and Active-Fixed
   * type collision pairs.
   *
   * Post collision would be useful if you need to know that collision resolution is happening or need to
   * tweak the default resolution.
   */
  public on(eventName: Events.postcollision, handler: (event: PostCollisionEvent) => void): void;
  public on(eventName: Events.kill, handler: (event: KillEvent) => void): void;
  public on(eventName: Events.prekill, handler: (event: PreKillEvent) => void): void;
  public on(eventName: Events.postkill, handler: (event: PostKillEvent) => void): void;
  public on(eventName: Events.initialize, handler: (event: InitializeEvent<Actor>) => void): void;
  public on(eventName: Events.preupdate, handler: (event: PreUpdateEvent<Actor>) => void): void;
  public on(eventName: Events.postupdate, handler: (event: PostUpdateEvent<Actor>) => void): void;
  public on(eventName: Events.predraw, handler: (event: PreDrawEvent) => void): void;
  public on(eventName: Events.postdraw, handler: (event: PostDrawEvent) => void): void;
  public on(eventName: Events.predebugdraw, handler: (event: PreDebugDrawEvent) => void): void;
  public on(eventName: Events.postdebugdraw, handler: (event: PostDebugDrawEvent) => void): void;
  public on(eventName: Events.pointerup, handler: (event: PointerEvent) => void): void;
  public on(eventName: Events.pointerdown, handler: (event: PointerEvent) => void): void;
  public on(eventName: Events.pointerenter, handler: (event: PointerEvent) => void): void;
  public on(eventName: Events.pointerleave, handler: (event: PointerEvent) => void): void;
  public on(eventName: Events.pointermove, handler: (event: PointerEvent) => void): void;
  public on(eventName: Events.pointercancel, handler: (event: PointerEvent) => void): void;
  public on(eventName: Events.pointerwheel, handler: (event: WheelEvent) => void): void;
  public on(eventName: Events.pointerdragstart, handler: (event: PointerDragEvent) => void): void;
  public on(eventName: Events.pointerdragend, handler: (event: PointerDragEvent) => void): void;
  public on(eventName: Events.pointerdragenter, handler: (event: PointerDragEvent) => void): void;
  public on(eventName: Events.pointerdragleave, handler: (event: PointerDragEvent) => void): void;
  public on(eventName: Events.pointerdragmove, handler: (event: PointerDragEvent) => void): void;
  public on(eventName: Events.enterviewport, handler: (event: EnterViewPortEvent) => void): void;
  public on(eventName: Events.exitviewport, handler: (event: ExitViewPortEvent) => void): void;
  public on(eventName: string, handler: (event: GameEvent<Actor>) => void): void;
  public on(eventName: string, handler: (event: any) => void): void {
    this._checkForPointerOptIn(eventName);
    super.on(eventName, handler);
  }

  public once(eventName: Events.exittrigger, handler: (event: ExitTriggerEvent) => void): void;
  public once(eventName: Events.entertrigger, handler: (event: EnterTriggerEvent) => void): void;
  /**
   * The **collisionstart** event is fired when a [[Body|physics body]], usually attached to an actor,
   *  first starts colliding with another [[Body|body]], and will not fire again while in contact until
   *  the the pair separates and collides again.
   * Use cases for the **collisionstart** event may be detecting when an actor has touch a surface
   * (like landing) or if a item has been touched and needs to be picked up.
   */
  public once(eventName: Events.collisionstart, handler: (event: CollisionStartEvent) => void): void;
  /**
   * The **collisionend** event is fired when two [[Body|physics bodies]] are no longer in contact.
   * This event will not fire again until another collision and separation.
   *
   * Use cases for the **collisionend** event might be to detect when an actor has left a surface
   * (like jumping) or has left an area.
   */
  public once(eventName: Events.collisionend, handler: (event: CollisionEndEvent) => void): void;
  /**
   * The **precollision** event is fired **every frame** where a collision pair is found and two
   * bodies are intersecting.
   *
   * This event is useful for building in custom collision resolution logic in Passive-Passive or
   * Active-Passive scenarios. For example in a breakout game you may want to tweak the angle of
   * ricochet of the ball depending on which side of the paddle you hit.
   */
  public once(eventName: Events.precollision, handler: (event: PreCollisionEvent) => void): void;
  /**
   * The **postcollision** event is fired for **every frame** where collision resolution was performed.
   * Collision resolution is when two bodies influence each other and cause a response like bouncing
   * off one another. It is only possible to have *postcollision* event in Active-Active and Active-Fixed
   * type collision pairs.
   *
   * Post collision would be useful if you need to know that collision resolution is happening or need to
   * tweak the default resolution.
   */
  public once(eventName: Events.postcollision, handler: (event: PostCollisionEvent) => void): void;
  public once(eventName: Events.kill, handler: (event: KillEvent) => void): void;
  public once(eventName: Events.postkill, handler: (event: PostKillEvent) => void): void;
  public once(eventName: Events.prekill, handler: (event: PreKillEvent) => void): void;
  public once(eventName: Events.initialize, handler: (event: InitializeEvent<Actor>) => void): void;
  public once(eventName: Events.preupdate, handler: (event: PreUpdateEvent<Actor>) => void): void;
  public once(eventName: Events.postupdate, handler: (event: PostUpdateEvent<Actor>) => void): void;
  public once(eventName: Events.predraw, handler: (event: PreDrawEvent) => void): void;
  public once(eventName: Events.postdraw, handler: (event: PostDrawEvent) => void): void;
  public once(eventName: Events.predebugdraw, handler: (event: PreDebugDrawEvent) => void): void;
  public once(eventName: Events.postdebugdraw, handler: (event: PostDebugDrawEvent) => void): void;
  public once(eventName: Events.pointerup, handler: (event: PointerEvent) => void): void;
  public once(eventName: Events.pointerdown, handler: (event: PointerEvent) => void): void;
  public once(eventName: Events.pointerenter, handler: (event: PointerEvent) => void): void;
  public once(eventName: Events.pointerleave, handler: (event: PointerEvent) => void): void;
  public once(eventName: Events.pointermove, handler: (event: PointerEvent) => void): void;
  public once(eventName: Events.pointercancel, handler: (event: PointerEvent) => void): void;
  public once(eventName: Events.pointerwheel, handler: (event: WheelEvent) => void): void;
  public once(eventName: Events.pointerdragstart, handler: (event: PointerDragEvent) => void): void;
  public once(eventName: Events.pointerdragend, handler: (event: PointerDragEvent) => void): void;
  public once(eventName: Events.pointerdragenter, handler: (event: PointerDragEvent) => void): void;
  public once(eventName: Events.pointerdragleave, handler: (event: PointerDragEvent) => void): void;
  public once(eventName: Events.pointerdragmove, handler: (event: PointerDragEvent) => void): void;
  public once(eventName: Events.enterviewport, handler: (event: EnterViewPortEvent) => void): void;
  public once(eventName: Events.exitviewport, handler: (event: ExitViewPortEvent) => void): void;
  public once(eventName: string, handler: (event: GameEvent<Actor>) => void): void;
  public once(eventName: string, handler: (event: any) => void): void {
    this._checkForPointerOptIn(eventName);
    super.once(eventName, handler);
  }

  public off(eventName: Events.exittrigger, handler?: (event: ExitTriggerEvent) => void): void;
  public off(eventName: Events.entertrigger, handler?: (event: EnterTriggerEvent) => void): void;
  /**
   * The **collisionstart** event is fired when a [[Body|physics body]], usually attached to an actor,
   *  first starts colliding with another [[Body|body]], and will not fire again while in contact until
   *  the the pair separates and collides again.
   * Use cases for the **collisionstart** event may be detecting when an actor has touch a surface
   * (like landing) or if a item has been touched and needs to be picked up.
   */
  public off(eventName: Events.collisionstart, handler?: (event: CollisionStartEvent) => void): void;
  /**
   * The **collisionend** event is fired when two [[Body|physics bodies]] are no longer in contact.
   * This event will not fire again until another collision and separation.
   *
   * Use cases for the **collisionend** event might be to detect when an actor has left a surface
   * (like jumping) or has left an area.
   */
  public off(eventName: Events.collisionend, handler?: (event: CollisionEndEvent) => void): void;
  /**
   * The **precollision** event is fired **every frame** where a collision pair is found and two
   * bodies are intersecting.
   *
   * This event is useful for building in custom collision resolution logic in Passive-Passive or
   * Active-Passive scenarios. For example in a breakout game you may want to tweak the angle of
   * ricochet of the ball depending on which side of the paddle you hit.
   */
  public off(eventName: Events.precollision, handler?: (event: PreCollisionEvent) => void): void;
  /**
   * The **postcollision** event is fired for **every frame** where collision resolution was performed.
   * Collision resolution is when two bodies influence each other and cause a response like bouncing
   * off one another. It is only possible to have *postcollision* event in Active-Active and Active-Fixed
   * type collision pairs.
   *
   * Post collision would be useful if you need to know that collision resolution is happening or need to
   * tweak the default resolution.
   */
  public off(eventName: Events.postcollision, handler: (event: PostCollisionEvent) => void): void;
  public off(eventName: Events.pointerup, handler?: (event: PointerEvent) => void): void;
  public off(eventName: Events.pointerdown, handler?: (event: PointerEvent) => void): void;
  public off(eventName: Events.pointerenter, handler?: (event: PointerEvent) => void): void;
  public off(eventName: Events.pointerleave, handler?: (event: PointerEvent) => void): void;
  public off(eventName: Events.pointermove, handler?: (event: PointerEvent) => void): void;
  public off(eventName: Events.pointercancel, handler?: (event: PointerEvent) => void): void;
  public off(eventName: Events.pointerwheel, handler?: (event: WheelEvent) => void): void;
  public off(eventName: Events.pointerdragstart, handler?: (event: PointerDragEvent) => void): void;
  public off(eventName: Events.pointerdragend, handler?: (event: PointerDragEvent) => void): void;
  public off(eventName: Events.pointerdragenter, handler?: (event: PointerDragEvent) => void): void;
  public off(eventName: Events.pointerdragleave, handler?: (event: PointerDragEvent) => void): void;
  public off(eventName: Events.pointerdragmove, handler?: (event: PointerDragEvent) => void): void;
  public off(eventName: Events.prekill, handler?: (event: PreKillEvent) => void): void;
  public off(eventName: Events.postkill, handler?: (event: PostKillEvent) => void): void;
  public off(eventName: Events.initialize, handler?: (event: Events.InitializeEvent<Actor>) => void): void;
  public off(eventName: Events.postupdate, handler?: (event: Events.PostUpdateEvent<Actor>) => void): void;
  public off(eventName: Events.preupdate, handler?: (event: Events.PreUpdateEvent<Actor>) => void): void;
  public off(eventName: Events.postdraw, handler?: (event: Events.PostDrawEvent) => void): void;
  public off(eventName: Events.predraw, handler?: (event: Events.PreDrawEvent) => void): void;
  public off(eventName: Events.enterviewport, handler?: (event: EnterViewPortEvent) => void): void;
  public off(eventName: Events.exitviewport, handler?: (event: ExitViewPortEvent) => void): void;
  public off(eventName: string, handler?: (event: GameEvent<Actor>) => void): void;
  public off(eventName: string, handler?: (event: any) => void): void {
    super.off(eventName, handler);
  }

  // #endregion

  /**
   * It is not recommended that internal excalibur methods be overridden, do so at your own risk.
   *
   * Internal _prekill handler for [[onPreKill]] lifecycle event
   * @internal
   */
  public _prekill(_scene: Scene) {
    super.emit('prekill', new PreKillEvent(this));
    this.onPreKill(_scene);
  }

  /**
   * Safe to override onPreKill lifecycle event handler. Synonymous with `.on('prekill', (evt) =>{...})`
   *
   * `onPreKill` is called directly before an actor is killed and removed from its current [[Scene]].
   */
  public onPreKill(_scene: Scene) {
    // Override me
  }

  /**
   * It is not recommended that internal excalibur methods be overridden, do so at your own risk.
   *
   * Internal _prekill handler for [[onPostKill]] lifecycle event
   * @internal
   */
  public _postkill(_scene: Scene) {
    super.emit('postkill', new PostKillEvent(this));
    this.onPostKill(_scene);
  }

  /**
   * Safe to override onPostKill lifecycle event handler. Synonymous with `.on('postkill', (evt) => {...})`
   *
   * `onPostKill` is called directly after an actor is killed and remove from its current [[Scene]].
   */
  public onPostKill(_scene: Scene) {
    // Override me
  }

  /**
   * If the current actor is a member of the scene, this will remove
   * it from the scene graph. It will no longer be drawn or updated.
   */
  public kill() {
    if (this.scene) {
      this._prekill(this.scene);
      this.emit('kill', new KillEvent(this));
      this.active = false;
      this.scene.remove(this);
      this._postkill(this.scene);
    } else {
      this.logger.warn('Cannot kill actor, it was never added to the Scene');
    }
  }

  /**
   * If the current actor is killed, it will now not be killed.
   */
  public unkill() {
    this.active = true;
  }

  /**
   * Indicates wether the actor has been killed.
   */
  public isKilled(): boolean {
    return !this.active;
  }

  /**
   * Sets the current drawing of the actor to the drawing corresponding to
   * the key.
   * @param key The key of the drawing
   * @deprecated Use [[GraphicsComponent.show|Actor.graphics.show]] or [[GraphicsComponent.use|Actor.graphics.use]]
   */
  public setDrawing(key: string): void;
  /**
   * Sets the current drawing of the actor to the drawing corresponding to
   * an `enum` key (e.g. `Animations.Left`)
   * @param key The `enum` key of the drawing
   * @deprecated Use [[GraphicsComponent.show|Actor.graphics.show]] or [[GraphicsComponent.use|Actor.graphics.use]]
   */
  public setDrawing(key: number): void;
  @obsolete({
    message: 'Actor.setDrawing will be removed in v0.26.0',
    alternateMethod: 'Use Actor.graphics.show() or Actor.graphics.use()'
  })
  public setDrawing(key: any): void {
    key = key.toString();
    if (this.currentDrawing !== this.frames[<string>key]) {
      if (this.frames[key] != null) {
        this.frames[key].reset();
        this.currentDrawing = this.frames[key];
      } else {
        Logger.getInstance().error(`the specified drawing key ${key} does not exist`);
      }
    }
    if (this.currentDrawing && this.currentDrawing instanceof Animation) {
      this.currentDrawing.tick(0);
    }
  }

  /**
   * Adds a whole texture as the "default" drawing. Set a drawing using [[setDrawing]].
   * @deprecated Use [[GraphicsComponent.add|Actor.graphics.add]]
   */
  public addDrawing(texture: Texture): void;
  /**
   * Adds a whole sprite as the "default" drawing. Set a drawing using [[setDrawing]].
   * @deprecated Use [[GraphicsComponent.add|Actor.graphics.add]]
   */
  public addDrawing(sprite: Sprite): void;
  /**
   * Adds a drawing to the list of available drawings for an actor. Set a drawing using [[setDrawing]].
   * @param key     The key to associate with a drawing for this actor
   * @param drawing This can be an [[Animation]], [[Sprite]], or [[Polygon]].
   * @deprecated Use [[GraphicsComponent.add|Actor.graphics.add]]
   */
  public addDrawing(key: any, drawing: Drawable): void;
  @obsolete({
    message: 'Actor.addDrawing will be removed in v0.26.0',
    alternateMethod: 'Use Actor.graphics.add()'
  })
  public addDrawing(): void {
    if (arguments.length === 2) {
      this.frames[<string>arguments[0]] = arguments[1];
      if (!this.currentDrawing) {
        this.currentDrawing = arguments[1];
      }
    } else {
      if (arguments[0] instanceof Sprite) {
        this.addDrawing('default', arguments[0]);
      }
      if (arguments[0] instanceof Texture) {
        this.addDrawing('default', arguments[0].asSprite());
      }
    }
  }

  /**
   * Gets the z-index of an actor. The z-index determines the relative order an actor is drawn in.
   * Actors with a higher z-index are drawn on top of actors with a lower z-index
   */
  public get z(): number {
    return this.get(TransformComponent).z;
  }

  /**
   * @deprecated Use [[Actor.z]]
   */
  @obsolete({
    message: 'Actor.getZIndex will be removed in v0.26.0',
    alternateMethod: 'Use Actor.transform.z or Actor.z'
  })
  public getZIndex(): number {
    return this.get(TransformComponent).z;
  }

  /**
   * Sets the z-index of an actor and updates it in the drawing list for the scene.
   * The z-index determines the relative order an actor is drawn in.
   * Actors with a higher z-index are drawn on top of actors with a lower z-index
   * @param newZ new z-index to assign
   */
  public set z(newZ: number) {
    this.get(TransformComponent).z = newZ;
  }

  /**
   * @param newIndex new z-index to assign
   * @deprecated Use [[Actor.z]]
   */
  @obsolete({
    message: 'Actor.setZIndex will be removed in v0.26.0',
    alternateMethod: 'Use Actor.transform.z or Actor.z'
  })
  public setZIndex(newIndex: number) {
    this.get(TransformComponent).z = newIndex;
  }

  /**
   * Get the center point of an actor
   */
  public get center(): Vector {
    return new Vector(this.pos.x + this.width / 2 - this.anchor.x * this.width, this.pos.y + this.height / 2 - this.anchor.y * this.height);
  }

  public get width() {
    return this.collider.localBounds.width * this.getGlobalScale().x;
  }

  public get height() {
    return this.collider.localBounds.height * this.getGlobalScale().y;
  }

  /**
   * Gets this actor's rotation taking into account any parent relationships
   *
   * @returns Rotation angle in radians
   */
  public getGlobalRotation(): number {
    return this.get(TransformComponent).globalRotation;
  }

  /**
   * Gets an actor's world position taking into account parent relationships, scaling, rotation, and translation
   *
   * @returns Position in world coordinates
   */
  public getGlobalPos(): Vector {
    return this.get(TransformComponent).globalPos;
  }

  /**
   * Gets the global scale of the Actor
   */
  public getGlobalScale(): Vector {
    return this.get(TransformComponent).globalScale;
  }

  // #region Collision

  /**
   * Tests whether the x/y specified are contained in the actor
   * @param x  X coordinate to test (in world coordinates)
   * @param y  Y coordinate to test (in world coordinates)
   * @param recurse checks whether the x/y are contained in any child actors (if they exist).
   */
  public contains(x: number, y: number, recurse: boolean = false): boolean {
    const point = vec(x, y);
    // TODO iterate through colliders
    // TODO ineffecient
    const collider = this.get(ColliderComponent);
    collider.update();
    const containment = collider.collider.contains(point);

    if (recurse) {
      return (
        containment ||
        this.children.some((child: Actor) => {
          return child.contains(x, y, true);
        })
      );
    }

    return containment;
  }

  /**
   * Returns true if the two actor.body.collider.shape's surfaces are less than or equal to the distance specified from each other
   * @param actor     Actor to test
   * @param distance  Distance in pixels to test
   */
  public within(actor: Actor, distance: number): boolean {
    // TODO iterate through colliders
    const collider = this.get(ColliderComponent);
    const other = actor.get(ColliderComponent);
    return collider.collider.getClosestLineBetween(other.collider).getLength() <= distance;
  }

  // #endregion

  // #region Update

  /**
   * Called by the Engine, updates the state of the actor
   * @internal
   * @param engine The reference to the current game engine
   * @param delta  The time elapsed since the last update in milliseconds
   */
  public update(engine: Engine, delta: number) {
    this._initialize(engine);
    this._preupdate(engine, delta);

    // Tick animations
    const drawing = this.currentDrawing;
    if (drawing && drawing instanceof Animation) {
      drawing.tick(delta, engine.stats.currFrame.id);
    }

    // Update action context
    this.actions.update(delta);

    // Update actor pipeline (movement, collision detection, event propagation, offscreen culling)
    for (const trait of this.traits) {
      trait.update(this, engine, delta);
    }

    // Update child actors
    // for (let i = 0; i < this.children.length; i++) {
    //   this.children[i].update(engine, delta);
    // }

    this._postupdate(engine, delta);
  }

  /**
   * Safe to override onPreUpdate lifecycle event handler. Synonymous with `.on('preupdate', (evt) =>{...})`
   *
   * `onPreUpdate` is called directly before an actor is updated.
   */
  public onPreUpdate(_engine: Engine, _delta: number): void {
    // Override me
  }

  /**
   * Safe to override onPostUpdate lifecycle event handler. Synonymous with `.on('postupdate', (evt) =>{...})`
   *
   * `onPostUpdate` is called directly after an actor is updated.
   */
  public onPostUpdate(_engine: Engine, _delta: number): void {
    // Override me
  }

  /**
   * It is not recommended that internal excalibur methods be overridden, do so at your own risk.
   *
   * Internal _preupdate handler for [[onPreUpdate]] lifecycle event
   * @internal
   */
  public _preupdate(engine: Engine, delta: number): void {
    this.emit('preupdate', new PreUpdateEvent(engine, delta, this));
    this.onPreUpdate(engine, delta);
  }

  /**
   * It is not recommended that internal excalibur methods be overridden, do so at your own risk.
   *
   * Internal _preupdate handler for [[onPostUpdate]] lifecycle event
   * @internal
   */
  public _postupdate(engine: Engine, delta: number): void {
    this.emit('postupdate', new PreUpdateEvent(engine, delta, this));
    this.onPostUpdate(engine, delta);
  }

  // endregion

  // #region Drawing
  /**
   * Called by the Engine, draws the actor to the screen
   * @param ctx   The rendering context
   * @param delta The time since the last draw in milliseconds
   */
  public draw(ctx: CanvasRenderingContext2D, delta: number) {
    // translate canvas by anchor offset
    ctx.save();

    if (this.currentDrawing) {
      ctx.translate(-(this.width * this.anchor.x), -(this.height * this.anchor.y));

      this._predraw(ctx, delta);
      const drawing = this.currentDrawing;
      // See https://github.com/excaliburjs/Excalibur/pull/619 for discussion on this formula
      const offsetX = (this.width - drawing.width * drawing.scale.x) * this.anchor.x;
      const offsetY = (this.height - drawing.height * drawing.scale.y) * this.anchor.y;

      this.currentDrawing.draw({ ctx, x: offsetX, y: offsetY, opacity: this.opacity });
    } else {
      this._predraw(ctx, delta);
      if (this.color && this.body) {
        // update collider geometry based on transform
        const collider = this.get(ColliderComponent);
        collider.update();
        if (collider.bounds.hasZeroDimensions()) {
          // Colliders are already shifted by anchor, unshift
          ctx.globalAlpha = this.opacity;
          collider.collider.draw(ctx, this.color, vec(0, 0));
        }

        // this.collider.update();
        // const colliders = this.body.getColliders();
        // for (const collider of colliders) {
        //   if (!collider.bounds.hasZeroDimensions()) {
        //     // Colliders are already shifted by anchor, unshift
        //     ctx.globalAlpha = this.opacity;
        //     collider.draw(ctx, this.color, vec(0, 0));
        //   }
        // }
      }
    }
    ctx.restore();
    this._postdraw(ctx, delta);
  }

  /**
   * Safe to override onPreDraw lifecycle event handler. Synonymous with `.on('predraw', (evt) =>{...})`
   *
   * `onPreDraw` is called directly before an actor is drawn, but after local transforms are made.
   */
  public onPreDraw(_ctx: CanvasRenderingContext2D, _delta: number): void {
    // Override me
  }

  /**
   * Safe to override onPostDraw lifecycle event handler. Synonymous with `.on('postdraw', (evt) =>{...})`
   *
   * `onPostDraw` is called directly after an actor is drawn, and before local transforms are removed.
   */
  public onPostDraw(_ctx: CanvasRenderingContext2D, _delta: number): void {
    // Override me
  }

  /**
   * It is not recommended that internal excalibur methods be overridden, do so at your own risk.
   *
   * Internal _predraw handler for [[onPreDraw]] lifecycle event
   * @internal
   */
  public _predraw(ctx: CanvasRenderingContext2D, delta: number): void {
    this.emit('predraw', new PreDrawEvent(ctx, delta, this));
    this.onPreDraw(ctx, delta);
  }

  /**
   * It is not recommended that internal excalibur methods be overridden, do so at your own risk.
   *
   * Internal _postdraw handler for [[onPostDraw]] lifecycle event
   * @internal
   */
  public _postdraw(ctx: CanvasRenderingContext2D, delta: number): void {
    this.emit('postdraw', new PreDrawEvent(ctx, delta, this));
    this.onPostDraw(ctx, delta);
  }

  /**
   * Called by the Engine, draws the actors debugging to the screen
   * @param ctx The rendering context
   */
  /* istanbul ignore next */
  public debugDraw(ctx: CanvasRenderingContext2D) {
    this.emit('predebugdraw', new PreDebugDrawEvent(ctx, this));

    // Draw actor Id
    if (Debug.showActorId) {
      ctx.fillText('id: ' + this.id, this.collider.bounds.left + 3, this.collider.bounds.top + 10);
    }

    // Draw actor anchor Vector
    if (Debug.showActorAnchor) {
      ctx.fillStyle = Color.Yellow.toString();
      ctx.beginPath();
      ctx.arc(this.getGlobalPos().x, this.getGlobalPos().y, 3, 0, Math.PI * 2);
      ctx.closePath();
      ctx.fill();
    }

    // Culling Box debug draw
    for (let j = 0; j < this.traits.length; j++) {
      if (this.traits[j] instanceof Traits.OffscreenCulling && Debug.showDrawingCullBox) {
        (<Traits.OffscreenCulling>this.traits[j]).cullingBox.debugDraw(ctx); // eslint-disable-line
      }
    }

    // Unit Circle debug draw
    if (Debug.showActorUnitCircle) {
      ctx.strokeStyle = Color.Yellow.toString();
      ctx.beginPath();
      const radius = Math.min(this.width, this.height);
      ctx.arc(this.getGlobalPos().x, this.getGlobalPos().y, radius, 0, Math.PI * 2);
      ctx.closePath();
      ctx.stroke();
      const ticks: { [key: string]: number } = {
        '0 Pi': 0,
        'Pi/2': Math.PI / 2,
        Pi: Math.PI,
        '3/2 Pi': (3 * Math.PI) / 2
      };

      const oldFont = ctx.font;
      for (const tick in ticks) {
        ctx.fillStyle = Color.Yellow.toString();
        ctx.font = '14px';
        ctx.textAlign = 'center';
        ctx.fillText(
          tick,
          this.getGlobalPos().x + Math.cos(ticks[tick]) * (radius + 10),
          this.getGlobalPos().y + Math.sin(ticks[tick]) * (radius + 10)
        );
      }

      ctx.font = oldFont;
    }

    // Draw child actors
    // for (let i = 0; i < this.children.length; i++) {
    //   this.children[i].debugDraw(ctx);
    // }

    this.emit('postdebugdraw', new PostDebugDrawEvent(ctx, this));
  }
  // #endregion
}<|MERGE_RESOLUTION|>--- conflicted
+++ resolved
@@ -48,13 +48,10 @@
 import { GraphicsComponent } from './Graphics/GraphicsComponent';
 import { Rectangle } from './Graphics/Rectangle';
 import { Flags, Legacy } from './Flags';
-<<<<<<< HEAD
 import { obsolete } from './Util/Decorators';
 import { ColliderComponent } from './Collision/ColliderComponent';
 import { Shape } from './Collision/Shapes/Shape';
-=======
 import { watch } from './Util/Watch';
->>>>>>> eedc9f99
 
 /**
  * Type guard for checking if something is an Actor
