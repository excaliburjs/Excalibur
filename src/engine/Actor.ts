import { Texture } from './Resources/Texture';
import {
  InitializeEvent,
  KillEvent,
  PreUpdateEvent,
  PostUpdateEvent,
  PreDrawEvent,
  PostDrawEvent,
  PreDebugDrawEvent,
  PostDebugDrawEvent,
  PostCollisionEvent,
  PreCollisionEvent,
  CollisionStartEvent,
  CollisionEndEvent,
  PostKillEvent,
  PreKillEvent,
  GameEvent,
  ExitTriggerEvent,
  EnterTriggerEvent,
  EnterViewPortEvent,
  ExitViewPortEvent
} from './Events';
import { PointerEvent, WheelEvent, PointerDragEvent, PointerEventName } from './Input/PointerEvents';
import { Engine } from './Engine';
import { Color } from './Drawing/Color';
import { Sprite } from './Drawing/Sprite';
import { Animation } from './Drawing/Animation';
import { Trait } from './Interfaces/Trait';
import { Drawable } from './Interfaces/Drawable';
import { CanInitialize, CanUpdate, CanDraw, CanBeKilled } from './Interfaces/LifecycleEvents';
import { Scene } from './Scene';
import { Logger } from './Util/Log';
import { ActionContext } from './Actions/ActionContext';
import { ActionQueue } from './Actions/Action';
import { vec, Vector } from './Algebra';
import { Body } from './Collision/Body';
import { Eventable } from './Interfaces/Evented';
import { Actionable } from './Actions/Actionable';
import { Configurable } from './Configurable';
import * as Traits from './Traits/Index';
import * as Events from './Events';
import { PointerEvents } from './Interfaces/PointerEventHandlers';
import { CollisionType } from './Collision/CollisionType';
import { obsolete } from './Util/Decorators';
import { Collider } from './Collision/Collider';
import { Shape } from './Collision/Shape';

import { Entity } from './EntityComponentSystem/Entity';
import { CanvasDrawComponent } from './Drawing/CanvasDrawComponent';
import { TransformComponent } from './EntityComponentSystem/Components/TransformComponent';
import { GraphicsComponent } from './Graphics/GraphicsComponent';
import { Rectangle } from './Graphics/Rectangle';

/**
 * Type guard for checking if something is an Actor
 * @param x
 */
export function isActor(x: any): x is Actor {
  return x instanceof Actor;
}

export interface ActorArgs extends Partial<ActorImpl> {
  x?: number;
  y?: number;
  width?: number;
  height?: number;
  pos?: Vector;
  vel?: Vector;
  acc?: Vector;
  rotation?: number;
  rx?: number;
  z?: number;
  color?: Color;
  visible?: boolean;
  body?: Body;
  collisionType?: CollisionType;
}

export interface ActorDefaults {
  anchor: Vector;
}

/**
 * @hidden
 */

export class ActorImpl
  extends Entity<TransformComponent | CanvasDrawComponent | GraphicsComponent>
  implements Actionable, Eventable, PointerEvents, CanInitialize, CanUpdate, CanDraw, CanBeKilled {
  // #region Properties

  /**
   * Indicates the next id to be set
   */
  public static defaults: ActorDefaults = {
    anchor: Vector.Half
  };

  /**
   * The physics body the is associated with this actor. The body is the container for all physical properties, like position, velocity,
   * acceleration, mass, inertia, etc.
   */
  public get body(): Body {
    return this._body;
  }

  public set body(body: Body) {
    this._body = body;
    this._body.actor = this;
  }

  private _body: Body;

  /**
   * Gets the position vector of the actor in pixels
   */
  public get pos(): Vector {
    return this.body.pos;
  }

  /**
   * Sets the position vector of the actor in pixels
   */
  public set pos(thePos: Vector) {
    this.body.pos = thePos;//.setTo(thePos.x, thePos.y);
  }

  /**
   * Gets the position vector of the actor from the last frame
   */
  public get oldPos(): Vector {
    return this.body.oldPos;
  }

  /**
   * Sets the position vector of the actor in the last frame
   */
  public set oldPos(thePos: Vector) {
    this.body.oldPos.setTo(thePos.x, thePos.y);
  }

  /**
   * Gets the velocity vector of the actor in pixels/sec
   */
  public get vel(): Vector {
    return this.body.vel;
  }

  /**
   * Sets the velocity vector of the actor in pixels/sec
   */
  public set vel(theVel: Vector) {
    this.body.vel.setTo(theVel.x, theVel.y);
  }

  /**
   * Gets the velocity vector of the actor from the last frame
   */
  public get oldVel(): Vector {
    return this.body.oldVel;
  }

  /**
   * Sets the velocity vector of the actor from the last frame
   */
  public set oldVel(theVel: Vector) {
    this.body.oldVel.setTo(theVel.x, theVel.y);
  }

  /**
   * Gets the acceleration vector of the actor in pixels/second/second. An acceleration pointing down such as (0, 100) may be
   * useful to simulate a gravitational effect.
   */
  public get acc(): Vector {
    return this.body.acc;
  }

  /**
   * Sets the acceleration vector of teh actor in pixels/second/second
   */
  public set acc(theAcc: Vector) {
    this.body.acc.setTo(theAcc.x, theAcc.y);
  }

  /**
   * Sets the acceleration of the actor from the last frame. This does not include the global acc [[Physics.acc]].
   */
  public set oldAcc(theAcc: Vector) {
    this.body.oldAcc.setTo(theAcc.x, theAcc.y);
  }

  /**
   * Gets the acceleration of the actor from the last frame. This does not include the global acc [[Physics.acc]].
   */
  public get oldAcc(): Vector {
    return this.body.oldAcc;
  }

  /**
   * Gets the rotation of the actor in radians. 1 radian = 180/PI Degrees.
   */
  public get rotation(): number {
    return this.body.rotation;
  }

  /**
   * Sets the rotation of the actor in radians. 1 radian = 180/PI Degrees.
   */
  public set rotation(theAngle: number) {
    this.body.rotation = theAngle;
  }

  /**
   * Gets the rotational velocity of the actor in radians/second
   */
  public get rx(): number {
    return this.body.rx;
  }

  /**
   * Sets the rotational velocity of the actor in radians/sec
   */
  public set rx(angularVelocity: number) {
    this.body.rx = angularVelocity;
  }

  /**
   * The anchor to apply all actor related transformations like rotation,
   * translation, and scaling. By default the anchor is in the center of
   * the actor. By default it is set to the center of the actor (.5, .5)
   *
   * An anchor of (.5, .5) will ensure that drawings are centered.
   *
   * Use `anchor.setTo` to set the anchor to a different point using
   * values between 0 and 1. For example, anchoring to the top-left would be
   * `Actor.anchor.setTo(0, 0)` and top-right would be `Actor.anchor.setTo(0, 1)`.
   */
  public anchor: Vector;

  private _height: number = 0;
  private _width: number = 0;

  /**
   * Gets the scale vector of the actor
   * @obsolete ex.Actor.scale will be removed in v0.25.0, set width and height directly in constructor
   */
  public get scale(): Vector {
    return this.get(TransformComponent).scale;
  }

  /**
   * Sets the scale vector of the actor for
   * @obsolete ex.Actor.scale will be removed in v0.25.0, set width and height directly in constructor
   */
  public set scale(scale: Vector) {
    this.get(TransformComponent).scale = scale;
  }

  /**
   * Gets the old scale of the actor last frame
   * @obsolete ex.Actor.scale will be removed in v0.25.0, set width and height directly in constructor
   */
  public get oldScale(): Vector {
    return this.body.oldScale;
  }

  /**
   * Sets the the old scale of the actor last frame
   * @obsolete ex.Actor.scale will be removed in v0.25.0, set width and height directly in constructor
   */
  public set oldScale(scale: Vector) {
    this.body.oldScale = scale;
  }

  /**
   * Gets the x scalar velocity of the actor in scale/second
   * @obsolete ex.Actor.sx will be removed in v0.25.0, set width and height directly in constructor
   */
  public get sx(): number {
    return this.body.sx;
  }

  /**
   * Sets the x scalar velocity of the actor in scale/second
   * @obsolete ex.Actor.sx will be removed in v0.25.0, set width and height directly in constructor
   */
  @obsolete({ message: 'ex.Actor.sx will be removed in v0.25.0', alternateMethod: 'Set width and height directly in constructor' })
  public set sx(scalePerSecondX: number) {
    this.body.sx = scalePerSecondX;
  }

  /**
   * Gets the y scalar velocity of the actor in scale/second
   * @obsolete ex.Actor.sy will be removed in v0.25.0, set width and height directly in constructor
   */
  public get sy(): number {
    return this.body.sy;
  }

  /**
   * Sets the y scale velocity of the actor in scale/second
   * @obsolete ex.Actor.sy will be removed in v0.25.0, set width and height directly in constructor
   */
  @obsolete({ message: 'ex.Actor.sy will be removed in v0.25.0', alternateMethod: 'Set width and height directly in constructor' })
  public set sy(scalePerSecondY: number) {
    this.body.sy = scalePerSecondY;
  }

  /**
   * Indicates whether the actor is physically in the viewport
   */
  public isOffScreen: boolean = false;
  /**
   * The visibility of an actor
   * @deprecated Use [[GraphicsComponent.visible|Actor.graphics.visible]]
   */
  @obsolete({ message: 'Actor.visible will be removed in v0.26.0', alternateMethod: 'Use Actor.graphics.visible' })
  public get visible(): boolean {
    return this.graphics.visible;
  }

  public set visible(isVisible: boolean) {
    this.graphics.visible = isVisible;
  }

  /**
   * The opacity of an actor. Passing in a color in the [[constructor]] will use the
   * color's opacity.
   */
  public opacity: number = 1;
  public previousOpacity: number = 1;

  /**
   * Direct access to the actor's [[ActionQueue]]. Useful if you are building custom actions.
   */
  public actionQueue: ActionQueue;

  /**
   * [[ActionContext|Action context]] of the actor. Useful for scripting actor behavior.
   */
  public actions: ActionContext;

  /**
   * Convenience reference to the global logger
   */
  public logger: Logger = Logger.getInstance();

  /**
   * The scene that the actor is in
   */
  public scene: Scene = null;

  public frames: { [key: string]: Drawable } = {};

  /**
   * Access to the current drawing for the actor, this can be
   * an [[Animation]], [[Sprite]], or [[Polygon]].
   * Set drawings with [[setDrawing]].
   */
  public currentDrawing: Drawable = null;

  /**
   * Draggable helper
   */

  private _draggable: boolean = false;
  private _dragging: boolean = false;

  private _pointerDragStartHandler = () => {
    this._dragging = true;
  };

  private _pointerDragEndHandler = () => {
    this._dragging = false;
  };

  private _pointerDragMoveHandler = (pe: PointerEvent) => {
    if (this._dragging) {
      this.pos = pe.pointer.lastWorldPos;
    }
  };

  private _pointerDragLeaveHandler = (pe: PointerEvent) => {
    if (this._dragging) {
      this.pos = pe.pointer.lastWorldPos;
    }
  };

  public get draggable(): boolean {
    return this._draggable;
  }

  public set draggable(isDraggable: boolean) {
    if (isDraggable) {
      if (isDraggable && !this._draggable) {
        this.on('pointerdragstart', this._pointerDragStartHandler);
        this.on('pointerdragend', this._pointerDragEndHandler);
        this.on('pointerdragmove', this._pointerDragMoveHandler);
        this.on('pointerdragleave', this._pointerDragLeaveHandler);
      } else if (!isDraggable && this._draggable) {
        this.off('pointerdragstart', this._pointerDragStartHandler);
        this.off('pointerdragend', this._pointerDragEndHandler);
        this.off('pointerdragmove', this._pointerDragMoveHandler);
        this.off('pointerdragleave', this._pointerDragLeaveHandler);
      }

      this._draggable = isDraggable;
    }
  }

  /**
   * Modify the current actor update pipeline.
   */
  public traits: Trait[] = [];

  /**
   * Sets the color of the actor. A rectangle of this color will be
   * drawn if no [[Drawable]] is specified as the actors drawing.
   *
   * The default is `null` which prevents a rectangle from being drawn.
   */
  public get color(): Color {
    return this._color;
  }
  public set color(v: Color) {
    this._color = v.clone();
  }
  private _color: Color;

  /**
   * Whether or not to enable the [[CapturePointer]] trait that propagates
   * pointer events to this actor
   */
  public enableCapturePointer: boolean = false;

  /**
   * Configuration for [[CapturePointer]] trait
   */
  public capturePointer: Traits.CapturePointerConfig = {
    captureMoveEvents: false,
    captureDragEvents: false
  };

  private _isKilled: boolean = false;

  // #endregion

  public transform: TransformComponent;
  public graphics: GraphicsComponent;

  /**
   * @param xOrConfig The starting x coordinate of the actor, or an option bag of [[ActorArgs]]
   * @param y         The starting y coordinate of the actor
   * @param width     The starting width of the actor
   * @param height    The starting height of the actor
   * @param color     The starting color of the actor. Leave null to draw a transparent actor. The opacity of the color will be used as the
   * initial [[opacity]].
   */
  constructor(xOrConfig?: number | ActorArgs, y?: number, width?: number, height?: number, color?: Color) {
    super([
      new TransformComponent(),
      new CanvasDrawComponent((ctx, delta) => this.draw(ctx, delta))
    ]);

    // initialize default options
    this._initDefaults();

<<<<<<< HEAD
=======
    this.addComponent((this.transform = new TransformComponent()));
    this.addComponent((this.graphics = new GraphicsComponent()));
    this.addComponent(new CanvasDrawComponent((ctx, delta) => this.draw(ctx, delta)));

>>>>>>> 012b02cd
    let shouldInitializeBody = true;
    let collisionType = CollisionType.Passive;
    if (xOrConfig && typeof xOrConfig === 'object') {
      const config = xOrConfig;
      if (config.pos) {
        xOrConfig = config.pos ? config.pos.x : 0;
        y = config.pos ? config.pos.y : 0;
      } else {
        xOrConfig = config.x || 0;
        y = config.y || 0;
      }
      width = config.width;
      height = config.height;
      color = config.color;

      if (config.body) {
        shouldInitializeBody = false;
        this.body = config.body;
      }

      if (config.anchor) {
        this.anchor = config.anchor;
      }

      if (config.collisionType) {
        collisionType = config.collisionType;
      }
    }

    // Body and collider bounds are still determined by actor width/height
    this._width = width || 0;
    this._height = height || 0;

    // Initialize default collider to be a box
    if (shouldInitializeBody) {
      this.body = new Body({
        collider: new Collider({
          type: collisionType,
          shape: Shape.Box(this._width, this._height, this.anchor)
        })
      });
    }

    // Position uses body to store values must be initialized after body
    this.pos = vec((xOrConfig as number) ?? 0, y ?? 0)

    if (color) {
      this.color = color;
      // set default opacity of an actor to the color
      this.opacity = color.a;
    }

    if (color) {
      this.graphics.add(
        new Rectangle({
          color: color,
          width: this._width,
          height: this._height
        })
      );
    }

    // Build default pipeline
    this.traits.push(new Traits.TileMapCollisionDetection());
    // TODO remove this trait
    this.traits.push(new Traits.OffscreenCulling());
    this.traits.push(new Traits.CapturePointer());

    // Build the action queue
    this.actionQueue = new ActionQueue(this);
    this.actions = new ActionContext(this);
  }

  /**
   * `onInitialize` is called before the first update of the actor. This method is meant to be
   * overridden. This is where initialization of child actors should take place.
   *
   * Synonymous with the event handler `.on('initialize', (evt) => {...})`
   */
  public onInitialize(_engine: Engine): void {
    // Override me
  }

  /**
   * Initializes this actor and all it's child actors, meant to be called by the Scene before first update not by users of Excalibur.
   *
   * It is not recommended that internal excalibur methods be overridden, do so at your own risk.
   *
   * @internal
   */
  public _initialize(engine: Engine) {
    super._initialize(engine);
    for (const child of this.children) {
      child._initialize(engine);
    }
  }

  private _initDefaults() {
    this.anchor = Actor.defaults.anchor.clone();
  }

  // #region Events

  private _capturePointerEvents: PointerEventName[] = [
    'pointerup',
    'pointerdown',
    'pointermove',
    'pointerenter',
    'pointerleave',
    'pointerdragstart',
    'pointerdragend',
    'pointerdragmove',
    'pointerdragenter',
    'pointerdragleave'
  ];

  private _captureMoveEvents: PointerEventName[] = [
    'pointermove',
    'pointerenter',
    'pointerleave',
    'pointerdragmove',
    'pointerdragenter',
    'pointerdragleave'
  ];

  private _captureDragEvents: PointerEventName[] = [
    'pointerdragstart',
    'pointerdragend',
    'pointerdragmove',
    'pointerdragenter',
    'pointerdragleave'
  ];

  private _checkForPointerOptIn(eventName: string) {
    if (eventName) {
      const normalized = <PointerEventName>eventName.toLowerCase();

      if (this._capturePointerEvents.indexOf(normalized) !== -1) {
        this.enableCapturePointer = true;

        if (this._captureMoveEvents.indexOf(normalized) !== -1) {
          this.capturePointer.captureMoveEvents = true;
        }

        if (this._captureDragEvents.indexOf(normalized) !== -1) {
          this.capturePointer.captureDragEvents = true;
        }
      }
    }
  }

  public on(eventName: Events.exittrigger, handler: (event: ExitTriggerEvent) => void): void;
  public on(eventName: Events.entertrigger, handler: (event: EnterTriggerEvent) => void): void;
  /**
   * The **collisionstart** event is fired when a [[Body|physics body]], usually attached to an actor,
   *  first starts colliding with another [[Body|body]], and will not fire again while in contact until
   *  the the pair separates and collides again.
   * Use cases for the **collisionstart** event may be detecting when an actor has touched a surface
   * (like landing) or if a item has been touched and needs to be picked up.
   */
  public on(eventName: Events.collisionstart, handler: (event: CollisionStartEvent) => void): void;
  /**
   * The **collisionend** event is fired when two [[Body|physics bodies]] are no longer in contact.
   * This event will not fire again until another collision and separation.
   *
   * Use cases for the **collisionend** event might be to detect when an actor has left a surface
   * (like jumping) or has left an area.
   */
  public on(eventName: Events.collisionend, handler: (event: CollisionEndEvent) => void): void;
  /**
   * The **precollision** event is fired **every frame** where a collision pair is found and two
   * bodies are intersecting.
   *
   * This event is useful for building in custom collision resolution logic in Passive-Passive or
   * Active-Passive scenarios. For example in a breakout game you may want to tweak the angle of
   * ricochet of the ball depending on which side of the paddle you hit.
   */
  public on(eventName: Events.precollision, handler: (event: PreCollisionEvent) => void): void;
  /**
   * The **postcollision** event is fired for **every frame** where collision resolution was performed.
   * Collision resolution is when two bodies influence each other and cause a response like bouncing
   * off one another. It is only possible to have *postcollision* event in Active-Active and Active-Fixed
   * type collision pairs.
   *
   * Post collision would be useful if you need to know that collision resolution is happening or need to
   * tweak the default resolution.
   */
  public on(eventName: Events.postcollision, handler: (event: PostCollisionEvent) => void): void;
  public on(eventName: Events.kill, handler: (event: KillEvent) => void): void;
  public on(eventName: Events.prekill, handler: (event: PreKillEvent) => void): void;
  public on(eventName: Events.postkill, handler: (event: PostKillEvent) => void): void;
  public on(eventName: Events.initialize, handler: (event: InitializeEvent<Actor>) => void): void;
  public on(eventName: Events.preupdate, handler: (event: PreUpdateEvent<Actor>) => void): void;
  public on(eventName: Events.postupdate, handler: (event: PostUpdateEvent<Actor>) => void): void;
  public on(eventName: Events.predraw, handler: (event: PreDrawEvent) => void): void;
  public on(eventName: Events.postdraw, handler: (event: PostDrawEvent) => void): void;
  public on(eventName: Events.predebugdraw, handler: (event: PreDebugDrawEvent) => void): void;
  public on(eventName: Events.postdebugdraw, handler: (event: PostDebugDrawEvent) => void): void;
  public on(eventName: Events.pointerup, handler: (event: PointerEvent) => void): void;
  public on(eventName: Events.pointerdown, handler: (event: PointerEvent) => void): void;
  public on(eventName: Events.pointerenter, handler: (event: PointerEvent) => void): void;
  public on(eventName: Events.pointerleave, handler: (event: PointerEvent) => void): void;
  public on(eventName: Events.pointermove, handler: (event: PointerEvent) => void): void;
  public on(eventName: Events.pointercancel, handler: (event: PointerEvent) => void): void;
  public on(eventName: Events.pointerwheel, handler: (event: WheelEvent) => void): void;
  public on(eventName: Events.pointerdragstart, handler: (event: PointerDragEvent) => void): void;
  public on(eventName: Events.pointerdragend, handler: (event: PointerDragEvent) => void): void;
  public on(eventName: Events.pointerdragenter, handler: (event: PointerDragEvent) => void): void;
  public on(eventName: Events.pointerdragleave, handler: (event: PointerDragEvent) => void): void;
  public on(eventName: Events.pointerdragmove, handler: (event: PointerDragEvent) => void): void;
  public on(eventName: Events.enterviewport, handler: (event: EnterViewPortEvent) => void): void;
  public on(eventName: Events.exitviewport, handler: (event: ExitViewPortEvent) => void): void;
  public on(eventName: string, handler: (event: GameEvent<Actor>) => void): void;
  public on(eventName: string, handler: (event: any) => void): void {
    this._checkForPointerOptIn(eventName);
    super.on(eventName, handler);
  }

  public once(eventName: Events.exittrigger, handler: (event: ExitTriggerEvent) => void): void;
  public once(eventName: Events.entertrigger, handler: (event: EnterTriggerEvent) => void): void;
  /**
   * The **collisionstart** event is fired when a [[Body|physics body]], usually attached to an actor,
   *  first starts colliding with another [[Body|body]], and will not fire again while in contact until
   *  the the pair separates and collides again.
   * Use cases for the **collisionstart** event may be detecting when an actor has touch a surface
   * (like landing) or if a item has been touched and needs to be picked up.
   */
  public once(eventName: Events.collisionstart, handler: (event: CollisionStartEvent) => void): void;
  /**
   * The **collisionend** event is fired when two [[Body|physics bodies]] are no longer in contact.
   * This event will not fire again until another collision and separation.
   *
   * Use cases for the **collisionend** event might be to detect when an actor has left a surface
   * (like jumping) or has left an area.
   */
  public once(eventName: Events.collisionend, handler: (event: CollisionEndEvent) => void): void;
  /**
   * The **precollision** event is fired **every frame** where a collision pair is found and two
   * bodies are intersecting.
   *
   * This event is useful for building in custom collision resolution logic in Passive-Passive or
   * Active-Passive scenarios. For example in a breakout game you may want to tweak the angle of
   * ricochet of the ball depending on which side of the paddle you hit.
   */
  public once(eventName: Events.precollision, handler: (event: PreCollisionEvent) => void): void;
  /**
   * The **postcollision** event is fired for **every frame** where collision resolution was performed.
   * Collision resolution is when two bodies influence each other and cause a response like bouncing
   * off one another. It is only possible to have *postcollision* event in Active-Active and Active-Fixed
   * type collision pairs.
   *
   * Post collision would be useful if you need to know that collision resolution is happening or need to
   * tweak the default resolution.
   */
  public once(eventName: Events.postcollision, handler: (event: PostCollisionEvent) => void): void;
  public once(eventName: Events.kill, handler: (event: KillEvent) => void): void;
  public once(eventName: Events.postkill, handler: (event: PostKillEvent) => void): void;
  public once(eventName: Events.prekill, handler: (event: PreKillEvent) => void): void;
  public once(eventName: Events.initialize, handler: (event: InitializeEvent<Actor>) => void): void;
  public once(eventName: Events.preupdate, handler: (event: PreUpdateEvent<Actor>) => void): void;
  public once(eventName: Events.postupdate, handler: (event: PostUpdateEvent<Actor>) => void): void;
  public once(eventName: Events.predraw, handler: (event: PreDrawEvent) => void): void;
  public once(eventName: Events.postdraw, handler: (event: PostDrawEvent) => void): void;
  public once(eventName: Events.predebugdraw, handler: (event: PreDebugDrawEvent) => void): void;
  public once(eventName: Events.postdebugdraw, handler: (event: PostDebugDrawEvent) => void): void;
  public once(eventName: Events.pointerup, handler: (event: PointerEvent) => void): void;
  public once(eventName: Events.pointerdown, handler: (event: PointerEvent) => void): void;
  public once(eventName: Events.pointerenter, handler: (event: PointerEvent) => void): void;
  public once(eventName: Events.pointerleave, handler: (event: PointerEvent) => void): void;
  public once(eventName: Events.pointermove, handler: (event: PointerEvent) => void): void;
  public once(eventName: Events.pointercancel, handler: (event: PointerEvent) => void): void;
  public once(eventName: Events.pointerwheel, handler: (event: WheelEvent) => void): void;
  public once(eventName: Events.pointerdragstart, handler: (event: PointerDragEvent) => void): void;
  public once(eventName: Events.pointerdragend, handler: (event: PointerDragEvent) => void): void;
  public once(eventName: Events.pointerdragenter, handler: (event: PointerDragEvent) => void): void;
  public once(eventName: Events.pointerdragleave, handler: (event: PointerDragEvent) => void): void;
  public once(eventName: Events.pointerdragmove, handler: (event: PointerDragEvent) => void): void;
  public once(eventName: Events.enterviewport, handler: (event: EnterViewPortEvent) => void): void;
  public once(eventName: Events.exitviewport, handler: (event: ExitViewPortEvent) => void): void;
  public once(eventName: string, handler: (event: GameEvent<Actor>) => void): void;
  public once(eventName: string, handler: (event: any) => void): void {
    this._checkForPointerOptIn(eventName);
    super.once(eventName, handler);
  }

  public off(eventName: Events.exittrigger, handler?: (event: ExitTriggerEvent) => void): void;
  public off(eventName: Events.entertrigger, handler?: (event: EnterTriggerEvent) => void): void;
  /**
   * The **collisionstart** event is fired when a [[Body|physics body]], usually attached to an actor,
   *  first starts colliding with another [[Body|body]], and will not fire again while in contact until
   *  the the pair separates and collides again.
   * Use cases for the **collisionstart** event may be detecting when an actor has touch a surface
   * (like landing) or if a item has been touched and needs to be picked up.
   */
  public off(eventName: Events.collisionstart, handler?: (event: CollisionStartEvent) => void): void;
  /**
   * The **collisionend** event is fired when two [[Body|physics bodies]] are no longer in contact.
   * This event will not fire again until another collision and separation.
   *
   * Use cases for the **collisionend** event might be to detect when an actor has left a surface
   * (like jumping) or has left an area.
   */
  public off(eventName: Events.collisionend, handler?: (event: CollisionEndEvent) => void): void;
  /**
   * The **precollision** event is fired **every frame** where a collision pair is found and two
   * bodies are intersecting.
   *
   * This event is useful for building in custom collision resolution logic in Passive-Passive or
   * Active-Passive scenarios. For example in a breakout game you may want to tweak the angle of
   * ricochet of the ball depending on which side of the paddle you hit.
   */
  public off(eventName: Events.precollision, handler?: (event: PreCollisionEvent) => void): void;
  /**
   * The **postcollision** event is fired for **every frame** where collision resolution was performed.
   * Collision resolution is when two bodies influence each other and cause a response like bouncing
   * off one another. It is only possible to have *postcollision* event in Active-Active and Active-Fixed
   * type collision pairs.
   *
   * Post collision would be useful if you need to know that collision resolution is happening or need to
   * tweak the default resolution.
   */
  public off(eventName: Events.postcollision, handler: (event: PostCollisionEvent) => void): void;
  public off(eventName: Events.pointerup, handler?: (event: PointerEvent) => void): void;
  public off(eventName: Events.pointerdown, handler?: (event: PointerEvent) => void): void;
  public off(eventName: Events.pointerenter, handler?: (event: PointerEvent) => void): void;
  public off(eventName: Events.pointerleave, handler?: (event: PointerEvent) => void): void;
  public off(eventName: Events.pointermove, handler?: (event: PointerEvent) => void): void;
  public off(eventName: Events.pointercancel, handler?: (event: PointerEvent) => void): void;
  public off(eventName: Events.pointerwheel, handler?: (event: WheelEvent) => void): void;
  public off(eventName: Events.pointerdragstart, handler?: (event: PointerDragEvent) => void): void;
  public off(eventName: Events.pointerdragend, handler?: (event: PointerDragEvent) => void): void;
  public off(eventName: Events.pointerdragenter, handler?: (event: PointerDragEvent) => void): void;
  public off(eventName: Events.pointerdragleave, handler?: (event: PointerDragEvent) => void): void;
  public off(eventName: Events.pointerdragmove, handler?: (event: PointerDragEvent) => void): void;
  public off(eventName: Events.prekill, handler?: (event: PreKillEvent) => void): void;
  public off(eventName: Events.postkill, handler?: (event: PostKillEvent) => void): void;
  public off(eventName: Events.initialize, handler?: (event: Events.InitializeEvent<Actor>) => void): void;
  public off(eventName: Events.postupdate, handler?: (event: Events.PostUpdateEvent<Actor>) => void): void;
  public off(eventName: Events.preupdate, handler?: (event: Events.PreUpdateEvent<Actor>) => void): void;
  public off(eventName: Events.postdraw, handler?: (event: Events.PostDrawEvent) => void): void;
  public off(eventName: Events.predraw, handler?: (event: Events.PreDrawEvent) => void): void;
  public off(eventName: Events.enterviewport, handler?: (event: EnterViewPortEvent) => void): void;
  public off(eventName: Events.exitviewport, handler?: (event: ExitViewPortEvent) => void): void;
  public off(eventName: string, handler?: (event: GameEvent<Actor>) => void): void;
  public off(eventName: string, handler?: (event: any) => void): void {
    super.off(eventName, handler);
  }

  // #endregion

  /**
   * It is not recommended that internal excalibur methods be overridden, do so at your own risk.
   *
   * Internal _prekill handler for [[onPreKill]] lifecycle event
   * @internal
   */
  public _prekill(_scene: Scene) {
    super.emit('prekill', new PreKillEvent(this));
    this.onPreKill(_scene);
  }

  /**
   * Safe to override onPreKill lifecycle event handler. Synonymous with `.on('prekill', (evt) =>{...})`
   *
   * `onPreKill` is called directly before an actor is killed and removed from its current [[Scene]].
   */
  public onPreKill(_scene: Scene) {
    // Override me
  }

  /**
   * It is not recommended that internal excalibur methods be overridden, do so at your own risk.
   *
   * Internal _prekill handler for [[onPostKill]] lifecycle event
   * @internal
   */
  public _postkill(_scene: Scene) {
    super.emit('postkill', new PostKillEvent(this));
    this.onPostKill(_scene);
  }

  /**
   * Safe to override onPostKill lifecycle event handler. Synonymous with `.on('postkill', (evt) => {...})`
   *
   * `onPostKill` is called directly after an actor is killed and remove from its current [[Scene]].
   */
  public onPostKill(_scene: Scene) {
    // Override me
  }

  /**
   * If the current actor is a member of the scene, this will remove
   * it from the scene graph. It will no longer be drawn or updated.
   */
  public kill() {
    if (this.scene) {
      this._prekill(this.scene);
      this.emit('kill', new KillEvent(this));
      this._isKilled = true;
      this.scene.remove(this);
      this._postkill(this.scene);
    } else {
      this.logger.warn('Cannot kill actor, it was never added to the Scene');
    }
  }

  /**
   * If the current actor is killed, it will now not be killed.
   */
  public unkill() {
    this._isKilled = false;
  }

  /**
   * Indicates wether the actor has been killed.
   */
  public isKilled(): boolean {
    return this._isKilled;
  }

  /**
   * Sets the current drawing of the actor to the drawing corresponding to
   * the key.
   * @param key The key of the drawing
   * @deprecated Use [[GraphicsComponent.show|Actor.graphics.show]] or [[GraphicsComponent.swap|Actor.graphics.swap]]
   */
  public setDrawing(key: string): void;
  /**
   * Sets the current drawing of the actor to the drawing corresponding to
   * an `enum` key (e.g. `Animations.Left`)
   * @param key The `enum` key of the drawing
   * @deprecated Use [[GraphicsComponent.show|Actor.graphics.show]] or [[GraphicsComponent.swap|Actor.graphics.swap]]
   */
  public setDrawing(key: number): void;
  @obsolete({
    message: 'Actor.setDrawing will be removed in v0.26.0',
    alternateMethod: 'Use Actor.graphics.show() or Actor.graphics.swap()'
  })
  public setDrawing(key: any): void {
    key = key.toString();
    if (this.currentDrawing !== this.frames[<string>key]) {
      if (this.frames[key] != null) {
        this.frames[key].reset();
        this.currentDrawing = this.frames[key];
      } else {
        Logger.getInstance().error(`the specified drawing key ${key} does not exist`);
      }
    }
    if (this.currentDrawing && this.currentDrawing instanceof Animation) {
      this.currentDrawing.tick(0);
    }
  }

  /**
   * Adds a whole texture as the "default" drawing. Set a drawing using [[setDrawing]].
   * @deprecated Use [[GraphicsComponent.add|Actor.graphics.add]]
   */
  public addDrawing(texture: Texture): void;
  /**
   * Adds a whole sprite as the "default" drawing. Set a drawing using [[setDrawing]].
   * @deprecated Use [[GraphicsComponent.add|Actor.graphics.add]]
   */
  public addDrawing(sprite: Sprite): void;
  /**
   * Adds a drawing to the list of available drawings for an actor. Set a drawing using [[setDrawing]].
   * @param key     The key to associate with a drawing for this actor
   * @param drawing This can be an [[Animation]], [[Sprite]], or [[Polygon]].
   * @deprecated Use [[GraphicsComponent.add|Actor.graphics.add]]
   */
  public addDrawing(key: any, drawing: Drawable): void;
  @obsolete({
    message: 'Actor.addDrawing will be removed in v0.26.0',
    alternateMethod: 'Use Actor.graphics.add()'
  })
  public addDrawing(): void {
    if (arguments.length === 2) {
      this.frames[<string>arguments[0]] = arguments[1];
      if (!this.currentDrawing) {
        this.currentDrawing = arguments[1];
      }
    } else {
      if (arguments[0] instanceof Sprite) {
        this.addDrawing('default', arguments[0]);
      }
      if (arguments[0] instanceof Texture) {
        this.addDrawing('default', arguments[0].asSprite());
      }
    }
  }

  public get z(): number {
    return this.getZIndex();
  }

  public set z(newZ: number) {
    this.setZIndex(newZ);
  }

  /**
   * Gets the z-index of an actor. The z-index determines the relative order an actor is drawn in.
   * Actors with a higher z-index are drawn on top of actors with a lower z-index
   * @deprecated Use [[Actor.z]]
   */
  @obsolete({
    message: 'Actor.getZIndex will be removed in v0.26.0',
    alternateMethod: 'Use Actor.transform.z or Actor.z'
  })
  public getZIndex(): number {
    return this.components.transform.z;
  }

  /**
   * Sets the z-index of an actor and updates it in the drawing list for the scene.
   * The z-index determines the relative order an actor is drawn in.
   * Actors with a higher z-index are drawn on top of actors with a lower z-index
   * @param newIndex new z-index to assign
   * @deprecated Use [[Actor.z]]
   */
  @obsolete({
    message: 'Actor.setZIndex will be removed in v0.26.0',
    alternateMethod: 'Use Actor.transform.z or Actor.z'
  })
  public setZIndex(newIndex: number) {
    this.components.transform.z = newIndex;
  }

  /**
   * Get the center point of an actor
   */
  public get center(): Vector {
    return new Vector(this.pos.x + this.width / 2 - this.anchor.x * this.width, this.pos.y + this.height / 2 - this.anchor.y * this.height);
  }

  public get width() {
    return this._width * this.getGlobalScale().x;
  }

  public set width(width: number) {
    this._width = width / this.scale.x;
    this.body.collider.shape = Shape.Box(this._width, this._height, this.anchor);
    this.body.markCollisionShapeDirty();
  }

  public get height() {
    return this._height * this.getGlobalScale().y;
  }

  public set height(height: number) {
    this._height = height / this.scale.y;
    this.body.collider.shape = Shape.Box(this._width, this._height, this.anchor);
    this.body.markCollisionShapeDirty();
  }

  /**
   * Gets this actor's rotation taking into account any parent relationships
   *
   * @returns Rotation angle in radians
   */
  public getWorldRotation(): number {
    return this.get(TransformComponent).globalRotation;
  }

  /**
   * Gets an actor's world position taking into account parent relationships, scaling, rotation, and translation
   *
   * @returns Position in world coordinates
   */
  public getGlobalPos(): Vector {
    return this.get(TransformComponent).globalPos;
  }

  /**
   * Gets the global scale of the Actor
   */
  public getGlobalScale(): Vector {
    return this.get(TransformComponent).globalScale;
  }

  // #region Collision

  /**
   * Tests whether the x/y specified are contained in the actor
   * @param x  X coordinate to test (in world coordinates)
   * @param y  Y coordinate to test (in world coordinates)
   * @param recurse checks whether the x/y are contained in any child actors (if they exist).
   */
  public contains(x: number, y: number, recurse: boolean = false): boolean {
    // These shenanigans are to handle child actor containment,
    // the only time getWorldPos and pos are different is a child actor
    const childShift = this.getGlobalPos().sub(this.pos);
    const containment = this.body.collider.bounds.translate(childShift).contains(new Vector(x, y));

    if (recurse) {
      return (
        containment ||
        this.children.some((child: Actor) => {
          return child.contains(x, y, true);
        })
      );
    }

    return containment;
  }

  /**
   * Returns true if the two actor.body.collider.shape's surfaces are less than or equal to the distance specified from each other
   * @param actor     Actor to test
   * @param distance  Distance in pixels to test
   */
  public within(actor: Actor, distance: number): boolean {
    return this.body.collider.shape.getClosestLineBetween(actor.body.collider.shape).getLength() <= distance;
  }

  // #endregion

  // #region Update

  /**
   * Called by the Engine, updates the state of the actor
   * @param engine The reference to the current game engine
   * @param delta  The time elapsed since the last update in milliseconds
   */
  public update(engine: Engine, delta: number) {
    this._initialize(engine);
    this._preupdate(engine, delta);

    // Tick animations
    const drawing = this.currentDrawing;
    if (drawing && drawing instanceof Animation) {
      drawing.tick(delta, engine.stats.currFrame.id);
    }

    // Update action queue
    this.actionQueue.update(delta);

    // Update color only opacity
    if (this.color) {
      this.color.a = this.opacity;
    }

    if (this.opacity === 0) {
      this.visible = false;
    }

    // capture old transform
    this.body.captureOldTransform();

    // Run Euler integration
    this.body.integrate(delta);

    // Update actor pipeline (movement, collision detection, event propagation, offscreen culling)
    for (const trait of this.traits) {
      trait.update(this, engine, delta);
    }

    // Update child actors
    // for (let i = 0; i < this.children.length; i++) {
    //   this.children[i].update(engine, delta);
    // }

    this._postupdate(engine, delta);
  }

  /**
   * Safe to override onPreUpdate lifecycle event handler. Synonymous with `.on('preupdate', (evt) =>{...})`
   *
   * `onPreUpdate` is called directly before an actor is updated.
   */
  public onPreUpdate(_engine: Engine, _delta: number): void {
    // Override me
  }

  /**
   * Safe to override onPostUpdate lifecycle event handler. Synonymous with `.on('postupdate', (evt) =>{...})`
   *
   * `onPostUpdate` is called directly after an actor is updated.
   */
  public onPostUpdate(_engine: Engine, _delta: number): void {
    // Override me
  }

  /**
   * It is not recommended that internal excalibur methods be overridden, do so at your own risk.
   *
   * Internal _preupdate handler for [[onPreUpdate]] lifecycle event
   * @internal
   */
  public _preupdate(engine: Engine, delta: number): void {
    this.emit('preupdate', new PreUpdateEvent(engine, delta, this));
    this.onPreUpdate(engine, delta);
  }

  /**
   * It is not recommended that internal excalibur methods be overridden, do so at your own risk.
   *
   * Internal _preupdate handler for [[onPostUpdate]] lifecycle event
   * @internal
   */
  public _postupdate(engine: Engine, delta: number): void {
    this.emit('postupdate', new PreUpdateEvent(engine, delta, this));
    this.onPostUpdate(engine, delta);
  }

  // endregion

  // #region Drawing
  /**
   * Called by the Engine, draws the actor to the screen
   * @param ctx   The rendering context
   * @param delta The time since the last draw in milliseconds
   */
  public draw(ctx: CanvasRenderingContext2D, delta: number) {
    // translate canvas by anchor offset
    ctx.save();
    ctx.translate(-(this._width * this.anchor.x), -(this._height * this.anchor.y));

    this._predraw(ctx, delta);

    if (this.currentDrawing) {
      const drawing = this.currentDrawing;
      // See https://github.com/excaliburjs/Excalibur/pull/619 for discussion on this formula
      const offsetX = (this._width - drawing.drawWidth) * this.anchor.x;
      const offsetY = (this._height - drawing.drawHeight) * this.anchor.y;

      this.currentDrawing.draw({ ctx, x: offsetX, y: offsetY, opacity: this.opacity });
    } else {
      if (this.color && this.body && this.body.collider && this.body.collider.shape) {
        this.body.collider.shape.draw(ctx, this.color, new Vector(0, 0));
      }
    }
    ctx.restore();
    this._postdraw(ctx, delta);
  }

  /**
   * Safe to override onPreDraw lifecycle event handler. Synonymous with `.on('predraw', (evt) =>{...})`
   *
   * `onPreDraw` is called directly before an actor is drawn, but after local transforms are made.
   */
  public onPreDraw(_ctx: CanvasRenderingContext2D, _delta: number): void {
    // Override me
  }

  /**
   * Safe to override onPostDraw lifecycle event handler. Synonymous with `.on('postdraw', (evt) =>{...})`
   *
   * `onPostDraw` is called directly after an actor is drawn, and before local transforms are removed.
   */
  public onPostDraw(_ctx: CanvasRenderingContext2D, _delta: number): void {
    // Override me
  }

  /**
   * It is not recommended that internal excalibur methods be overridden, do so at your own risk.
   *
   * Internal _predraw handler for [[onPreDraw]] lifecycle event
   * @internal
   */
  public _predraw(ctx: CanvasRenderingContext2D, delta: number): void {
    this.emit('predraw', new PreDrawEvent(ctx, delta, this));
    this.onPreDraw(ctx, delta);
  }

  /**
   * It is not recommended that internal excalibur methods be overridden, do so at your own risk.
   *
   * Internal _postdraw handler for [[onPostDraw]] lifecycle event
   * @internal
   */
  public _postdraw(ctx: CanvasRenderingContext2D, delta: number): void {
    this.emit('postdraw', new PreDrawEvent(ctx, delta, this));
    this.onPostDraw(ctx, delta);
  }

  /**
   * Called by the Engine, draws the actors debugging to the screen
   * @param ctx The rendering context
   */
  /* istanbul ignore next */
  public debugDraw(ctx: CanvasRenderingContext2D) {
    this.emit('predebugdraw', new PreDebugDrawEvent(ctx, this));

    this.body.collider.debugDraw(ctx);

    // Draw actor bounding box
    const bb = this.body.collider.localBounds.translate(this.getGlobalPos());
    bb.debugDraw(ctx);

    // Draw actor Id
    ctx.fillText('id: ' + this.id, bb.left + 3, bb.top + 10);

    // Draw actor anchor Vector
    ctx.fillStyle = Color.Yellow.toString();
    ctx.beginPath();
    ctx.arc(this.getGlobalPos().x, this.getGlobalPos().y, 3, 0, Math.PI * 2);
    ctx.closePath();
    ctx.fill();

    // Culling Box debug draw
    for (let j = 0; j < this.traits.length; j++) {
      if (this.traits[j] instanceof Traits.OffscreenCulling) {
        (<Traits.OffscreenCulling>this.traits[j]).cullingBox.debugDraw(ctx); // eslint-disable-line
      }
    }

    // Unit Circle debug draw
    ctx.strokeStyle = Color.Yellow.toString();
    ctx.beginPath();
    const radius = Math.min(this.width, this.height);
    ctx.arc(this.getGlobalPos().x, this.getGlobalPos().y, radius, 0, Math.PI * 2);
    ctx.closePath();
    ctx.stroke();
    const ticks: { [key: string]: number } = {
      '0 Pi': 0,
      'Pi/2': Math.PI / 2,
      Pi: Math.PI,
      '3/2 Pi': (3 * Math.PI) / 2
    };

    const oldFont = ctx.font;
    for (const tick in ticks) {
      ctx.fillStyle = Color.Yellow.toString();
      ctx.font = '14px';
      ctx.textAlign = 'center';
      ctx.fillText(
        tick,
        this.getGlobalPos().x + Math.cos(ticks[tick]) * (radius + 10),
        this.getGlobalPos().y + Math.sin(ticks[tick]) * (radius + 10)
      );
    }

    ctx.font = oldFont;

    // Draw child actors
    // for (let i = 0; i < this.children.length; i++) {
    //   this.children[i].debugDraw(ctx);
    // }

    this.emit('postdebugdraw', new PostDebugDrawEvent(ctx, this));
  }
  // #endregion
}

/**
 * The most important primitive in Excalibur is an `Actor`. Anything that
 * can move on the screen, collide with another `Actor`, respond to events,
 * or interact with the current scene, must be an actor. An `Actor` **must**
 * be part of a [[Scene]] for it to be drawn to the screen.
 */
export class Actor extends Configurable(ActorImpl) {
  constructor();
  constructor(config?: ActorArgs);
  constructor(x?: number, y?: number, width?: number, height?: number, color?: Color);
  constructor(xOrConfig?: number | ActorArgs, y?: number, width?: number, height?: number, color?: Color) {
    super(xOrConfig, y, width, height, color);
  }
}<|MERGE_RESOLUTION|>--- conflicted
+++ resolved
@@ -459,19 +459,16 @@
   constructor(xOrConfig?: number | ActorArgs, y?: number, width?: number, height?: number, color?: Color) {
     super([
       new TransformComponent(),
+      new GraphicsComponent(),
       new CanvasDrawComponent((ctx, delta) => this.draw(ctx, delta))
     ]);
 
+    this.transform = this.get(TransformComponent);
+    this.graphics = this.get(GraphicsComponent);
+
     // initialize default options
     this._initDefaults();
 
-<<<<<<< HEAD
-=======
-    this.addComponent((this.transform = new TransformComponent()));
-    this.addComponent((this.graphics = new GraphicsComponent()));
-    this.addComponent(new CanvasDrawComponent((ctx, delta) => this.draw(ctx, delta)));
-
->>>>>>> 012b02cd
     let shouldInitializeBody = true;
     let collisionType = CollisionType.Passive;
     if (xOrConfig && typeof xOrConfig === 'object') {
