import {
  KillEvent,
  PreUpdateEvent,
  PostUpdateEvent,
  PostCollisionEvent,
  PreCollisionEvent,
  CollisionStartEvent,
  CollisionEndEvent,
  PostKillEvent,
  PreKillEvent,
  EnterViewPortEvent,
  ExitViewPortEvent,
  PreDrawEvent,
  PostDrawEvent,
  PreDebugDrawEvent,
  PostDebugDrawEvent,
  ActionStartEvent,
  ActionCompleteEvent
} from './Events';
import { Engine } from './Engine';
import { Color } from './Color';
import { CanInitialize, CanUpdate, CanBeKilled } from './Interfaces/LifecycleEvents';
import { Scene } from './Scene';
import { Logger } from './Util/Log';
import { Vector, vec } from './Math/vector';
import { BodyComponent } from './Collision/BodyComponent';
import { Eventable } from './Interfaces/Evented';
import { PointerEvents } from './Interfaces/PointerEventHandlers';
import { CollisionType } from './Collision/CollisionType';

import { Entity, EntityEvents } from './EntityComponentSystem/Entity';
import { TransformComponent } from './EntityComponentSystem/Components/TransformComponent';
import { MotionComponent } from './EntityComponentSystem/Components/MotionComponent';
import { GraphicsComponent } from './Graphics/GraphicsComponent';
import { Rectangle } from './Graphics/Rectangle';
import { ColliderComponent } from './Collision/ColliderComponent';
import { Shape } from './Collision/Colliders/Shape';
import { watch } from './Util/Watch';
import { Collider, CollisionContact, CollisionGroup, Side } from './Collision/Index';
import { Circle } from './Graphics/Circle';
import { PointerEvent } from './Input/PointerEvent';
import { WheelEvent } from './Input/WheelEvent';
import { PointerComponent } from './Input/PointerComponent';
import { ActionsComponent } from './Actions/ActionsComponent';
import { Raster } from './Graphics/Raster';
import { Text } from './Graphics/Text';
import { CoordPlane } from './Math/coord-plane';
import { EventEmitter, EventKey, Handler, Subscription } from './EventEmitter';

/**
 * Type guard for checking if something is an Actor
 * @param x
 */
export function isActor(x: any): x is Actor {
  return x instanceof Actor;
}

/**
 * Actor contructor options
 */
export interface ActorArgs {
  /**
   * Optionally set the name of the actor, default is 'anonymous'
   */
  name?: string;
  /**
   * Optionally set the x position of the actor, default is 0
   */
  x?: number;
  /**
   * Optionally set the y position of the actor, default is 0
   */
  y?: number;
  /**
   * Optionally set the (x, y) position of the actor as a vector, default is (0, 0)
   */
  pos?: Vector;
  /**
   * Optionally set the coordinate plane of the actor, default is [[CoordPlane.World]] meaning actor is subject to camera positioning
   */
  coordPlane?: CoordPlane;
  /**
   * Optionally set the width of a box collider for the actor
   */
  width?: number;
  /**
   * Optionally set the height of a box collider for the actor
   */
  height?: number;
  /**
   * Optionally set the radius of the circle collider for the actor
   */
  radius?: number;
  /**
   * Optionally set the velocity of the actor in pixels/sec
   */
  vel?: Vector;
  /**
   * Optionally set the acceleration of the actor in pixels/sec^2
   */
  acc?: Vector;
  /**
   * Optionally se the rotation in radians (180 degrees = Math.PI radians)
   */
  rotation?: number;
  /**
   * Optionally set the angular velocity of the actor in radians/sec (180 degrees = Math.PI radians)
   */
  angularVelocity?: number;
  /**
   * Optionally set the scale of the actor's transform
   */
  scale?: Vector;
  /**
   * Optionally set the z index of the actor, default is 0
   */
  z?: number;
  /**
   * Optionally set the color of an actor, only used if no graphics are present
   * If a width/height or a radius was set a default graphic will be added
   */
  color?: Color;
  /**
   * Optionally set the visibility of the actor
   */
  visible?: boolean;
  /**
   * Optionally set the anchor for graphics in the actor
   */
  anchor?: Vector;
  /**
   * Optionally set the collision type
   */
  collisionType?: CollisionType;
  /**
   * Optionally supply a collider for an actor, if supplied ignores any supplied width/height
   */
  collider?: Collider;
  /**
   * Optionally suppy a [[CollisionGroup]]
   */
  collisionGroup?: CollisionGroup;
}

export type ActorEvents = EntityEvents & {
  collisionstart: CollisionStartEvent;
  collisionend: CollisionEndEvent;
  precollision: PreCollisionEvent;
  postcollision: PostCollisionEvent;
  kill: KillEvent;
  prekill: PreKillEvent;
  postkill: PostKillEvent;
  predraw: PreDrawEvent;
  postdraw: PostDrawEvent;
  predebugdraw: PreDebugDrawEvent;
  postdebugdraw: PostDebugDrawEvent;
  pointerup: PointerEvent;
  pointerdown: PointerEvent;
  pointerenter: PointerEvent;
  pointerleave: PointerEvent;
  pointermove: PointerEvent;
  pointercancel: PointerEvent;
  pointerwheel: WheelEvent;
  pointerdragstart: PointerEvent;
  pointerdragend: PointerEvent;
  pointerdragenter: PointerEvent;
  pointerdragleave: PointerEvent;
  pointerdragmove: PointerEvent;
  enterviewport: EnterViewPortEvent;
  exitviewport: ExitViewPortEvent;
  actionstart: ActionStartEvent;
  actioncomplete: ActionCompleteEvent;
}

export const ActorEvents = {
  CollisionStart: 'collisionstart',
  CollisionEnd: 'collisionend',
  PreCollision: 'precollision',
  PostCollision: 'postcollision',
  Kill: 'kill',
  PreKill: 'prekill',
  PostKill: 'postkill',
  PreDraw: 'predraw',
  PostDraw: 'postdraw',
  PreDebugDraw: 'predebugdraw',
  PostDebugDraw: 'postdebugdraw',
  PointerUp: 'pointerup',
  PointerDown: 'pointerdown',
  PointerEnter: 'pointerenter',
  PointerLeave: 'pointerleave',
  PointerMove: 'pointermove',
  PointerCancel: 'pointercancel',
  Wheel: 'pointerwheel',
  PointerDrag: 'pointerdragstart',
  PointerDragEnd: 'pointerdragend',
  PointerDragEnter: 'pointerdragenter',
  PointerDragLeave: 'pointerdragleave',
  PointerDragMove: 'pointerdragmove',
  EnterViewPort: 'enterviewport',
  ExitViewPort: 'exitviewport',
  ActionStart: 'actionstart',
  ActionComplete: 'actioncomplete'
};

/**
 * The most important primitive in Excalibur is an `Actor`. Anything that
 * can move on the screen, collide with another `Actor`, respond to events,
 * or interact with the current scene, must be an actor. An `Actor` **must**
 * be part of a [[Scene]] for it to be drawn to the screen.
 */
export class Actor extends Entity implements Eventable, PointerEvents, CanInitialize, CanUpdate, CanBeKilled {
  public events = new EventEmitter<ActorEvents>();
  // #region Properties

  /**
   * Set defaults for all Actors
   */
  public static defaults = {
    anchor: Vector.Half
  };

  /**
   * The physics body the is associated with this actor. The body is the container for all physical properties, like position, velocity,
   * acceleration, mass, inertia, etc.
   */
  public get body(): BodyComponent {
    return this.get(BodyComponent);
  }

  /**
   * Access the Actor's built in [[TransformComponent]]
   */
  public get transform(): TransformComponent {
    return this.get(TransformComponent);
  }

  /**
   * Access the Actor's built in [[MotionComponent]]
   */
  public get motion(): MotionComponent {
    return this.get(MotionComponent);
  }

  /**
   * Access to the Actor's built in [[GraphicsComponent]]
   */
  public get graphics(): GraphicsComponent {
    return this.get(GraphicsComponent);
  }

  /**
   * Access to the Actor's built in [[ColliderComponent]]
   */
  public get collider(): ColliderComponent {
    return this.get(ColliderComponent);
  }

  /**
   * Access to the Actor's built in [[PointerComponent]] config
   */
  public get pointer(): PointerComponent {
    return this.get(PointerComponent);
  }

  /**
   * Useful for quickly scripting actor behavior, like moving to a place, patrolling back and forth, blinking, etc.
   *
   *  Access to the Actor's built in [[ActionsComponent]] which forwards to the
   * [[ActionContext|Action context]] of the actor.
   */
  public get actions(): ActionsComponent {
    return this.get(ActionsComponent);
  }

  /**
   * Gets the position vector of the actor in pixels
   */
  public get pos(): Vector {
    return this.transform.pos;
  }

  /**
   * Sets the position vector of the actor in pixels
   */
  public set pos(thePos: Vector) {
    this.transform.pos = thePos.clone();
  }

  /**
   * Gets the position vector of the actor from the last frame
   */
  public get oldPos(): Vector {
    return this.body.oldPos;
  }

  /**
   * Sets the position vector of the actor in the last frame
   */
  public set oldPos(thePos: Vector) {
    this.body.oldPos.setTo(thePos.x, thePos.y);
  }

  /**
   * Gets the velocity vector of the actor in pixels/sec
   */
  public get vel(): Vector {
    return this.motion.vel;
  }

  /**
   * Sets the velocity vector of the actor in pixels/sec
   */
  public set vel(theVel: Vector) {
    this.motion.vel = theVel.clone();
  }

  /**
   * Gets the velocity vector of the actor from the last frame
   */
  public get oldVel(): Vector {
    return this.body.oldVel;
  }

  /**
   * Sets the velocity vector of the actor from the last frame
   */
  public set oldVel(theVel: Vector) {
    this.body.oldVel.setTo(theVel.x, theVel.y);
  }

  /**
   * Gets the acceleration vector of the actor in pixels/second/second. An acceleration pointing down such as (0, 100) may be
   * useful to simulate a gravitational effect.
   */
  public get acc(): Vector {
    return this.motion.acc;
  }

  /**
   * Sets the acceleration vector of teh actor in pixels/second/second
   */
  public set acc(theAcc: Vector) {
    this.motion.acc = theAcc.clone();
  }

  /**
   * Sets the acceleration of the actor from the last frame. This does not include the global acc [[Physics.acc]].
   */
  public set oldAcc(theAcc: Vector) {
    this.body.oldAcc.setTo(theAcc.x, theAcc.y);
  }

  /**
   * Gets the acceleration of the actor from the last frame. This does not include the global acc [[Physics.acc]].
   */
  public get oldAcc(): Vector {
    return this.body.oldAcc;
  }

  /**
   * Gets the rotation of the actor in radians. 1 radian = 180/PI Degrees.
   */
  public get rotation(): number {
    return this.transform.rotation;
  }

  /**
   * Sets the rotation of the actor in radians. 1 radian = 180/PI Degrees.
   */
  public set rotation(theAngle: number) {
    this.transform.rotation = theAngle;
  }

  /**
   * Gets the rotational velocity of the actor in radians/second
   */
  public get angularVelocity(): number {
    return this.motion.angularVelocity;
  }

  /**
   * Sets the rotational velocity of the actor in radians/sec
   */
  public set angularVelocity(angularVelocity: number) {
    this.motion.angularVelocity = angularVelocity;
  }

  public get scale(): Vector {
    return this.get(TransformComponent).scale;
  }

  public set scale(scale: Vector) {
    this.get(TransformComponent).scale = scale;
  }

  /**
   * The anchor to apply all actor related transformations like rotation,
   * translation, and scaling. By default the anchor is in the center of
   * the actor. By default it is set to the center of the actor (.5, .5)
   *
   * An anchor of (.5, .5) will ensure that drawings are centered.
   *
   * Use `anchor.setTo` to set the anchor to a different point using
   * values between 0 and 1. For example, anchoring to the top-left would be
   * `Actor.anchor.setTo(0, 0)` and top-right would be `Actor.anchor.setTo(0, 1)`.
   */
  private _anchor: Vector = watch(Vector.Half, (v) => this._handleAnchorChange(v));
  public get anchor(): Vector {
    return this._anchor;
  }

  public set anchor(vec: Vector) {
    this._anchor = watch(vec, (v) => this._handleAnchorChange(v));
    this._handleAnchorChange(vec);
  }

  private _handleAnchorChange(v: Vector) {
    if (this.graphics) {
      this.graphics.anchor = v;
    }
  }

  /**
   * Indicates whether the actor is physically in the viewport
   */
  public get isOffScreen(): boolean {
    return this.hasTag('ex.offscreen');
  }

  /**
   * Convenience reference to the global logger
   */
  public logger: Logger = Logger.getInstance();

  /**
   * Draggable helper
   */
  private _draggable: boolean = false;
  private _dragging: boolean = false;

  private _pointerDragStartHandler = () => {
    this._dragging = true;
  };

  private _pointerDragEndHandler = () => {
    this._dragging = false;
  };

  private _pointerDragMoveHandler = (pe: PointerEvent) => {
    if (this._dragging) {
      this.pos = pe.worldPos;
    }
  };

  private _pointerDragLeaveHandler = (pe: PointerEvent) => {
    if (this._dragging) {
      this.pos = pe.worldPos;
    }
  };

  public get draggable(): boolean {
    return this._draggable;
  }

  public set draggable(isDraggable: boolean) {
    if (isDraggable) {
      if (isDraggable && !this._draggable) {
        this.events.on('pointerdragstart', this._pointerDragStartHandler);
        this.events.on('pointerdragend', this._pointerDragEndHandler);
        this.events.on('pointerdragmove', this._pointerDragMoveHandler);
        this.events.on('pointerdragleave', this._pointerDragLeaveHandler);
      } else if (!isDraggable && this._draggable) {
        this.events.off('pointerdragstart', this._pointerDragStartHandler);
        this.events.off('pointerdragend', this._pointerDragEndHandler);
        this.events.off('pointerdragmove', this._pointerDragMoveHandler);
        this.events.off('pointerdragleave', this._pointerDragLeaveHandler);
      }

      this._draggable = isDraggable;
    }
  }

  /**
   * Sets the color of the actor's current graphic
   */
  public get color(): Color {
    return this._color;
  }
  public set color(v: Color) {
    this._color = v.clone();
    const defaultLayer = this.graphics.layers.default;
    const currentGraphic = defaultLayer.graphics[0]?.graphic;
    if (currentGraphic instanceof Raster || currentGraphic instanceof Text) {
      currentGraphic.color = this._color;
    }
  }
  private _color: Color;

  // #endregion

  /**
   *
   * @param config
   */
  constructor(config?: ActorArgs) {
    super();

    const {
      name,
      x,
      y,
      pos,
      coordPlane,
      scale,
      width,
      height,
      radius,
      collider,
      vel,
      acc,
      rotation,
      angularVelocity,
      z,
      color,
      visible,
      anchor,
      collisionType,
      collisionGroup
    } = {
      ...config
    };

    this._setName(name);
    this.anchor = anchor ?? Actor.defaults.anchor.clone();
    const tx = new TransformComponent();
    this.addComponent(tx);
    this.pos = pos ?? vec(x ?? 0, y ?? 0);
    this.rotation = rotation ?? 0;
    this.scale = scale ?? vec(1, 1);
    this.z = z ?? 0;
    tx.coordPlane = coordPlane ?? CoordPlane.World;

    this.addComponent(new PointerComponent);

    this.addComponent(new GraphicsComponent({
      anchor: this.anchor
    }));
    this.addComponent(new MotionComponent());
    this.vel = vel ?? Vector.Zero;
    this.acc = acc ?? Vector.Zero;
    this.angularVelocity = angularVelocity ?? 0;

    this.addComponent(new ActionsComponent());

    this.addComponent(new BodyComponent());
    this.body.collisionType = collisionType ?? CollisionType.Passive;
    if (collisionGroup) {
      this.body.group = collisionGroup;
    }

    if (collider) {
      this.addComponent(new ColliderComponent(collider));
    } else if (radius) {
      this.addComponent(new ColliderComponent(Shape.Circle(radius)));
    } else {
      if (width > 0 && height > 0) {
        this.addComponent(new ColliderComponent(Shape.Box(width, height, this.anchor)));
      } else {
        this.addComponent(new ColliderComponent()); // no collider
      }
    }

    this.graphics.visible = visible ?? true;

    if (color) {
      this.color = color;
      if (width && height) {
        this.graphics.add(
          new Rectangle({
            color: color,
            width,
            height
          })
        );
      } else if (radius) {
        this.graphics.add(
          new Circle({
            color: color,
            radius
          })
        );
      }
    }
  }

  public clone(): Actor {
    const clone = new Actor({
      color: this.color.clone(),
      anchor: this.anchor.clone()
    });
    clone.clearComponents();
    clone.processComponentRemoval();

    // Clone the current actors components
    const components = this.getComponents();
    for (const c of components) {
      clone.addComponent(c.clone(), true);
    }
    return clone;
  }

  /**
   * `onInitialize` is called before the first update of the actor. This method is meant to be
   * overridden. This is where initialization of child actors should take place.
   *
   * Synonymous with the event handler `.on('initialize', (evt) => {...})`
   */
<<<<<<< HEAD
  public onInitialize(_engine: Engine) {
=======
  public onInitialize(engine: Engine): void {
>>>>>>> 96224798
    // Override me
  }

  /**
   * Initializes this actor and all it's child actors, meant to be called by the Scene before first update not by users of Excalibur.
   *
   * It is not recommended that internal excalibur methods be overridden, do so at your own risk.
   * @internal
   */
  public _initialize(engine: Engine) {
    super._initialize(engine);
    for (const child of this.children) {
      child._initialize(engine);
    }
  }

  // #region Events
  public emit<TEventName extends EventKey<ActorEvents>>(eventName: TEventName, event: ActorEvents[TEventName]): void;
  public emit(eventName: string, event?: any): void;
  public emit<TEventName extends EventKey<ActorEvents> | string>(eventName: TEventName, event?: any): void {
    this.events.emit(eventName, event);
  }

  public on<TEventName extends EventKey<ActorEvents>>(eventName: TEventName, handler: Handler<ActorEvents[TEventName]>): Subscription;
  public on(eventName: string, handler: Handler<unknown>): Subscription;
  public on<TEventName extends EventKey<ActorEvents> | string>(eventName: TEventName, handler: Handler<any>): Subscription {
    return this.events.on(eventName, handler);
  }

  public once<TEventName extends EventKey<ActorEvents>>(eventName: TEventName, handler: Handler<ActorEvents[TEventName]>): Subscription;
  public once(eventName: string, handler: Handler<unknown>): Subscription;
  public once<TEventName extends EventKey<ActorEvents> | string>(eventName: TEventName, handler: Handler<any>): Subscription {
    return this.events.once(eventName, handler);
  }

  public off<TEventName extends EventKey<ActorEvents>>(eventName: TEventName, handler: Handler<ActorEvents[TEventName]>): void;
  public off(eventName: string, handler: Handler<unknown>): void;
  public off(eventName: string): void;
  public off<TEventName extends EventKey<ActorEvents> | string>(eventName: TEventName, handler?: Handler<any>): void {
    this.events.off(eventName, handler);
  }

  // #endregion

  /**
   * It is not recommended that internal excalibur methods be overridden, do so at your own risk.
   *
   * Internal _prekill handler for [[onPreKill]] lifecycle event
   * @internal
   */
  public _prekill(scene: Scene) {
    this.events.emit('prekill', new PreKillEvent(this));
    this.onPreKill(scene);
  }

  /**
   * Safe to override onPreKill lifecycle event handler. Synonymous with `.on('prekill', (evt) =>{...})`
   *
   * `onPreKill` is called directly before an actor is killed and removed from its current [[Scene]].
   */
  public onPreKill(scene: Scene) {
    // Override me
  }

  /**
   * It is not recommended that internal excalibur methods be overridden, do so at your own risk.
   *
   * Internal _prekill handler for [[onPostKill]] lifecycle event
   * @internal
   */
  public _postkill(scene: Scene) {
    this.events.emit('postkill', new PostKillEvent(this));
    this.onPostKill(scene);
  }

  /**
   * Safe to override onPostKill lifecycle event handler. Synonymous with `.on('postkill', (evt) => {...})`
   *
   * `onPostKill` is called directly after an actor is killed and remove from its current [[Scene]].
   */
  public onPostKill(scene: Scene) {
    // Override me
  }

  /**
   * If the current actor is a member of the scene, this will remove
   * it from the scene graph. It will no longer be drawn or updated.
   */
  public kill() {
    if (this.scene) {
      this._prekill(this.scene);
      this.events.emit('kill', new KillEvent(this));
      super.kill();
      this._postkill(this.scene);
    } else {
      this.logger.warn(`Cannot kill actor named "${this.name}", it was never added to the Scene`);
    }
  }

  /**
   * If the current actor is killed, it will now not be killed.
   */
  public unkill() {
    this.active = true;
  }

  /**
   * Indicates wether the actor has been killed.
   */
  public isKilled(): boolean {
    return !this.active;
  }

  /**
   * Gets the z-index of an actor. The z-index determines the relative order an actor is drawn in.
   * Actors with a higher z-index are drawn on top of actors with a lower z-index
   */
  public get z(): number {
    return this.get(TransformComponent).z;
  }


  /**
   * Sets the z-index of an actor and updates it in the drawing list for the scene.
   * The z-index determines the relative order an actor is drawn in.
   * Actors with a higher z-index are drawn on top of actors with a lower z-index
   * @param newZ new z-index to assign
   */
  public set z(newZ: number) {
    this.get(TransformComponent).z = newZ;
  }

  /**
   * Get the center point of an actor (global position)
   */
  public get center(): Vector {
    const globalPos = this.getGlobalPos();
    return new Vector(
      globalPos.x + this.width / 2 - this.anchor.x * this.width,
      globalPos.y + this.height / 2 - this.anchor.y * this.height);
  }

  /**
   * Get the local center point of an actor
   */
  public get localCenter(): Vector {
    return new Vector(
      this.pos.x + this.width / 2 - this.anchor.x * this.width,
      this.pos.y + this.height / 2 - this.anchor.y * this.height);
  }

  public get width() {
    return this.collider.localBounds.width * this.getGlobalScale().x;
  }

  public get height() {
    return this.collider.localBounds.height * this.getGlobalScale().y;
  }

  /**
   * Gets this actor's rotation taking into account any parent relationships
   * @returns Rotation angle in radians
   */
  public getGlobalRotation(): number {
    return this.get(TransformComponent).globalRotation;
  }

  /**
   * Gets an actor's world position taking into account parent relationships, scaling, rotation, and translation
   * @returns Position in world coordinates
   */
  public getGlobalPos(): Vector {
    return this.get(TransformComponent).globalPos;
  }

  /**
   * Gets the global scale of the Actor
   */
  public getGlobalScale(): Vector {
    return this.get(TransformComponent).globalScale;
  }

  // #region Collision

  /**
   * Tests whether the x/y specified are contained in the actor
   * @param x  X coordinate to test (in world coordinates)
   * @param y  Y coordinate to test (in world coordinates)
   * @param recurse checks whether the x/y are contained in any child actors (if they exist).
   */
  public contains(x: number, y: number, recurse: boolean = false): boolean {
    const point = vec(x, y);
    const collider = this.get(ColliderComponent);
    collider.update();
    const geom = collider.get();
    if (!geom) {
      return false;
    }
    const containment = geom.contains(point);

    if (recurse) {
      return (
        containment ||
        this.children.some((child: Actor) => {
          return child.contains(x, y, true);
        })
      );
    }

    return containment;
  }

  /**
   * Returns true if the two actor.collider's surfaces are less than or equal to the distance specified from each other
   * @param actor     Actor to test
   * @param distance  Distance in pixels to test
   */
  public within(actor: Actor, distance: number): boolean {
    const collider = this.get(ColliderComponent);
    const otherCollider = actor.get(ColliderComponent);
    const me = collider.get();
    const other = otherCollider.get();
    if (me && other) {
      return me.getClosestLineBetween(other).getLength() <= distance;
    }
    return false;
  }

  // #endregion

  // #region Update

  /**
   * Called by the Engine, updates the state of the actor
   * @internal
   * @param engine The reference to the current game engine
   * @param delta  The time elapsed since the last update in milliseconds
   */
  public update(engine: Engine, delta: number) {
    this._initialize(engine);
    this._preupdate(engine, delta);
    this._postupdate(engine, delta);
  }

  /**
   * Safe to override onPreUpdate lifecycle event handler. Synonymous with `.on('preupdate', (evt) =>{...})`
   *
   * `onPreUpdate` is called directly before an actor is updated.
   */
  public onPreUpdate(engine: Engine, delta: number): void {
    // Override me
  }

  /**
   * Safe to override onPostUpdate lifecycle event handler. Synonymous with `.on('postupdate', (evt) =>{...})`
   *
   * `onPostUpdate` is called directly after an actor is updated.
   */
  public onPostUpdate(engine: Engine, delta: number): void {
    // Override me
  }

  /**
   * Fires before every collision resolution for a confirmed contact
   * @param self
   * @param other
   * @param side
   * @param contact
   */
  public onPreCollisionResolve(self: Collider, other: Collider, side: Side, contact: CollisionContact) {
    // Override me
  }

  /**
   * Fires after every resolution for a confirmed contact.
   * @param self
   * @param other
   * @param side
   * @param contact
   */
  public onPostCollisionResolve(self: Collider, other: Collider, side: Side, contact: CollisionContact) {
    // Override me
  }

  /**
   * Fires once when 2 entities with a ColliderComponent first start colliding or touching, if the Colliders stay in contact this
   * does not continue firing until they separate and re-collide.
   * @param self
   * @param other
   * @param side
   * @param contact
   */
  public onCollisionStart(self: Collider, other: Collider, side: Side, contact: CollisionContact) {
    // Override me
  }

  /**
   * Fires once when 2 entities with a ColliderComponent separate after having been in contact.
   * @param self
   * @param other
   */
  public onCollisionEnd(self: Collider, other: Collider) {
    // Override me
  }

  /**
   * It is not recommended that internal excalibur methods be overridden, do so at your own risk.
   *
   * Internal _preupdate handler for [[onPreUpdate]] lifecycle event
   * @internal
   */
  public _preupdate(engine: Engine, delta: number): void {
    this.events.emit('preupdate', new PreUpdateEvent(engine, delta, this));
    this.onPreUpdate(engine, delta);
  }

  /**
   * It is not recommended that internal excalibur methods be overridden, do so at your own risk.
   *
   * Internal _preupdate handler for [[onPostUpdate]] lifecycle event
   * @internal
   */
  public _postupdate(engine: Engine, delta: number): void {
    this.events.emit('postupdate', new PostUpdateEvent(engine, delta, this));
    this.onPostUpdate(engine, delta);
  }

  // endregion
}<|MERGE_RESOLUTION|>--- conflicted
+++ resolved
@@ -615,11 +615,7 @@
    *
    * Synonymous with the event handler `.on('initialize', (evt) => {...})`
    */
-<<<<<<< HEAD
-  public onInitialize(_engine: Engine) {
-=======
   public onInitialize(engine: Engine): void {
->>>>>>> 96224798
     // Override me
   }
 
