--- conflicted
+++ resolved
@@ -397,7 +397,6 @@
 
   /**
    * Gets the old scale of the actor last frame
-<<<<<<< HEAD
    */
   public get oldScale(): Vector {
     return this.body.oldScale;
@@ -434,44 +433,6 @@
   /**
    * Sets the y scale velocity of the actor in scale/second
    */
-=======
-   */
-  public get oldScale(): Vector {
-    return this.body.oldScale;
-  }
-
-  /**
-   * Sets the the old scale of the acotr last frame
-   */
-  public set oldScale(scale: Vector) {
-    this.body.oldScale = scale;
-  }
-
-  /**
-   * Gets the x scalar velocity of the actor in scale/second
-   */
-  public get sx(): number {
-    return this.body.sx;
-  }
-
-  /**
-   * Sets the x scalar velocity of the actor in scale/second
-   */
-  public set sx(scalePerSecondX: number) {
-    this.body.sx = scalePerSecondX;
-  }
-
-  /**
-   * Gets the y scalar velocity of the actor in scale/second
-   */
-  public get sy(): number {
-    return this.body.sy;
-  }
-
-  /**
-   * Sets the y scale velocity of the actor in scale/second
-   */
->>>>>>> ce1c19d8
   public set sy(scalePerSecondY: number) {
     this.body.sy = scalePerSecondY;
   }
@@ -1664,15 +1625,7 @@
 
     // Draw actor bounding box
     const bb = this.body.collider.bounds;
-<<<<<<< HEAD
-    // bb.debugDraw(ctx);
-
-    // Draw collider shape
-    const shape = this.body.collider.shape;
-    shape.debugDraw(ctx, this.color);
-=======
     bb.debugDraw(ctx);
->>>>>>> ce1c19d8
 
     // Draw actor Id
     ctx.fillText('id: ' + this.id, bb.left + 3, bb.top + 10);
@@ -1692,34 +1645,6 @@
     }
 
     // Unit Circle debug draw
-<<<<<<< HEAD
-    // ctx.strokeStyle = Color.Yellow.toString();
-    // ctx.beginPath();
-    // const radius = Math.min(this.width, this.height);
-    // ctx.arc(this.getWorldPos().x, this.getWorldPos().y, radius, 0, Math.PI * 2);
-    // ctx.closePath();
-    // ctx.stroke();
-    // const ticks: { [key: string]: number } = {
-    //   '0 Pi': 0,
-    //   'Pi/2': Math.PI / 2,
-    //   Pi: Math.PI,
-    //   '3/2 Pi': (3 * Math.PI) / 2
-    // };
-
-    // const oldFont = ctx.font;
-    // for (const tick in ticks) {
-    //   ctx.fillStyle = Color.Yellow.toString();
-    //   ctx.font = '14px';
-    //   ctx.textAlign = 'center';
-    //   ctx.fillText(
-    //     tick,
-    //     this.getWorldPos().x + Math.cos(ticks[tick]) * (radius + 10),
-    //     this.getWorldPos().y + Math.sin(ticks[tick]) * (radius + 10)
-    //   );
-    // }
-
-    // ctx.font = oldFont;
-=======
     ctx.strokeStyle = Color.Yellow.toString();
     ctx.beginPath();
     const radius = Math.min(this.width, this.height);
@@ -1746,7 +1671,6 @@
     }
 
     ctx.font = oldFont;
->>>>>>> ce1c19d8
 
     // Draw child actors
     for (let i = 0; i < this.children.length; i++) {
