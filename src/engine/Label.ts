--- conflicted
+++ resolved
@@ -166,16 +166,9 @@
     */
    public caseInsensitive: boolean = true;
 
-<<<<<<< HEAD
    private _textShadowOn: boolean;
    private _shadowOffsetX: number;
    private _shadowOffsetY: number;
-   private _shadowColor: Color;
-=======
-   private _textShadowOn: boolean = false;
-   private _shadowOffsetX: number = 0;
-   private _shadowOffsetY: number = 0;
->>>>>>> 01016001
 
    /**
     * @param text        The text of the label
@@ -198,7 +191,6 @@
       this._textShadowOn = false;
       this._shadowOffsetX = 0;
       this._shadowOffsetY = 0;
-      this._shadowColor = Color.Black.clone();
       if (spriteFont) {
          //this._textSprites = spriteFont.getTextSprites();
       }
