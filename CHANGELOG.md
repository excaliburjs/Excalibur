# Change Log

All notable changes to this project will be documented in this file.
This project adheres to [Semantic Versioning](http://semver.org/).


## [Unreleased]

### Breaking Changes

- Remove confusing Graphics Layering from `ex.GraphicsComponent`, recommend we use the `ex.GraphicsGroup` to manage this behavior
  * Update `ex.GraphicsGroup` to be consistent and use `offset` instead of `pos` for graphics relative positioning
<<<<<<< HEAD
- ECS implementation has been updated to remove the "stringly" typed nature of components & systems
  * For average users of Excalibur folks shouldn't notice any difference
  * For folks leveraging the ECS, Systems/Components no longer have type parameters based on strings. The type itself is used to track changes.
  * `class MySystem extends System<'ex.component'>` becomes `class MySystem extends System`
  * `class MyComponent extends Component<'ex.component'>` becomes `class MyComponent extends Component`
  * `ex.System.update(elapsedMs: number)` is only passed an elapsed time no longer 

=======
- Prevent people from inadvertently overriding `update()` in `ex.Scene` and `ex.Actor`. This method can still be overridden with the `//@ts-ignore` pragma
>>>>>>> df592648

### Deprecated

-

### Added

<<<<<<< HEAD
- New simplified way to query entities `ex.World.query([MyComponentA, MyComponentB])`
- New way to query for tags on entities `ex.World.queryTags(['A', 'B'])`
- Systems can be added as a constructor to a world, if they are the world will construct and pass a world instance to them
  ```typescript
  world.add(MySystem);
  ...

  class MySystem extends System {
    query: Query;
    constructor(world: World) {
      super()
      this.query = world.query([MyComponent]);
    }

    update
  }
  
  ```
=======
- Added `RayCastHit`as part of every raycast not just the physics world query!
  * Additionally added the ray distance and the contact normal for the surface
- Added the ability to log a message once to all log levels
  * `debugOnce`
  * `infoOnce`
  * `warnOnce`
  * `errorOnce`
  * `fatalOnce`
>>>>>>> df592648
- Added ability to load additional images into `ex.Material`s!
  ```typescript
  const noise = new ex.ImageSource('./noise.avif');
  loader.addResource(noise);

  var waterMaterial = game.graphicsContext.createMaterial({
    name: 'water',
    fragmentSource: waterFrag,
    color: ex.Color.fromRGB(55, 0, 200, .6),
    images: {
      u_noise: noise
    }
  });
  ```
- Scene Transition & Loader API, this gives you the ability to have first class support for individual scene resource loading and scene transitions.
  * Add or remove scenes by constructor
  * Add loaders by constructor
  * New `ex.DefaultLoader` type that allows for easier custom loader creation
  * New `ex.Transition` type for building custom transitions
  * New scene lifecycle to allow scene specific resource loading
      * `onTransition(direction: "in" | "out") {...}`
      * `onPreLoad(loader: DefaultLoader) {...}`
  * New async goto API that allows overriding loaders/transitions between scenes
  * Scenes now can have `async onInitialize` and `async onActivate`!
  * New scenes director API that allows upfront definition of scenes/transitions/loaders

  * Example:
    Defining scenes upfront
    ```typescript
    const game = new ex.Engine({
      scenes: {
        scene1: {
          scene: scene1,
          transitions: {
            out: new ex.FadeInOut({duration: 1000, direction: 'out', color: ex.Color.Black}),
            in: new ex.FadeInOut({duration: 1000, direction: 'in'})
          }
        },
        scene2: {
          scene: scene2,
          loader: ex.DefaultLoader, // Constructor only option!
          transitions: {
            out: new ex.FadeInOut({duration: 1000, direction: 'out'}),
            in: new ex.FadeInOut({duration: 1000, direction: 'in', color: ex.Color.Black })
          }
        },
      scene3: ex.Scene // Constructor only option!
      } 
    })

    // Specify the boot loader & first scene transition from loader
    game.start('scene1',
    {
      inTransition: new ex.FadeInOut({duration: 500, direction: 'in', color: ex.Color.ExcaliburBlue})
      loader: boot,
    });
    ```

### Fixed

- 

### Updates

-

### Changed

- Changed a rough edge in the `ex.Material` API, if a material was created with a constructor it was lazily initialized. However this causes confusion because now the two ways of creating a material behave differently (the shader is not available immediately on the lazy version). Now `ex.Material` requires the GL graphics context to make sure it always works the same.


<!--------------------------------- DO NOT EDIT BELOW THIS LINE --------------------------------->
<!--------------------------------- DO NOT EDIT BELOW THIS LINE --------------------------------->
<!--------------------------------- DO NOT EDIT BELOW THIS LINE --------------------------------->

## [v0.28.6]

### Breaking Changes

-

### Deprecated

-

### Added

- Added arbitrary data storage in isometric tiles, `ex.IsometricTile.data` this brings it into feature parity with normal `ex.Tile.data`
- New graphics events and hooks that allow you to hook into graphics drawing before or after any drawing transformations have been applied
  * `Actor.graphics.onPreTransformDraw` with the corresponding event `.on('pretransformdraw')`
  * `Actor.graphics.onPostTransformDraw` with the corresponding event `.on('posttransformdraw')`
- New property and methods overloads to `ex.Animation`
  * `ex.Animation.currentFrameTimeLeft` will return the current time in milliseconds left in the current
  * `ex.Animation.goToFrame(frameNumber: number, duration?: number)` now accepts an optional duration for the target frame
  * `ex.Animation.speed` can set the speed multiplier on an animation 1 = 1x speed, 2 = 2x speed.

### Fixed

- Fixed issue where nesting `ex.CompositeColliders` inside one another would cause a crash on collision
- Fixed issue where `ex.CompositeColliders` did not respect collider offset
- Fixed issue where parenting a entity with fixed updates on would cause a drawing flicker, transform interpolation now is aware of changing parents so it interpolates drawing continuously to prevent any flickering
- `ex.Animation.reset()` did not properly reset all internal state

### Updates

-

### Changed

-

## [v0.28.5]

### Breaking Changes

-

### Deprecated

-

### Added

- Added collision lifecycle convenience methods to `Actor`, you can now override the following events
  ```typescript
  class MyActor extends ex.Actor {
    constructor(args: ex.ActorArgs) {
      super(args);
    }
    onPreCollisionResolve(self: ex.Collider, other: ex.Collider, side: ex.Side, contact: ex.CollisionContact): void {
      
    }
    onPostCollisionResolve(self: ex.Collider, other: ex.Collider, side: ex.Side, contact: ex.CollisionContact): void {
      
    }
    onCollisionStart(self: ex.Collider, other: ex.Collider, side: ex.Side, contact: ex.CollisionContact): void {
      
    }
    onCollisionEnd(self: ex.Collider, other: ex.Collider): void {
      
    }
  }
  ```
- Added Scene specific background color
- Added ability to apply draw offset to `ex.IsometricMap` and `ex.Tilemap`
- Added `visibility` and `opacity` to `ex.IsometricMap`
- Added base elevation for `ex.IsometricMap` so multiple maps can sort correctly
- Added method to suppress convex polygon warning for library code usage
- Added more configuration options to debug draw flags, including isometric map controls
- Added `actionstart` and `actioncomplete` events to the Actor that are fired when an action starts and completes


### Fixed

- Fixed issue where the `Camera` wasn't interpolated during fixed update, which is very noticeable when using camera locked strategies
- Fixed issue where `IsometricMap` would debug draw collision geometry on non-solid tiles
- Fixed issue where `CompositeCollider` offset was undefined if not set
- Fixed Actor so it receives `predraw`/`postdraw` events per the advertised strongly typed events
- Fixed infinite loop :bomb: when certain degenerate polygons were attempted to be triangulated!
- Fixed incorrect type on `ex.Tilemap.getTileByPoint()`
- Fixed TS type on `GraphicsComponent` and allow `.material` to be null to unset, current workaround is using `.material = null as any`

### Updates

-

### Changed

- All debug geometry settings are controlled from debug.collider now
- Removed dunder prefixed parameters from overrideable methods
- Tweaked debug draw to be less noisy by default
- Removed dependency on `ex.IsometricMap` in the `ex.IsometricEntityComponent`, this allows for greater flexibility when using the component when a map may not be known or constructed.

## [v0.28.4]

### Breaking Changes

-

### Deprecated

-

### Added

- Ability to configure TileMap debug drawing with the `ex.Engine.debug.tilemap` property.
- Materials have a new convenience method for updating uniforms
  ```typescript
  game.input.pointers.primary.on('move', evt => {
    heartActor.pos = evt.worldPos;
    swirlMaterial.update(shader => {
      shader.trySetUniformFloatVector('iMouse', evt.worldPos);
    });
  });
  ```


### Fixed

- Fixed issue where TileMap solid tiles tile packing algorithm would incorrectly merge tiles in certain situations.
- Sprite tint was not respected when supplied in the constructor, this has been fixed!
- Adjusted the `FontCache` font timeout to 400 ms and makes it configurable as a static `FontCache.FONT_TIMEOUT`. This is to help prevent a downward spiral on mobile devices that might take a long while to render a few starting frames causing the cache to repeatedly clear and never recover.

### Updates

- Materials can now reference a new uniform for the screen texture and a screen uv attribute in their fragment shaders
  * `u_screen_texture` - This is the texture of the screen right before the material draw call
  * `a_screenuv` - The vertex attribute corresponding to the screen uv relative to the current graphic
  * `v_screenuv` - The fragment varying corresponding to the screen uv relative to the current graphic

- Materials can now reference the current time in their shaders
  * `u_time_ms` - This is the ms since page navigation (performance.now() under the hood)

### Changed

- TileMap debug draw is now less verbose by default to save draw cycles when toggling to debug

## [v0.28.3]

### Breaking Changes

-

### Deprecated

-

### Added

- Added new feature to collision group raycasting, directly provide a `collisionMask` that you want to search for.

```typescript
const playerGroup = ex.CollisionGroupManager.create('playerGroup');
const notPlayersMask = ~playersGroup.category;
const hits = engine.currentScene.physics.rayCast(
  new ex.Ray(player.pos, playerDir),
  {
    maxDistance: playerSightDistance,
    // Search for all categories that match the mask
    collisionMask: notPlayers,
    searchAllColliders: false
  });
```


### Fixed

- Fixed issue where rendering multiple materials at once would crash the renderer
- Fixed issue where raycasting with more complex collision groups was not working as expected

### Updates

- 

### Changed

- 

## [v0.28.2]

### Breaking Changes

-

### Deprecated

-

### Added

- Added `ex.Engine.version` to report the current excalibur version build string
- Added new `ex.Screen.events`
  - `screen.events.on('resize', (evt) => )` Will emit when the screen is resized
  - `screen.events.on('fullscreen', (evt) => )` Will emit when the screen is changed into browser fullscreen mode
  - `screen.events.on('pixelratio', (evt) => )` Will emit when the screen's pixel ratio changes (moving from a hidpi screen to a non, or vice versa)

### Fixed

- Fixed issue where removing handlers by function reference only removed the first registered one
- Fixed issue where play button was hidden when going fullscreen mode
- Fixed issue where screen resizing caused artifacts on the loading screen
- Fixed bug in `useCanvas2DFallback()` where `antialiasing` settings could be lost
- Fixed bug in `useCanvas2DFallback()` where opacity was not respected in `save
- Fixed typo in trigger event signature `entertrigger` should have been `enter`
- Fixed typo in trigger event signature `exittrigger` should have been `exit`
- Fixed typo in animation event signature `ended` should have been `end`
- Fixed issue where some excalibur `clear()` implementations modified the collection they were iterating over
- Fixed async issue where sound could not be stopped if `stop()`/`start()` were called in rapid succession
- Fixed issue with input mapper where `keyboard.wasPressed(...)` did not fire
- Fixed issue issue where TileMaps would not properly draw Tiles when setup in screen space coordinates
- Fixed issue where the ex.Line graphics bounds were incorrect causing erroneous offscreen culling
- Fixed event type signature on `ex.Engine.input.pointers.primary.on('wheel', ...)` for wheel events

### Updates

- Improved performance in TileMaps when drawing tiles using QuadTree data structure

### Changed

- Changed the canvas 2d fallback default, no longer is enabled by default. Developers must opt in.
- Allow entity names to be set after construction! Entities will now default to a name "Entity#1234" followed by an id.

## [v0.28.0]

### Breaking Changes

- Removed `ex.Class` base class type, this was a common base class for many excalibur types that provided old on/off event functionality. This functionality has been preserved on the types that had it before using `ex.EventEmitter`

### Deprecated

- The `ex.Input.*` import site is deprecated, will be removed in v0.29.0. All the imports are still available on `ex.` now
- [[ex.Input.Gamepad]] `isButtonPressed` has been renamed to `isButtonHeld`
- `ex.EventDispatcher` is marked deprecated, will eventually be removed in v0.29.0


### Added

- Added new `ex.InputMapper` for mapping multiple input sources into actions! This can be useful for providing accessibility into your games and allowing users to map inputs to different game commands.
  ```typescript
   const moveRight = (amount: number) => { actor.vel.x = 100 * amount }
   const moveLeft = (amount: number) => { actor.vel.x = -100 * amount }
   const moveUp = (amount: number) => { actor.vel.y = -100 * amount }
   const moveDown = (amount: number) => { actor.vel.y = 100 * amount }
   engine.inputMapper.on(({keyboard}) => keyboard.isHeld(ex.Keys.ArrowRight) ? 1 : 0, moveRight);
   engine.inputMapper.on(({gamepads}) => gamepads.at(0).isButtonPressed(ex.Buttons.DpadRight) ? 1 : 0, moveRight);
   engine.inputMapper.on(({gamepads}) => gamepads.at(0).getAxes(ex.Axes.LeftStickX) > 0 ? gamepads.at(0).getAxes(ex.Axes.LeftStickX) : 0, moveRight);
  ```
- Added strongly typed events with `ex.EventEmitter<TEventMap>`
- Added new convenience properties for flipping all the graphics on an Actor
  * `ex.Actor.graphics.flipHorizontal` - Flips all the graphics horizontally
  * `ex.Actor.graphics.flipVertical` - Flips all the graphics vertically
- Added new `ex.Scene.transfer(actor)` method for transferring actors between scenes, useful if you want to only have an actor in 1 scene at a time.
- Added new `ex.Material` to add custom shaders per `ex.Actor`!
  * This feature cant be applied using the `ex.Actor.graphics.material = material` property or by setting the material property on the `ex.ExcaliburGraphicsContext.material = material` with `.save()/.restore()`
  * This feature opt out of batch rendering and issues a separate draw call 
  * A custom vertex shader can be provided, otherwise a default will be provided
  * A number of default uniforms are available to shaders
    * Pre-built varyings:
      * `in vec2 v_uv` - UV coordinate
    * Pre-built uniforms:
      * `uniform sampler2D u_graphic` - The current graphic displayed by the GraphicsComponent
      * `uniform vec2 u_resolution` - The current resolution of the screen
      * `uniform vec2 u_size;` - The current size of the graphic
      * `uniform vec4 u_color` - The current color of the material
      * `uniform float u_opacity` - The current opacity of the graphics context
  ```typescript
  const material = new ex.Material({
    name: 'test',
    color: ex.Color.Red,
    fragmentSource: `#version 300 es
    precision mediump float;
    // UV coord
    in vec2 v_uv;
    uniform sampler2D u_graphic;
    uniform vec4 u_color;
    uniform float u_opacity;
    out vec4 fragColor;
    void main() {
      vec4 color = u_color;
      color = texture(u_graphic, v_uv);
      color.rgb = color.rgb * u_opacity;
      color.a = color.a * u_opacity;
      fragColor = color * u_color;
    }`
  });
  ```
- Added updates to `ex.PostProcessor` 
  * New optional `ex.PostProcessor.onUpdate` hook for updating custom uniforms
  * Added default uniforms that are automatically added
    * `uniform float u_time_ms` - total playback time in milliseconds
    * `uniform float u_elapsed_ms` - the elapsed time from the last frame in milliseconds
    * `uniform vec2 u_resolution` - the resolution of the canvas (in pixels)

- Added new helper called `ex.Animation.fromSpriteSheetCoordinates` to help build animations more tersely from SpriteSheets
  ```typescript
   const spriteSheet = SpriteSheet.fromImageSource({...});
      const anim = Animation.fromSpriteSheetCoordinates({
    spriteSheet,
    frameCoordinates: [
      {x: 0, y: 5, duration: 100},
      {x: 1, y: 5, duration: 200},
      {x: 2, y: 5, duration: 100},
      {x: 3, y: 5, duration: 500}
    ],
    strategy: AnimationStrategy.PingPong
   });
  ```

- Added new `FrameEvent` to `ex.Animation` which includes the frame index of the current frame!
  ```typescript
    const anim = new Animation();

    // TS autocompletes the handler
    anim.on('frame', (frame: FrameEvent) => {
      // Do stuff on frame
    });
  ```

- Added new typed `ex.EventEmitter` which will eventually replace the old `ex.EventDispatcher`, this gives users a way of strongly typing the possible events that can be emitted using a type map. This is loosely typed you can still emit any event you want, you only get type completion suggestions for the type map.
  ```typescript
  export type AnimationEvents = {
    frame: FrameEvent;
    loop: Animation;
    ended: Animation;
  };

  export class Animation {
    public events = new EventEmitter<AnimationEvents>();
    ...
  }

  const anim = new Animation();

  // TS autocompletes the handler
  anim.on('frame', (frame: FrameEvent) => {
    // Do stuff on frame
  });
  ```

- Added ability to perform arbitrary ray casts into `ex.Scene`, the `ex.PhysicsWorld` can be passed a variety of options to influence the types of ray cast hits that
are returned
  ```typescript
    const engine = new ex.Engine({...});
    const enemyGroup = ex.CollisionGroupManager.create('enemy');
    const ray = new ex.Ray(ex.vec(0, 0), ex.Vector.Right);
    const hits = engine.currentScene.physics.rayCast(ray, {
      /**
       * Optionally specify to search for all colliders that intersect the ray cast, not just the first which is the default
       */
      searchAllColliders: true,
      /**
       * Optionally specify the maximum distance in pixels to ray cast, default is Infinity
       */
      maxDistance: 100,
      /**
       * Optionally specify a collision group to consider in the ray cast, default is All
       */
      collisionGroup: enemyGroup
    });

  ```
- Added word-wrap support for `ex.Text` using the optional parameter `maxWidth`
- Added the emitted particle transform style as part of `ex.ParticleEmitter({particleTransform: ex.ParticleTransform.Global})`, [[ParticleTransform.Global]] is the default and emits particles as if they were world space objects, useful for most effects. If set to [[ParticleTransform.Local]] particles are children of the emitter and move relative to the emitter as they would in a parent/child actor relationship.
- Added `wasButtonReleased` and `wasButtonPressed` methods to [[ex.Input.Gamepad]]
- Added `clone()` method to `ex.SpriteSheet` 

### Fixed

- Fixed issue with `ex.TileMap` collider consolidation where custom colliders would prevent normal solid tile colliders from being included.
- Fixed memory leak in the internal `ex.EntityManager`, it did not properly clear internal state when removing entities
- Fixed issue where scaling a `ex.TileMap` didn't properly offscreen cull due to the bounds not scaling properly.
- Fixed issue where `ex.Text.flipHorizontal` or `ex.Text.flipVertical` would not work
- Fixed issue where overriding existing components did not work properly because of deferred component removal
- Fixed issue where `ex.ScreenElement` pointer events were not working by default.
- Fixed issue where setting lineWidth on `ex.Circle` was not accounted for in the bitmap
- Fixed issue in macos where the meta key would prevent keyup's from firing correctly
- Fixed issue when excalibur was hosted in a x-origin iframe, the engine will grab window focus by default if in an iframe. This can be suppressed with `new ex.Engine({grabWindowFocus: false})`
- Fixed issue where `ex.Camera.rotation = ...` did not work to rotate the camera, also addressed offscreen culling issues that were revealed by this fix.
- Fixed issue where the `ex.ScreenElement` anchor was not being accounted for properly when passed as a constructor parameter.
- Fixed issue where you could not use multiple instances of Excalibur on the same page, you can now have as many Excalibur's as you want (up to the webgl context limit).
- Fixed issue where `ex.ScreenElement` would log a warning when created without a height or width
- Fixed issue where `ex.Sound` would get confused parsing and playing sound files with a querystring in their path
- Fixed issue where `ex.ColliderComponent` was not deeply cloning the stored `ex.Collider` causing them to be shared across clones.
- Fixed issue where `ex.GraphicsComponent` was not deeploy cloning the
stored `ex.Graphics` causing them to be shared across clones.
- Fixed issue where `Actor.clone()` and `Entity.clone()` crashed.
- Fixed issue where zero mtv collisions cause erroneous precollision events to be fired in the `ArcadeSolver` and `RealisticSolver`
- Fixed issue where calling `.kill()` on a child entity would not remove it from the parent `Entity`
- Fixed issue where calling `.removeAllChildren()` would not remove all the children from the parent `Entity`
- Fixed issue where world origin was inconsistent when the using `ex.DisplayMode.FitScreenAndFill` when the screen was resized.
- Fixed issue where context opacity was not respected when set in a `preDraw`
- Fixed issue where `ex.Sound.loop` was not working, and switching tab visibility would cause odd behavior with looping `ex.Sound`
- Fixed issue where adding a `ex.ParticleEmitter` as a child did not position particles according to the parent
- Fixed issue where screenshots from `ex.Engine.screenshot()` did not match the smoothing set on the engine.
- Fixed incorrect event type returned when `ex.Actor.on('postupdate', (event) => {...})`.
- Fixed issue where using numerous `ex.Text` instances would cause Excalibur to crash webgl by implementing a global font cache.
- Fixed issue where child entities did not inherit the scene from their parent
- Fixed issue where `ex.Font` would become corrupted when re-used by multiple `ex.Text` instances
- Fixed `engine.on('visible')` event not firing
- Fixed `EventDispatcher.emit` converting falsy values to `ex.GameEvent`. It will only convert `undefined` or `null` values now.

### Updates

-

### Changed

- Excalibur will now use `ex.EventEmitter` to broadcast events, Excalibur types that have events support will also have an `.events` member.
- Excalibur resources by default no longer add cache busting query string to resources. All built in resources now expose a `bustCache` property to allow setting this before loading, for example `ex.Sound.bustCache`.


## [0.27.0] - 2022-07-08

### Breaking Changes

- `ex.Engine.snapToPixel` now defaults to `false`, it was unexpected to have pixel snapping on by default it has now been switched.
- The `ex.Physics.useRealisticPhysics()` physics solver has been updated to fix a bug in bounciness to be more physically accurate, this does change how physics behaves. Setting `ex.Body.bounciness = 0` will simulate the old behavior. 
- `ex.TransformComponent.posChanged$` has been removed, it incurs a steep performance cost
- `ex.EventDispatcher` meta events 'subscribe' and 'unsubscribe' were unused and undocumented and have been removed
- `ex.TileMap` tlies are now drawn from the lower left by default to match with `ex.IsometricMap` and Tiled, but can be configured with `renderFromTopOfGraphic` to restore the previous behavior.
- Scene `onActivate` and `onDeactivate` methods have been changed to receive a single parameter, an object containing the `previousScene`, `nextScene`, and optional `data` passed in from `goToScene()`

### Deprecated

-

### Added
- Added new configurable `ex.TileMap` option for rendering from the bottom or the top of the graphic, this matches with `ex.IsometricMap` and how Tiled renders `renderFromTopOfGraphic`, by default `false` and renders from the bottom.
  ```typescript
  const tileMap = new ex.TileMap({
    renderFromTopOfGraphic: false
  })
  ```
- Added new `ex.Future` type which is a convenient way of wrapping a native browser promise and resolving/rejecting later
  ```typescript
  const future = new ex.Future();
  const promise = future.promise; // returns promise
  promise.then(() => {
    console.log('Resolved!');
  });
  future.resolve(); // resolved promise
  ```
- Added new `ex.Semaphore` type to limit the number of concurrent cans in a section of code, this is used internally to work around a chrome browser limitation, but can be useful for throttling network calls or even async game events.
  ```typescript
  const semaphore = new ex.Semaphore(10); // Only allow 10 concurrent between enter() and exit()
  ...

  await semaphore.enter();
  await methodToBeLimited();
  semaphore.exit();
  ```
- Added new `ex.WatchVector` type that can observe changes to x/y more efficiently than `ex.watch()`
- Added performance improvements 
   * `ex.Vector.distance` improvement
   * `ex.BoundingBox.transform` improvement
- Added ability to clone `ex.Vector.clone(destVector)` into a destination vector
- Added new `ex.Transform` type that is a light weight container for transformation data. This logic has been extracted from the `ex.TransformComponent`, this makes it easy to pass `ex.Transform`s around. Additionally the extracted `ex.Transform` logic has been refactored for performance.
- Added new `ex.AffineMatrix` that is meant for 2D affine transformations, it uses less memory and performs less calculations than the `ex.Matrix` which uses a 4x4 Float32 matrix.
- Added new fixed update step to Excalibur! This allows developers to configure a fixed FPS for the update loop. One advantage of setting a fix update is that you will have a more consistent and predictable physics simulation. Excalibur graphics will be interpolated automatically to avoid any jitter in the fixed update.
  * If the fixed update FPS is greater than the display FPS, excalibur will run multiple updates in a row (at the configured update elapsed) to catch up, for example there could be X updates and 1 draw each clock step.
  * If the fixed update FPS is less than the display FPS, excalibur will skip updates until it meets the desired FPS, for example there could be no update for 1 draw each clock step.
  ```typescript
  const game = new ex.Engine({
    fixedUpdateFps: 20 // 20 fps fixed update, or a fixed update delta of 50 milliseconds
  });
  // turn off interpolation on a per actor basis
  const actor = new ex.Actor({...});
  actor.body.enableFixedUpdateInterpolate = false;
  game.add(game);
  ```

- Allowed setting playback `ex.Sound.duration` which will limit the amount of time that a clip plays from the current playback position.
- Added a new lightweight `ex.StateMachine` type for building finite state machines
  ```typescript
  const machine = ex.StateMachine.create({
    start: 'STOPPED',
    states: {
      PLAYING: {
        onEnter: () => {
          console.log("playing");
        },
        transitions: ['STOPPED', 'PAUSED']
      },
      STOPPED: {
        onEnter: () => {
          console.log("stopped");
        },
        transitions: ['PLAYING', 'SEEK']
      },
      SEEK: {
        transitions: ['*']
      },
      PAUSED: {
        onEnter: () => {
          console.log("paused")
        },
        transitions: ['PLAYING', 'STOPPED']
      }
    }
  });
  ```
- Added `ex.Sound.seek(positionInSeconds)` which will allow you to see to a place in the sound, this will implicitly pause the sound
- Added `ex.Sound.getTotalPlaybackDuration()` which will return the total time in the sound in seconds.
- Allow tinting of `ex.Sprite`'s by setting a new `tint` property, renderers must support the tint property in order to function.
  ```typescript
  const imageSource = new ex.ImageSource('./path/to/image.png');
  await imageSource.load();
  const sprite = imageSource.toSprite();
  sprite.tint = ex.Color.Red;
  ```
- Added `ex.Sound.getPlaybackPosition()` which returns the current playback position in seconds of the currently playing sound.
- Added `ex.Sound.playbackRate` which allows developers to get/set the current rate of playback. 1.0 is the default playback rate, 2.0 is twice the speed, and 0.5 is half speed.
- Added missing `ex.EaseBy` action type, uses `ex.EasingFunctions` to move relative from the current entity position.
- Added 2 new `Action` types to enable running parallel actions. `ex.ActionSequence` which allows developers to specify a sequence of actions to run in order, and `ex.ParallelActions` to run multiple actions at the same time.
  ```typescript
  const actor = new ex.Actor();
  const parallel = new ex.ParallelActions([
    new ex.ActionSequence(actor, ctx => ctx.moveTo(ex.vec(100, 0), 100)),
    new ex.ActionSequence(actor, ctx => ctx.rotateTo(Math.PI/2, Math.PI/2))
  ]);
  actor.actions.runAction(parallel);
  // actor will now move to (100, 100) and rotate to Math.PI/2 at the same time!!
  ```
- Add target element id to `ex.Screen.goFullScreen('some-element-id')` to influence the fullscreen element in the fullscreen browser API.
- Added optional `data` parameter to `goToScene`, which gets passed to the target scene's `onActivate` method.
  ```typescript
  class SceneA extends ex.Scene {
    /* ... */

    onActivate(context: ex.SceneActivationContext<{ foo: string }>) {
      console.log(context.data.foo); // bar
    }
  }

  engine.goToScene('sceneA', { foo: 'bar' })
  ```
  - Added the ability to select variable duration into Timer constructor.
  ```typescript
  const random = new ex.Random(1337);
  const timer = new ex.Timer({
    random,
    interval: 500,
    randomRange: [0, 500]
  })
  ```

### Fixed

- Fixed issue with `ex.Canvas` and `ex.Raster` graphics that forced their dimensions to the next highest power of two.
- Fixed issue with `ex.Engine.snapToPixel` where positions very close to pixel boundary created jarring 1 pixel oscillations.
- Fixed bug where a deferred `goToScene` would preserve the incorrect scene so `engine.add(someActor)` would place actors in the wrong scene after transitioning to another.
- Fixed usability issue and log warning if the `ex.ImageSource` is not loaded and a draw was attempted.
- Fixed bug in `ex.Physics.useRealisticPhysics()` solver where `ex.Body.bounciness` was not being respected in the simulation
- Fixed bug in `ex.Physics.useRealisticPhysics()` solver where `ex.Body.limitDegreeOfFreedom` was not working all the time.
- Fixed bug in `Clock.schedule` where callbacks would not fire at the correct time, this was because it was scheduling using browser time and not the clock's internal time.
- Fixed issue in Chromium browsers where Excalibur crashes if more than 256 `Image.decode()` calls are happening in the same frame.
- Fixed issue where `ex.EdgeCollider` were not working properly in `ex.CompositeCollider` for `ex.TileMap`'s
- Fixed issue where `ex.BoundingBox` overlap return false due to floating point rounding error causing multiple collisions to be evaluated sometimes
- Fixed issue with `ex.EventDispatcher` where removing a handler that didn't already exist would remove another handler by mistake
- Fixed issue with `ex.EventDispatcher` where concurrent modifications of the handler list where handlers would or would not fire correctly and throw
- Tweak to the `ex.ArcadeSolver` to produce more stable results by adjusting by an infinitesimal epsilon
  - Contacts with overlap smaller than the epsilon are ignored
  - Colliders with bounds that overlap smaller than the epsilon are ignored
- Fixed issue with `ex.ArcadeSolver` based collisions where colliders were catching on seams when sliding along a floor of multiple colliders. This was by sorting contacts by distance between bodies.
  ![sorted-collisions](https://user-images.githubusercontent.com/612071/172401390-9e9c3490-3566-47bf-b258-6a7da86a3464.gif)

- Fixed issue with `ex.ArcadeSolver` where corner contacts would zero out velocity even if the bodies were already moving away from the contact "divergent contacts".
  ![cancel-velocity-fix](https://user-images.githubusercontent.com/612071/172500318-539f3a36-31ae-4efc-b6ab-c4524b297adb.gif)

- Fixed issue where `ex.Sound` wasn't being paused when the browser window lost focus

### Updates

- Updated the collision system to improve performance
  * Cache computed values where possible
  * Avoid calculating transformations until absolutely necessary
  * Avoid calling methods in tight loops

### Changed

- `ex.Engine.configurePerformanceCanvas2DFallback` no longer requires `threshold` or `showPlayerMessage`
- `ex.Engine.snapToPixel` now defaults to `false`
- Most places where `ex.Matrix` was used have been switched to `ex.AffineMatrix`
- Most places where `ex.TransformComponent` was used have been switched to `ex.Transform`

## [0.26.0] - 2022-05-20

### Breaking Changes

- `ex.Line` has be replaced with a new Graphics type, the old geometric behavior is now under the type `ex.LineSegment`
- Notable deprecated types removed
  - `ex.SortedList` old sorted list is removed
  - `ex.Collection` old collection type is removed
  - `ex.Util` import site, exported code promoted `ex.*`
  - `ex.DisplayMode.Position` is removed, use CSS to position the canvas
  - `ex.Trait` interface, traits are not longer supported
  - `ex.Promises` old promise implementation is removed in favor of browser promises
- Notable method & property removals
  - `ex.Actor`
      * `.getZIndex()` and `.setZIndex()` removed use `.z`
  - `ex.Scene`
      * `.screenElements` removed in favor of `.entities`
      * `.addScreenElement(...)` removed use `.add(...)`
      * `.addTileMap(...)` removed use `.add(...)`
      * `.removeTileMap(...)` removed use `.remove(...)`
  - `ex.Timer`
      * `.unpause()` removed use `.resume()`
  - `ex.Camera`
      * `.rx` removed use `.angularVelocity`
  - `ex.BodyComponent`
      * `.sx` removed use `.scaleFactor`
      * `.rx` removed use `.angularVelocity`
  - `ex.ActionsComponent`
      * `.asPromise()` removed use `.toPromise()`
  - `ex.ActionContext`
      * `.asPromise()` removed use `.toPromise()`
  - `ex.Color`
      * Misspellings corrected
- The old drawing API had been removed from excalibur, this should not affect you unless you were using the `ex.Flags.useLegacyDrawing()` or `ex.Flags.useCanvasGraphicsContext()`.
  - Notably all implementations of `Drawable` are removed, use the new `Graphics` API
  - Methods on actor `ex.Actor.setDrawing(...)`, `ex.Actor.addDrawing(...)` are removed, use the `ex.Actor.graphics.add(...)`, `ex.Actor.graphics.show(...)` and `ex.Actor.graphics.use(...)`
  - The `ex.Actor.onPreDraw(...)` and `ex.Actor.onPostDraw(...)` are removed, use `ex.Actor.graphics.onPreDraw(...)` and `ex.Actor.graphics.onPostDraw(...)`
  - The events `predraw` and `postdraw` are removed
  - `ex.Scene.onPreDraw()` and `ex.Scene.onPostDraw()` are now called with the `ExcaliburGraphicsContext` instead of an `CanvasRenderingContext2D`
- `ex.TileMap` has several breaking changes around naming, but brings it consistent with Tiled terminology and the new `ex.IsometricMap`. Additionally the new names are easier to follow.
  - Constructor has been changed to the following
    ```typescript
     new ex.TileMap({
      pos: ex.vec(100, 100),
      tileWidth: 64,
      tileHeight: 48,
      rows: 20,
      columns: 20
    });
    ```
  - `ex.Cell` has been renamed to `ex.Tile`
    - `ex.Tile` now uses `addGraphic(...)`, `removeGraphic(...)`, `clearGraphics()` and `getGraphics()` instead of having an accessible `ex.Tile.graphics` array.
  - `ex.TileMap.data` has been renamed to `ex.TileMap.tiles`
  - `ex.TileMap.getCell(..)` has been renamed to `ex.TileMap.getTile(...)`
  - `ex.TileMap.getCellByIndex(...)` has been renamed to `ex.TileMap.getTileByIndex(...)`
  - `ex.TileMap.getCellByPoint(...)` has been renamed to `ex.TileMap.getTileByPoint(...)`


### Deprecated

-

### Added

- Added new parameter to `ex.Raster({quality: 4})` to specify the internal scaling for the bitmap, this is useful for improving the rendering quality of small rasters due to sampling error.
- Added new `ex.Line` graphics object for drawing lines!
  ```typescript
  const lineActor = new ex.Actor({
    pos: ex.vec(100, 0)
  });
  lineActor.graphics.anchor = ex.Vector.Zero;
  lineActor.graphics.use(new ex.Line({
    start: ex.vec(0, 0),
    end: ex.vec(200, 200),
    color: ex.Color.Green,
    thickness: 10
  }));
  game.add(lineActor);
  ```
- Added new performance fallback configuration to `ex.Engine` for developers to help players experiencing poor performance in non-standard browser configurations
  * This will fallback to the Canvas2D rendering graphics context which usually performs better on non hardware accelerated browsers, currently postprocessing effects are unavailable in this fallback.
  * By default if a game is running at 20fps or lower for 100 frames or more after the game has started it will be triggered, the developer can optionally show a player message that is off by default.
  ```typescript
    var game = new ex.Engine({
      ...
      configurePerformanceCanvas2DFallback: {
        allow: true, // opt-out of the fallback
        showPlayerMessage: true, // opt-in to a player pop-up message
        threshold: { fps: 20, numberOfFrames: 100 } // configure the threshold to trigger the fallback
      }
    });
  ```
- Added new `ex.ParallaxComponent` for creating parallax effects on the graphics, entities with this component are drawn differently and a collider will not be where you expect. It is not recommended you use colliders with parallax entities.
  ```typescript
  const actor = new ex.Actor();
  // The actor will be drawn shifted based on the camera position scaled by the parallax factor
  actor.addComponent(new ParallaxComponent(ex.vec(0.5, 0.5)));
  ```
- Added feature to build `SpriteSheet`s from a list of different sized source views using `ex.SpriteSheet.fromImageSourceWithSourceViews(...)`
  ```typescript
    const ss = ex.SpriteSheet.fromImageSourceWithSourceViews({
      image,
      sourceViews: [
        {x: 0, y: 0, width: 20, height: 30},
        {x: 20, y: 0, width: 40, height: 50},
      ]
    });
  ```
- Added draw call sorting `new ex.Engine({useDrawSorting: true})` to efficiently draw render plugins in batches to avoid expensive renderer switching as much as possible. By default this is turned on, but can be opted out of.
- Added the ability to clone into a target `Matrix` this is useful to save allocations and in turn garbage collection pauses.
- `ex.Engine` now support setting the pixel ratio in the constructor `new ex.Engine({pixelRatio: 2})`, this is useful for smooth `ex.Text` rendering when `antialiasing: false` and rendering pixel art type graphics
- `ex.TileMap` now supports per Tile custom colliders!
  ```typescript
  const tileMap = new ex.TileMap(...);
  const tile = tileMap.getTile(0, 0);
  tile.solid = true;
  tile.addCollider(...); // add your custom collider!
  ```
- New `ex.IsometricMap` for drawing isometric grids! (They also support custom colliders via the same mechanism as `ex.TileMap`)
  ```typescript
  new ex.IsometricMap({
      pos: ex.vec(250, 10),
      tileWidth: 32,
      tileHeight: 16,
      columns: 15,
      rows: 15
    });
  ```
  - `ex.IsometricTile` now come with a `ex.IsometricEntityComponent` which can be applied to any entity that needs to be correctly sorted to preserve the isometric illusion
  - `ex.IsometricEntitySystem` generates a new z-index based on the `elevation` and y position of an entity with `ex.IsometricEntityComponent`

- Added arbitrary non-convex polygon support (only non-self intersecting) with `ex.PolygonCollider(...).triangulate()` which builds a new `ex.CompositeCollider` composed of triangles.
- Added faster `ex.BoundingBox.transform(...)` implementation.
- Added faster `ex.BoundingBox.overlap(...)` implementation.
- Added `ex.Vector.min(...)` and `ex.Vector.max(...)` to find the min/max of each vector component between 2 vectors.
- Added `ex.TransformComponent.zIndexChange$` observable to watch when z index changes.
- Added new display mode `ex.DisplayMode.FitContainerAndFill`.
- Added new display mode `ex.DisplayMode.FitScreenAndFill`.
- Added new display mode `ex.DisplayMode.FitContainerAndZoom`.
- Added new display mode `ex.DisplayMode.FitScreenAndZoom`.
### Fixed

- Fixed unreleased issue where fixed update interpolation was incorrect with child actors
- Fixed unreleased bug where CompositeCollider components would not collide appropriately because contacts did not have unique ids
- Fixed issue where CompositeColliders treat separate constituents as separate collisionstart/collisionend which is unexpected
- Fixed issue where resources that failed to load would silently fail making debugging challenging
- Fixed issue where large pieces of Text were rendered as black rectangles on mobile, excalibur now internally breaks these into smaller chunks in order to render them.
- Fixed issue #2263 where keyboard input `wasPressed` was not working in the `onPostUpdate` lifecycle
- Fixed issue #2263 where there were some keys missing from the `ex.Input.Keys` enum, including `Enter`
- Fixed issue where Rectangle line renderer did not respect z order

### Updates

- Performance improvement to the `ex.Loader` screen keeping frame rates higher by only updating the backing `ex.Canvas` when there are changes
- Improved collision broadphase by swapping to a more efficient `ex.BoundingBox.overlaps` check
- Improved collision narrowphase by improving `ex.PolygonCollider` calculations for localBounds, bounds, and transformed point geometry
- Improved Text/Font performance by internally caching expensive native `measureText()` calls
- Performance improvement to GraphicsSystem
- Performance improvement to the transform capture of the previous frame transform and motion

### Changed

- Split offscreen detection into a separate system
- Renamed `ex.Matrix.multv()` and `ex.Matrix.multm()` to `ex.Matrix.multiply()` which matches our naming conventions

<!--------------------------------- DO NOT EDIT BELOW THIS LINE --------------------------------->
<!--------------------------------- DO NOT EDIT BELOW THIS LINE --------------------------------->
<!--------------------------------- DO NOT EDIT BELOW THIS LINE --------------------------------->

## [0.25.3] - 2022-02-05

## Breaking Changes

- Small breaking change to `engine.screenshot()` you must now use `await engine.screenshot()`. This avoids copy buffer performance impact of `preserveDrawingBuffer: true` by capturing a screen shot request on the next frame when the buffer has not yet been cleared.

### Deprecated

-

### Added

-

### Fixed

- Fixed issue where collision normals are inaccurate on polygon colliders that offset from their origin
- Fixed issue where only Pixel 6 devices crash when using their MAX_TEXTURE_IMAGE_UNITS, artificially cap Excalibur to 125 textures max
- Fixed issue [#2224] where pointer events sometimes didn't work in mobile platforms due to `touch-action` not being set to `none`
- Fixed issue [#2203] where `engine.screenshot()` did not work in the WebGL implementation
- Fixed issue [#1528] where screenshots didn't match the displayed game's size in HiDPI displays, images are now consistent with the game. If you want the full scaled image pass `engine.screenshot(true)` to preserve HiDPI Resolution.
- Fixed issue [#2206] error and warning logs for large images to help developers identify error situations in the webgl implementation

### Updates

-

### Changed

-

## [0.25.2] - 2022-01-21

### Breaking Changes

- `ex.Util.extend()` is removed, modern js spread operator `{...someobject, ...someotherobject}` handles this better.
- Excalibur post processing is now moved to the `engine.graphicsContext.addPostProcessor()`
- Breaking change to `ex.PostProcessor`, all post processors must now now implement this interface
  ```typescript
  export interface PostProcessor {
    intialize(gl: WebGLRenderingContext): void;
    getShader(): Shader;
  }
  ```
### Deprecated

- The static `Engine.createMainLoop` is now marked deprecated and will be removed in v0.26.0, it is replaced by the `Clock` api
- Mark legacy draw routines in `ex.Engine`, `ex.Scene`, and `ex.Actor` deprecated

### Added

- Added ability to build custom renderer plugins that are accessible to the `ex.ExcaliburGraphicsContext.draw<TCustomRenderer>(...)` after registering them `ex.ExcaliburGraphicsContext.register(new LineRenderer())`
- Added ability to draw circles and rectangles with outlines! `ex.ExcaliburGraphicsContext.drawCircle(...)` and `ex.ExcaliburGraphicsContext.drawRectangle(...)`
- Added `ex.CoordPlane` can be set in the `new ex.Actor({coordPlane: CoordPlane.Screen})` constructor
- Added convenience feature, setting the color, sets the color on default graphic if applicable
- Added a `DebugGraphicsComponent` for doing direct debug draw in the `DebugSystem`
- Added back TileMap debug draw
- Added `ex.Scene.timers` to expose the list of timers
- Added support for different webgl texture blending modes as `ex.ImageFiltering` :
  * `ex.ImageFiltering.Blended` -  Blended is useful when you have high resolution artwork and would like it blended and smoothed
  * `ex.ImageFiltering.Pixel` - Pixel is useful when you do not want smoothing aka antialiasing applied to your graphics.
- Excalibur will set a "default" blend mode based on the `ex.EngineOption` antialiasing property, but can be overridden per graphic
  - `antialiasing: true`, then the blend mode defaults to  `ex.ImageFiltering.Blended`
  - `antialiasing: false`, then the blend mode defaults to `ex.ImageFiltering.Pixel`
- `ex.Text/ex.Font` defaults to blended which improves the default look of text rendering dramatically!
- `ex.Circle` and `ex.Polygon` also default to blended which improves the default look dramatically!
- `ex.ImageSource` can now specify a blend mode before the Image is loaded, otherwise
- Added new `measureText` method to the `ex.SpriteFont` and `ex.Font` to return the bounds of any particular text
- Added new `Clock` api to manage the core main loop. Clocks hide the implementation detail of how the mainloop runs, users just knows that it ticks somehow. Clocks additionally encapsulate any related browser timing, like `performance.now()`
  1. `StandardClock` encapsulates the existing `requestAnimationFrame` api logic
  2. `TestClock` allows a user to manually step the mainloop, this can be useful for frame by frame debugging #1170 
  3. The base abstract clock implements the specifics of elapsed time 

- Added a new feature to Engine options to set a maximum fps `new ex.Engine({...options, maxFps: 30})`. This can be useful when needing to deliver a consistent experience across devices.
- Pointers can now be configured to use the collider or the graphics bounds as the target for pointers with the `ex.PointerComponent`
  - `useColliderShape` - (default true) uses the collider component geometry for pointer events
  - `useGraphicsBounds` - (default false) uses the graphics bounds for pointer events


### Fixed

- Fixed issue [#2192] where Actor.center was not correct in child actors
- Fixed issue where `ex.CircleCollider`s did not respect rotation/scale when offset
- Fixed issue [#2157] when compiling in TS strict mode complaining about `ex.Poolable`
- Fixed issue where scaled graphics were not calculating the correct bounds
- Fixed unreleased issue where clock implementation was not updating frame id
- Fixed alpha pre-multiply math in multiple shaders
- Fixed label initialization of fonts, passing a font in the constructor work
- Fixed bug in sprite bounds calculations not taking scale into account
- Fixed bug with pointer api where clicking on screen coordinate actors didn't work
- Fixed [#1815] issue where Camera would jitter when using a strategies based off of actors in the previous frame. 
- Fixed issue where TileMaps would sometimes have a geometry seam that may not fall on an actual screen pixel causing a visible gap between tiles and the background
  -- ![image](https://user-images.githubusercontent.com/612071/144700377-ac4585ba-3f4c-44b8-95db-ad36c5fc9a32.png)
- Fixed unreleased issue where SpriteFonts log every frame they detect a misconfigured font.
- Fixed unreleased issue where clock when constraining fps would pass larger than expected elapsed times to the simulation causing things to "speed up" bizarrely
- Fixed unreleased issue where games with no resources would crash
- Fixed issue [#2152] where shared state in `ex.Font` and `ex.SpriteFont` prevented text from aligning properly when re-used
- Fixed issue where fast moving `CompositeCollider`s were erroneously generating pairs for their constituent parts
- Fixed Safari 13.1 crash when booting Excalibur because of they odd MediaQuery API in older Safari
- Fixed issue where pointers did not work because of missing types
- Fixed issue with `ArcadeSolver` where stacked/overlapped tiles would double solve the position of the collider for the same overlap
- Fixed issue where changing the `ex.Sprite.width` or `ex.Sprite.height` did not resize the graphic.
- Fixed issue where initial Actor anchors set in the constructor were not being set in the graphics component
- EventDispatcher
  - `EventDispatcher` - doesn't require the target object. The context of `this` is not tampered anymore.
- Pointers
  - `PointerAbstraction` - is fixed to maintain reference
-

### Updates

- The following Engine's pieces: `Collision` `Graphics` `Resources` `Trigger` are updated to reflect the new EventDispatcher behavior.
- Refactor camera/screen interaction to utilize transforms instead of bespoke coordinate conversion
### Changed

- Updated Graphics to improve general performance
- Updated the webgl primitives to make building `ex.Shader`s, `ex.VertexBuffer`s, and `ex.VertexLayout`s much easier 
- Broke up the internal monolithic shader into separate internal renderer plugins
- Changed the debug system to separate displaying the debug position point (`game.debug.transform.showPosition = true`) and debug position label (`game.debug.transform.showPositionLabel = true`)
- `ex.ColorBlindCorrector` is renamed to `ex.ColorBlindnessPostProcessor`, and `ex.ColorBlindness` is renamed to `ex.ColorBlindnessMode`
   - Color blindness can still be corrected or simulated:
      * `game.debug.colorBlindMode.correct(ex.ColorBlindnessMode.Deuteranope)`
      * `game.debug.colorBlindMode.simulate(ex.ColorBlindnessMode.Deuteranope)`
- Excalibur now uses pre-multiplied alpha automatically, images will be unpacked into memory using `gl.pixelStorei(gl.UNPACK_PREMULTIPLY_ALPHA_WEBGL, true)`
- Excalibur FPS is now sampled over 100ms blocks, this gives a more usable fps in the stats. The sampler is available off of the engine clock `engine.clock.fpsSampler.fps` 
- Pointer Events:
  * Event types (up, down, move, etc) now all exist in 2 types `ex.Input.PointerEvent` and `ex.Input.WheelEvent`
  * The `stopPropagation()` method used to cancel further dispatches has been renamed to `cancel()` to match other events API.
  * Events no longer have a reference to the `pointer` but now have all of the same information that was availabe on the pointer `worldPos`, `screenPos`, `pagePos`


## [0.25.1] - 2021-11-05

### Added

- *Experimental:* Native ES module bundle distribution in package `esm/excalibur.js` entrypoint ([#2064](https://github.com/excaliburjs/Excalibur/pull/2064))
- `withEngine` utils support an aditional options parameter to override the Engine default options.
- Story to show a play / pause implementation. 
- `ex.Animation` now support `totalDuration` that will calculate automatically each frame duration based on how many frames have.
- `ex.Animation` now supports `.reverse()` to reverse the direction of play in an animation, use the `ex.Animation.direction` to inspect if the animation is playing in the `ex.AnimationDirection.Forward` direction or the `ex.AnimationDirection.Backward` direction.
### Changed

- Pointer system refactored into 2 parts:
   * First is an ECS style system `ex.PointerSystem` that dispatches events to Entities/Actors
   * Second is an event receiver `ex.PointerEventReceiver` which is responsible for collecting the native browser events
   * The API is mostly backwards compatible breaking changes are listed in the breaking change section, event types have been simplified, and `stopPropagation()` and been renamed to `cancel()`
- Internal Actions implementation converted to ECS system and component, this is a backwards compatible change with v0.25.0
  - `ex.ActionsSystem` and `ex.ActionsComponent` now wrap the existing `ex.ActionContext`
  - Actions can be shared with all entities now!
- Dispatch the `hidePlayButton` on the Button Event to prevent that keep on the screen on some situations [#1431].
- Revert VSCode Workbench Colors

### Deprecated

- Actions `asPromise()` renamed to `toPromise()`

### Fixed

- Fixed loader button position on window resize
- Fixed issue with setting `ex.TileMap.z` to a value
- Fixed crash in debug system if there is no collider geometry
- Fixed ImageSource loading error message [#2049]

## [0.25.0] - 2021-10-03

### Breaking Changes

- Actor Drawing: `ex.Actor.addDrawing`, `ex.Actor.setDrawing`, `onPostDraw()`, and `onPreDraw()` are no longer on by default and will be removed in v0.26.0, they are available behind a flag `ex.Flags.useLegacyDrawing()`
  - For custom drawing use the `ex.Canvas`
- `ex.Actor.rx` has been renamed to `ex.Actor.angularVelocity`
- Rename `ex.Edge` to `ex.EdgeCollider` and `ex.ConvexPolygon` to `ex.PolygonCollider` to avoid confusion and maintian consistency
- `ex.Label` constructor now only takes the option bag constructor and the font properties have been replaced with `ex.Font`
  ```typescript
  const label = new ex.Label({
    text: 'My Text',
    x: 100,
    y: 100,
    font: new ex.Font({
      family: 'Consolas',
      size: 32
    })
  });
  ```
- `ex.Physics.debug` properties for Debug drawing are now moved to `engine.debug.physics`, `engine.debug.collider`, and `engine.debug.body`.
  - Old `debugDraw(ctx: CanvasRenderingContext2D)` methods are removed.
- Collision `Pair`'s are now between Collider's and not bodies
- `PerlinNoise` has been removed from the core repo will now be offered as a [plugin](https://github.com/excaliburjs/excalibur-perlin)
- Legacy drawing implementations are moved behind `ex.LegacyDrawing` new Graphics implemenations of `Sprite`, `SpriteSheet`, `Animation` are now the default import.
  - To use any of the `ex.LegacyDrawing.*` implementations you must opt-in with the `ex.Flags.useLegacyDrawing()` note: new graphics do not work in this egacy mode
- Renames `CollisionResolutionStrategy.Box` collision resolution strategy to `Arcade`
- Renames `CollisionResolutionStrategy.RigidBody` collision resolution strategy to `Realistic`
- `Collider` is now a first class type and encapsulates what `Shape` used to be. `Collider` is no longer a member of the `Body`
- `CollisionType` and `CollisionGroup` are now a member of the `Body` component, the reasoning is they define how the simulated physics body will behave in simulation.
- `Timer`'s no longer automatically start when added to a `Scene`, this `Timer.start()` must be called. ([#1865](ttps://github.com/excaliburjs/Excalibur/issues/1865))
- `Timer.complete` is now read-only to prevent odd bugs, use `reset()`, `stop()`, and `start()` to manipulate timers.
- `Actor.actions.repeat()` and `Actor.actions.repeatForever()` now require a handler that specifies the actions to repeat. This is more clear and helps prevent bugs like #1891

  ```typescript
  const actor = new ex.Actor();

  actor.actions
    // Move up in a zig-zag by repeating 5 times
    .repeat((ctx) => {
      ctx.moveBy(10, 0, 10);
      ctx.moveBy(0, 10, 10);
    }, 5)
    .callMethod(() => {
      console.log('Done repeating!');
    });
  ```

- Removes `Entity.components` as a way to access, add, and remove components
- `ex.Camera.z` has been renamed to property `ex.Camera.zoom` which is the zoom factor
- `ex.Camera.zoom(...)` has been renamed to function `ex.Camera.zoomOverTime()`
- TileMap no longer needs registered SpriteSheets, `Sprite`'s can be added directly to `Cell`'s with `addGraphic`
  - The confusing `TileSprite` type is removed (Related to TileMap plugin updates https://github.com/excaliburjs/excalibur-tiled/issues/4, https://github.com/excaliburjs/excalibur-tiled/issues/23, https://github.com/excaliburjs/excalibur-tiled/issues/108)
- Directly changing debug drawing by `engine.isDebug = value` has been replaced by `engine.showDebug(value)` and `engine.toggleDebug()` ([#1655](https://github.com/excaliburjs/Excalibur/issues/1655))
- `UIActor` Class instances need to be replaced to `ScreenElement` (This Class it's marked as Obsolete) ([#1656](https://github.com/excaliburjs/Excalibur/issues/1656))
- Switch to browser based promise, the Excalibur implementation `ex.Promise` is marked deprecated ([#994](https://github.com/excaliburjs/Excalibur/issues/994))
- `DisplayMode`'s have changed ([#1733](https://github.com/excaliburjs/Excalibur/issues/1733)) & ([#1928](https://github.com/excaliburjs/Excalibur/issues/1928)):

  - `DisplayMode.FitContainer` fits the screen to the available width/height in the canvas parent element, while maintaining aspect ratio and resolution
  - `DisplayMode.FillContainer` update the resolution and viewport dyanmically to fill the available space in the canvas parent element, DOES NOT preserve `aspectRatio`
  - `DisplayMode.FitScreen` fits the screen to the available browser window space, while maintaining aspect ratio and resolution
  - `DisplayMode.FillScreen` now does what `DisplayMode.FullScreen` used to do, the resolution and viewport dynamically adjust to fill the available space in the window, DOES NOT preserve `aspectRatio` ([#1733](https://github.com/excaliburjs/Excalibur/issues/1733))
  - `DisplayMode.FullScreen` is now removed, use `Screen.goFullScreen()`.

- `SpriteSheet` now is immutable after creation to reduce chance of bugs if you modified a public field. The following properties are read-only: `columns`, `rows`, `spWidth`, `spHeight`, `image`, `sprites` and `spacing`.
- `Engine.pointerScope` now defaults to a more expected `ex.Input.PointerScope.Canvas` instead of `ex.Input.PointerScope.Document` which can cause frustrating bugs if building an HTML app with Excalibur

### Added

- New property `center` to `Screen` to encapsulate screen center coordinates calculation considering zoom and device pixel ratio
- New `ex.Shape.Capsule(width, height)` helper for defining capsule colliders, these are useful for ramps or jagged floor colliders.
- New collision group constructor argument added to Actor`new Actor({collisionGroup: collisionGroup})`
- `SpriteSheet.getSprite(x, y)` can retrieve a sprite from the SpriteSheet by x and y coordinate. For example, `getSprite(0, 0)` returns the top left sprite in the sheet.
  - `SpriteSheet`'s now have dimensionality with `rows` and `columns` optionally specified, if not there is always 1 row, and `sprites.length` columns
- `new Actor({radius: 10})` can now take a radius parameter to help create circular actors
- The `ExcaliburGraphicsContext` now supports drawing debug text
- `Entity` may also now optionally have a `name`, this is useful for finding entities by name or when displaying in debug mode.
- New `DebugSystem` ECS system will show debug drawing output for things toggled on/off in the `engine.debug` section, this allows for a less cluttered debug experience.
  - Each debug section now has a configurable color.
- Turn on WebGL support with `ex.Flags.useWebGL()`
- Added new helpers to `CollisionGroup` to define groups that collide with specified groups `CollisionGroup.collidesWith([groupA, groupB])`
  - Combine groups with `const groupAandB = CollisionGroup.combine([groupA, groupB])`
  - Invert a group instance `const everthingButGroupA = groupA.invert()`
- Improved Collision Simulation
  - New ECS based `CollisionSystem` and `MotionSystem`
  - Rigid body's can now sleep for improved performance
  - Multiple contacts now supported which improves stability
  - Iterative solver for improved stability
- Added `ColliderComponent` to hold individual `Collider` implementations like `Circle`, `Box`, or `CompositeCollider`
  - `Actor.collider.get()` will get the current collider
  - `Actor.collider.set(someCollider)` allows you to set a specific collider
- New `CompositeCollider` type to combine multiple colliders together into one for an entity
  - Composite colliders flatten into their individual colliders in the collision system
  - Composite collider keeps it's internal colliders in a DynamicTree for fast `.collide` checks
- New `TransformComponent` to encapsulate Entity transform, that is to say position, rotation, and scale
- New `MotionComponent` to encapsulate Entity transform values changing over time like velocity and acceleration
- Added multi-line support to `Text` graphics ([#1866](https://github.com/excaliburjs/Excalibur/issues/1866))
- Added `TileMap` arbitrary graphics support with `.addGraphic()` ([#1862](https://github.com/excaliburjs/Excalibur/issues/1862))
- Added `TileMap` row and column accessors `getRows()` and `getColumns()` ([#1859](https://github.com/excaliburjs/Excalibur/issues/1859))
- Added the ability to store arbitrary data in `TileMap` cells with `Cell.data.set('key', 'value')` and `Cell.data.get('key')` ([#1861](https://github.com/excaliburjs/Excalibur/issues/1861))
- Actions `moveTo()`, `moveBy()`, `easeTo()`, `scaleTo()`, and `scaleBy()` now have vector overloads
- `Animation.fromSpriteSheet` will now log a warning if an index into the `SpriteSheet` is invalid ([#1856](https://github.com/excaliburjs/Excalibur/issues/1856))
- `new ImageSource()` will now log a warning if an image type isn't fully supported. ([#1855](https://github.com/excaliburjs/Excalibur/issues/1855))
- `Timer.start()` to explicitly start timers, and `Timer.stop()` to stop timers and "rewind" them.
- `Timer.timeToNextAction` will return the milliseconds until the next action callback
- `Timer.timeElapsedTowardNextAction` will return the milliseconds counted towards the next action callback
- `BoundingBox` now has a method for detecting zero dimensions in width or height `hasZeroDimensions()`
- `BoundingBox`'s can now by `transform`'d by a `Matrix`
- Added `new Entity(components: Component[])` constructor overload to create entities with components quickly.
- Added `Entity.get(type: ComponentType)` to get strongly typed components if they exist on the entity.
- Added `Entity.has(type: ComponentType)` overload to check if an entity has a component of that type.
- Added `Entity.hasTag(tag: string)`, `Entity.addTag(tag: string)`, and `Entity.removeTag(tag: string, force: boolean)`.
  - Tag `offscreen` is now added to entities that are offscreen
- Added `Entity.componentAdded$` and `Entity.componentRemoved$` for observing component changes on an entity.
- For child/parent entities:
  - Added `Entity.addChild(entity: Entity)`, `Entity.removeChild(entity: Entity)`, `Entity.removeAllChildren()` for managing child entities
  - Added `Entity.addTemplate(templateEntity: Entity)` for adding template entities or "prefab".
  - Added `Entity.parent` readonly accessor to the parent (if exists), and `Entity.unparent()` to unparent an entity.
  - Added `Entity.getAncestors()` is a sorted list of parents starting with the topmost parent.
  - Added `Entity.children` readonly accessor to the list of children.
- Add the ability to press enter to start the game after loaded
- Add Excalibur Feature Flag implementation for releasing experimental or preview features ([#1673](https://github.com/excaliburjs/Excalibur/issues/1673))
- Color now can parse RGB/A string using Color.fromRGBString('rgb(255, 255, 255)') or Color.fromRGBString('rgb(255, 255, 255, 1)')
- `DisplayMode.FitScreen` will now scale the game to fit the available space, preserving the `aspectRatio`. ([#1733](https://github.com/excaliburjs/Excalibur/issues/1733))
- `SpriteSheet.spacing` now accepts a structure `{ top: number, left: number, margin: number }` for custom spacing dimensions ([#1788](https://github.com/excaliburjs/Excalibur/issues/1778))
- `SpriteSheet.ctor` now has an overload that accepts `spacing` for consistency although the object constructor is recommended ([#1788](https://github.com/excaliburjs/Excalibur/issues/1778))
- Add `SpriteSheet.getSpacingDimensions()` method to retrieve calculated spacing dimensions ([#1788](https://github.com/excaliburjs/Excalibur/issues/1778))
- Add `KeyEvent.value?: string` which is the key value (or "typed" value) that the browser detected. For example, holding Shift and pressing 9 will have a value of `(` which is the typed character.
- Add `KeyEvent.originalEvent?: KeyboardEvent` which exposes the raw keyboard event handled from the browser.
- Added a new getter to GraphicsComponent.ts called currentKeys that will return the names of the graphics shown in all layers
- Added a new getter to GraphicsLayer called currentKeys that will the names of the graphics shown in this layer

### Changed

- `Gif` now supports new graphics component
- `Algebra.ts` refactored into separate files in `Math/`
- Engine/Scene refactored to make use of the new ECS world which simplifies their logic
- `TileMap` now uses the built in `Collider` component instead of custom collision code.
- Updates the Excalibur ECS implementation for ease of use and Excalibur draw system integration
  - Adds "ex." namespace to built in component types like "ex.transform"
  - Adds `ex.World` to encapsulate all things ECS
  - Adds `ex.CanvasDrawSystem` to handle all HTML Canvas 2D drawing via ECS
  - Updates `ex.Actor` to use new `ex.TransformComponent` and `ex.CanvasDrawComponent`

### Deprecated

- `Timer.unpause()` has be deprecated in favor of `Timer.resume()` ([#1864](https://github.com/excaliburjs/Excalibur/issues/1864))
- Removed UIActor Stub in favor of ScreenElement ([#1656](https://github.com/excaliburjs/Excalibur/issues/1656))
- `ex.SortedList` as deprecated
- `ex.Promise` is marked deprecated ([#994](https://github.com/excaliburjs/Excalibur/issues/994))
- `ex.DisplayMode.Position` CSS can accomplish this task better than Excalibur ([#1733](https://github.com/excaliburjs/Excalibur/issues/1733))

### Fixed

- Fixed allow `ex.ColliderComponent` to not have a collider
- Fixed issue where collision events were not being forwarded from individual colliders in a `ex.CompositeCollider`
- Fixed issue where `ex.CompositeCollider`'s individual colliders were erroneously generating pairs
- Fixed issue where `GraphicsOptions` `width/height` could not be used to define a `ex.Sprite` with equivalent `sourceView` and `destSize` ([#1863](https://github.com/excaliburjs/Excalibur/issues/1863))
- Fixed issue where `ex.Scene.onActivate/onDeactivate` were called with the wrong arguments ([#1850](https://github.com/excaliburjs/Excalibur/issues/1850))
- Fixed issue where no width/height argmunents to engine throws an error
- Fixed issue where zero dimension image draws on the ExcaliburGraphicsContext throw an error
- Fixed issue where the first scene onInitialize fires at Engine contructor time and before the "play button" clicked ([#1900](https://github.com/excaliburjs/Excalibur/issues/1900))
- Fixed issue where the "play button" click was being interpreted as an input event excalibur needed to handle ([#1854](https://github.com/excaliburjs/Excalibur/issues/1854))
- Fixed issue where pointer events were not firing at the ex.Engine.input.pointers level ([#1439](https://github.com/excaliburjs/Excalibur/issues/1439))
- Fixed issue where pointer events propagate in an unexpected order, now they go from high z-index to low z-index ([#1922](https://github.com/excaliburjs/Excalibur/issues/1922))
- Fixed issue with Raster padding which caused images to grow over time ([#1897](https://github.com/excaliburjs/Excalibur/issues/1897))
- Fixed N+1 repeat/repeatForever bug ([#1891](https://github.com/excaliburjs/Excalibur/issues/1891))
- Fixed repeat/repeatForever issue with `rotateTo` ([#635](https://github.com/excaliburjs/Excalibur/issues/635))
- Entity update lifecycle is now called correctly
- Fixed GraphicsSystem `enterviewport` and `exitviewport` event
- Fixed DOM element leak when restarting games, play button elements piled up in the DOM.
- Fixed issues with `ex.Sprite` not rotating/scaling correctly around the anchor (Related to TileMap plugin updates https://github.com/excaliburjs/excalibur-tiled/issues/4, https://github.com/excaliburjs/excalibur-tiled/issues/23, https://github.com/excaliburjs/excalibur-tiled/issues/108)
  - Optionally specify whether to draw around the anchor or not `drawAroundAnchor`
- Fixed in the browser "FullScreen" api, coordinates are now correctly mapped from page space to world space ([#1734](https://github.com/excaliburjs/Excalibur/issues/1734))
- Fix audio decoding bug introduced in https://github.com/excaliburjs/Excalibur/pull/1707
- Fixed issue with promise resolve on double resource load ([#1434](https://github.com/excaliburjs/Excalibur/issues/1434))
- Fixed Firefox bug where scaled graphics with anti-aliasing turned off are not pixelated ([#1676](https://github.com/excaliburjs/Excalibur/issues/1676))
- Fixed z-index regression where actors did not respect z-index ([#1678](https://github.com/excaliburjs/Excalibur/issues/1678))
- Fixed Animation flicker bug when switching to an animation ([#1636](https://github.com/excaliburjs/Excalibur/issues/1636))
- Fixed `ex.Actor.easeTo` actions, they now use velocity to move Actors ([#1638](https://github.com/excaliburjs/Excalibur/issues/1638))
- Fixed `Scene` constructor signature to make the `Engine` argument optional ([#1363](https://github.com/excaliburjs/Excalibur/issues/1363))
- Fixed `anchor` properly of single shape `Actor` [#1535](https://github.com/excaliburjs/Excalibur/issues/1535)
- Fixed Safari bug where `Sound` resources would fail to load ([#1848](https://github.com/excaliburjs/Excalibur/issues/1848))

<!----------------------------------------------------------------------------------------------->

## [0.24.5] - 2020-09-07

### Breaking Changes

- [#1361] Makes use of proxies, Excalibur longer supports IE11 :boom: ([#1361]https://github.com/excaliburjs/Excalibur/issues/1361)

### Added

- Adds new ECS Foundations API, which allows excalibur core behavior to be manipulated with ECS style code ([#1361]https://github.com/excaliburjs/Excalibur/issues/1361)
  - Adds new `ex.Entity` & `ex.EntityManager` which represent anything that can do something in a Scene and are containers for Components
  - Adds new `ex.Component` type which allows encapsulation of state on entities
  - Adds new `ex.Query` & `ex.QueryManager` which allows queries over entities that match a component list
  - Adds new `ex.System` type which operates on matching Entities to do some behavior in Excalibur.
  - Adds new `ex.Observable` a small observable implementation for observing Entity component changes over time

### Fixed

- Fixed Animation flicker bug on the first frame when using animations with scale, anchors, or rotation. ([#1636](https://github.com/excaliburjs/Excalibur/issues/1636))

<!----------------------------------------------------------------------------------------------->

## [0.24.4] - 2020-09-02

### Added

- Add new `ex.Screen` abstraction to manage viewport size and resolution independently and all other screen related logic. ([#1617](https://github.com/excaliburjs/Excalibur/issues/1617))
  - New support for the browser fullscreen API
- Add color blind mode simulation and correction in debug object.
  ([#390](https://github.com/excaliburjs/Excalibur/issues/390))
- Add `LimitCameraBoundsStrategy`, which always keeps the camera locked to within the given bounds. ([#1498](https://github.com/excaliburjs/Excalibur/issues/1498))
- Add mechanisms to manipulate the `Loader` screen. ([#1417](https://github.com/excaliburjs/Excalibur/issues/1417))
  - Logo position `Loader.logoPosition`
  - Play button position `Loader.playButtonPosition`
  - Loading bar position `Loader.loadingBarPosition`
  - Loading bar color `Loader.loadingBarColor` by default is white, but can be any excalibur `ex.Color`

### Changed

- Remove usage of `mock.engine` from the tests. Use real engine instead.
- Upgrade Excalibur to TypeScript 3.9.2
- Upgrade Excalibur to Node 12 LTS

### Fixed

- Fixed Loader play button markup and styles are now cleaned up after clicked ([#1431](https://github.com/excaliburjs/Excalibur/issues/1431))
- Fixed Excalibur crashing when embedded within a cross-origin IFrame ([#1151](https://github.com/excaliburjs/Excalibur/issues/1151))
- Fixed performance issue where uneccessary effect processing was occurring for opacity changes ([#1549](https://github.com/excaliburjs/Excalibur/issues/1549))
- Fixed issue when loading images from a base64 strings that would crash the loader ([#1543](https://github.com/excaliburjs/Excalibur/issues/1543))
- Fixed issue where actors that were not in scene still received pointer events ([#1555](https://github.com/excaliburjs/Excalibur/issues/1555))
- Fixed Scene initialization order when using the lifecycle overrides ([#1553](https://github.com/excaliburjs/Excalibur/issues/1553))

<!----------------------------------------------------------------------------------------------->

## [0.24.0] - 2020-04-23

### Breaking Changes

- Remove obsolete `.extend()` semantics in Class.ts as as well as related test cases.

### Added

- Added new option for constructing bounding boxes. You can now construct with an options
  object rather than only individual coordinate parameters. ([#1151](https://github.com/excaliburjs/Excalibur/issues/1151))
- Added new interface for specifying the type of the options object passed to the
  bounding box constructor.
- Added the `ex.vec(x, y)` shorthand for creating vectors.
  ([#1340](https://github.com/excaliburjs/Excalibur/issues/1340))
- Added new event `processed` to `Sound` that passes processed `string | AudioBuffer` data. ([#1474](https://github.com/excaliburjs/Excalibur/pull/1474))
- Added new property `duration` to `Sound` and `AudioInstance` that exposes the track's duration in seconds when Web Audio API is used. ([#1474](https://github.com/excaliburjs/Excalibur/pull/1474))

### Changed

- Animation no longer mutate underlying sprites, instead they draw the sprite using the animations parameters. This allows more robust flipping at runtime. ([#1258](https://github.com/excaliburjs/Excalibur/issues/1258))
- Changed obsolete decorator to only log the same message 5 times. ([#1281](https://github.com/excaliburjs/Excalibur/issues/1281))
- Switched to core-js based polyfills instead of custom written ones ([#1214](https://github.com/excaliburjs/Excalibur/issues/1214))
- Updated to TypeScript@3.6.4 and node 10 LTS build
- `Sound.stop()` now always rewinds the track, even when the sound is paused. ([#1474](https://github.com/excaliburjs/Excalibur/pull/1474))

### Deprecated

- `ex.Vector.magnitude()` will be removed in `v0.25.0`, use `ex.Vector.size()`. ([#1277](https://github.com/excaliburjs/Excalibur/issues/1277))

### Fixed

- Fixed Excalibur crashing when displaying both a tilemap and a zero-size actor ([#1418](https://github.com/excaliburjs/Excalibur/issues/1418))
- Fixed animation flipping behavior ([#1172](https://github.com/excaliburjs/Excalibur/issues/1172))
- Fixed actors being drawn when their opacity is 0 ([#875](https://github.com/excaliburjs/Excalibur/issues/875))
- Fixed iframe event handling, excalibur will respond to keyboard events from the top window ([#1294](https://github.com/excaliburjs/Excalibur/issues/1294))
- Fixed camera to be vector backed so `ex.Camera.x = ?` and `ex.Camera.pos.setTo(...)` both work as expected([#1299](https://github.com/excaliburjs/Excalibur/issues/1299))
- Fixed missing on/once/off signatures on `ex.Pointer` ([#1345](https://github.com/excaliburjs/Excalibur/issues/1345))
- Fixed sounds not being stopped when `Engine.stop()` is called. ([#1476](https://github.com/excaliburjs/Excalibur/pull/1476))

<!----------------------------------------------------------------------------------------------->

## [0.23.0] - 2019-06-08

### Breaking Changes

- `ex.Actor.scale`, `ex.Actor.sx/sy`, `ex.Actor.actions.scaleTo/scaleBy` will not work as expected with new collider implementation, set width and height directly. These features will be completely removed in v0.24.0.

### Added

- New collision group implementation ([#1091](https://github.com/excaliburjs/Excalibur/issues/1091), [#862](https://github.com/excaliburjs/Excalibur/issues/862))
- New `ex.Collider` type which is the container for all collision related behavior and state. Actor is now extracted from collision.
- New interface `Clonable<T>` to indicate if an object contains a clone method
- New interface `Eventable<T>` to indicated if an object can emit and receive events
- `ex.Vector.scale` now also works with vector input
- `ex.BoundingBox.fromDimension(width: number, height: number)` can generate a bounding box from a width and height
- `ex.BoundingBox.translate(pos: Vector)` will create a new bounding box shifted by `pos`
- `ex.BoundingBox.scale(scale: Vector)` will create a new bounding box scaled by `scale`
- Added `isActor()` and `isCollider()` type guards
- Added `ex.CollisionShape.draw` collision shapes can now be drawn, actor's will use these shapes if no other drawing is specified
- Added a `getClosestLineBetween` method to `CollisionShape`'s for returning the closest line between 2 shapes ([#1071](https://github.com/excaliburjs/Excalibur/issues/1071))

### Changed

- Change `ex.Actor.within` to use surface of object geometry instead of the center to make judgements ([#1071](https://github.com/excaliburjs/Excalibur/issues/1071))
- Changed `moveBy`, `rotateBy`, and `scaleBy` to operate relative to the current actor position at a speed, instead of moving to an absolute by a certain time.
- Changed event handlers in excalibur to expect non-null event objects, before `hander: (event?: GameEvent) => void` implied that event could be null. This change addresses ([#1147](https://github.com/excaliburjs/Excalibur/issues/1147)) making strict null/function checks compatible with new TypeScript.
- Changed collision system to remove actor coupling, in addition `ex.Collider` is a new type that encapsulates all collision behavior. Use `ex.Actor.body.collider` to interact with collisions in Excalibur ([#1119](https://github.com/excaliburjs/Excalibur/issues/1119))
  - Add new `ex.Collider` type that is the housing for all collision related code
    - The source of truth for `ex.CollisionType` is now on collider, with a convenience getter on actor
    - The collision system now operates on `ex.Collider`'s not `ex.Actor`'s
  - `ex.CollisionType` has been moved to a separate file outside of `Actor`
    - CollisionType is switched to a string enum, style guide also updated
  - `ex.CollisionPair` now operates on a pair of `ex.Colliders`'s instead of `ex.Actors`'s
  - `ex.CollisionContact` now operates on a pair of `ex.Collider`'s instead of `ex.Actors`'s
  - `ex.Body` has been modified to house all the physical position/transform information
    - Integration has been moved from actor to `Body` as a physical concern
    - `useBoxCollision` has been renamed to `useBoxCollider`
    - `useCircleCollision` has been renamed to `useCircleCollider`
    - `usePolygonCollision` has been renamed to `usePolygonCollider`
    - `useEdgeCollision` has been renamed to `useEdgeCollider`
  - Renamed `ex.CollisionArea` to `ex.CollisionShape`
    - `ex.CircleArea` has been renamed to `ex.Circle`
    - `ex.PolygonArea` has been renamed to `ex.ConvexPolygon`
    - `ex.EdgeArea` has been renamed to `ex.Edge`
  - Renamed `getWidth()` & `setWidth()` to property `width`
    - Actor and BoundingBox are affected
  - Renamed `getHeight()` & `setHeight()` to property `height`
    - Actor and BoundingBox are affected
  - Renamed `getCenter()` to the property `center`
    - Actor, BoundingBox, and Cell are affected
  - Renamed `getBounds()` to the property `bounds`
    - Actor, Collider, and Shapes are affected
  - Renamed `getRelativeBounds()` to the property `localBounds`
    - Actor, Collider, and Shapes are affected
  - Renamed `moi()` to the property `inertia` (moment of inertia)
  - Renamed `restitution` to the property `bounciness`
  - Moved `collisionType` to `Actor.body.collider.type`
  - Moved `Actor.integrate` to `Actor.body.integrate`

### Deprecated

- Legacy groups `ex.Group` will be removed in v0.24.0, use collision groups as a replacement [#1091](https://github.com/excaliburjs/Excalibur/issues/1091)
- Legacy collision groups off `Actor` will be removed in v0.24.0, use `Actor.body.collider.collisionGroup` [#1091](https://github.com/excaliburjs/Excalibur/issues/1091)
- Removed `NaiveCollisionBroadphase` as it was no longer used
- Renamed methods and properties will be available until `v0.24.0`
- Deprecated collision attributes on actor, use `Actor.body.collider`
  - `Actor.x` & `Actor.y` will be removed in `v0.24.0` use `Actor.pos.x` & `Actor.pos.y`
  - `Actor.collisionArea` will be removed in `v0.24.0` use `Actor.body.collider.shape`
  - `Actor.getLeft()`, `Actor.getRight()`, `Actor.getTop()`, and `Actor.getBottom` are deprecated
    - Use `Actor.body.collider.bounds.(left|right|top|bottom)`
  - `Actor.getGeometry()` and `Actor.getRelativeGeometry()` are removed, use `Collider`
  - Collision related properties on Actor moved to `Collider`, use `Actor.body.collider`
    - `Actor.torque`
    - `Actor.mass`
    - `Actor.moi`
    - `Actor.friction`
    - `Actor.restitution`
  - Collision related methods on Actor moved to `Collider`, use `Actor.body.collider` or `Actor.body.collider.bounds`
    - `Actor.getSideFromIntersect(intersect)` -> `BoundingBox.sideFromIntersection`
    - `Actor.collidesWithSide(actor)` -> `Actor.body.collider.bounds.intersectWithSide`
    - `Actor.collides(actor)` -> `Actor.body.collider.bounds.intersect`

### Fixed

- Fixed issue where leaking window/document handlers was possible when calling `ex.Engine.stop()` and `ex.Engine.start()` ([#1063](https://github.com/excaliburjs/Excalibur/issues/1120))
- Fixed wrong `Camera` and `Loader` scaling on HiDPI screens when option `suppressHiDPIScaling` is set. ([#1120](https://github.com/excaliburjs/Excalibur/issues/1120))
- Fixed polyfill application by exporting a `polyfill()` function that can be called. ([#1132](https://github.com/excaliburjs/Excalibur/issues/1132))
- Fixed `Color.lighten()` ([#1084](https://github.com/excaliburjs/Excalibur/issues/1084))

<!----------------------------------------------------------------------------------------------->

## [0.22.0] - 2019-04-06

### Breaking Changes

- `ex.BaseCamera` replaced with `Camera` ([#1087](https://github.com/excaliburjs/Excalibur/issues/1087))

### Added

- Added `enableCanvasTransparency` property that can enable/disable canvas transparency ([#1096](https://github.com/excaliburjs/Excalibur/issues/1096))

### Changed

- Upgraded Excalibur to TypeScript 3.3.3333 ([#1052](https://github.com/excaliburjs/Excalibur/issues/1052))
- Added exceptions on `SpriteSheetImpl` constructor to check if the source texture dimensions are valid ([#1108](https://github.com/excaliburjs/Excalibur/issues/1108))

<!----------------------------------------------------------------------------------------------->

## [0.21.0] - 2019-02-02

### Added

- Added ability to automatically convert .gif files to SpriteSheet, Animations, and Sprites ([#153](https://github.com/excaliburjs/Excalibur/issues/153))
- New `viewport` property on camera to return a world space bounding box of the current visible area ([#1078](https://github.com/excaliburjs/Excalibur/issues/1078))

### Changed

- Updated `ex.Color` and `ex.Vector` constants to be static getters that return new instances each time, eliminating a common source of bugs ([#1085](https://github.com/excaliburjs/Excalibur/issues/1085))
- Remove optionality of engine in constructor of Scene and \_engine private with an underscore prefix ([#1067](https://github.com/excaliburjs/Excalibur/issues/1067))

### Deprecated

- Rename `ex.BaseCamera` to `Camera`, `ex.BaseCamera` will be removed in `v0.22.0` ([#1087](https://github.com/excaliburjs/Excalibur/issues/1087))

### Fixed

- Fixed issue of early offscreen culling related to zooming in and out ([#1078](https://github.com/excaliburjs/Excalibur/issues/1078))
- Fixed issue where setting `suppressPlayButton: true` blocks load in certain browsers ([#1079](https://github.com/excaliburjs/Excalibur/issues/1079))
- Fixed issue where the absence of a pointer button caused an error in the console([#1153](https://github.com/excaliburjs/Excalibur/issues/1153))

<!----------------------------------------------------------------------------------------------->

## [0.20.0] - 2018-12-10

### Breaking Changes

- `ex.PauseAfterLoader` removed, use `ex.Loader` instead ([#1031](https://github.com/excaliburjs/Excalibur/issues/1031))

### Added

- Added strongly-typed `EventTypes` enum to Events.ts to avoid magic strings ([#1066](https://github.com/excaliburjs/Excalibur/issues/1066))

### Changed

- Added parameter on SpriteSheet constructor so you can define how many pixels of space are between sprites ([#1058](https://github.com/excaliburjs/Excalibur/issues/1058))

<!----------------------------------------------------------------------------------------------->

## [0.19.1] - 2018-10-22

### Fixed

- Fixed issue where there were missing files in the dist (Loader.css, Loader.logo.png) ([#1057](https://github.com/excaliburjs/Excalibur/issues/1057))

## [0.19.0] - 2018-10-13

### Changed

- Excalibur user documentation has now moved to [excaliburjs.com/docs](https://excaliburjs.com/docs)
- Excalibur will now prompt for user input before starting the game to be inline with the new webaudio requirements from chrome/mobile browsers ([#1031](https://github.com/excaliburjs/Excalibur/issues/1031))

### Deprecated

- `PauseAfterLoader` for iOS in favor of new click-to-play functionality built into the default `Loader` ([#1031](https://github.com/excaliburjs/Excalibur/issues/1031))

### Fixed

- Fixed issue where Edge web audio playback was breaking ([#1047](https://github.com/excaliburjs/Excalibur/issues/1047))
- Fixed issue where pointer events do not work in mobile ([#1044](https://github.com/excaliburjs/Excalibur/issues/1044))
- Fixed issue where iOS was not loading by including the right polyfills ([#1043](https://github.com/excaliburjs/Excalibur/issues/1043))
- Fixed issue where sprites do not work in Firefox ([#980](https://github.com/excaliburjs/Excalibur/issues/978))
- Fixed issue where collision pairs could sometimes be incorrect ([#975](https://github.com/excaliburjs/Excalibur/issues/975))
- Fixed box collision velocity resolution so that objects resting on a surface do not accumulate velocity ([#986](https://github.com/excaliburjs/Excalibur/pull/1034))

<!----------------------------------------------------------------------------------------------->

## [0.18.0] - 2018-08-04

### Breaking Changes

- `Sound.setVolume()` replaced with `Sound.volume`
- `Sound.setLoop()` replaced with `Sound.loop`

### Added

- Add `Scene.isActorInDrawTree` method to determine if an actor is in the scene's draw tree.

### Fixed

- Fixed missing `exitviewport/enterviewport` events on Actors.on/once/off signatures ([#978](https://github.com/excaliburjs/Excalibur/issues/978))
- Fix issue where Actors would not be properly added to a scene if they were removed from that scene during the same frame ([#979](https://github.com/excaliburjs/Excalibur/issues/979))

<!----------------------------------------------------------------------------------------------->

## [0.17.0] - 2018-06-04

### Breaking Changes

- Property scope `Pointer.actorsUnderPointer` changed to private
- `Sprite.sx` replaced with `Sprite.x`
- `Sprite.sy` replaced with `Sprite.y`
- `Sprite.swidth` replaced with `Sprite.width`
- `Sprite.sheight` replaced with `Sprite.height`

### Added

- Allow timers to limit repeats to a finite number of times ([#957](https://github.com/excaliburjs/Excalibur/pull/974))
- Convenience method on Scene to determine whether it is the current scene. Scene.isCurrentScene() ([#982](https://github.com/excaliburjs/Excalibur/issues/982))
- New `PointerEvent.stopPropagation()` method added. Works the same way as (`https://developer.mozilla.org/en-US/docs/Web/API/Event/stopPropagation`)
  ([#912](https://github.com/excaliburjs/Excalibur/issues/912))
- New `Actor.getAncestors()` method, which retrieves full array of current Actor ancestors
- Static `Actor.defaults` prop, which implements `IActorDefaults`.
- Native sound events now exposed
  - `volumechange` - on playing sound volume change;
  - `pause` - on playback pause;
  - `stop` - on playback stop;
  - `emptied` - on data cleanup(f.e. when setting new data);
  - `resume` - on playback resume;
  - `playbackstart` - on playback start;
  - `playbackend` - on playback end;
- Added `Sound.instances` getter, which returns active tracks. Playing or paused
- Added `Sound.getTrackId(track: [[AudioInstance]])` method. Which returns id of track provided,
  if it is in list of active tracks.

### Changed

- Refactored Easing functions to be reversable ([#944](https://github.com/excaliburjs/Excalibur/pull/944))
- Now at creation every `Actor.anchor` prop is set to default `Actor.defaults.anchor`.
- Scene.remove(Actor) now starts the Actor.Kill event cycle ([#981](https://github.com/excaliburjs/Excalibur/issues/981))

### Deprecated

- `CapturePointer.update()` method now doesn't propagate event to actor, just verifies pointer events for actor.
- Added `Sound.volume` & `Sound.loop` properties as a replacement for `Sound.setVolume()` and `Sound.setLoop()`. The methods `setVolume` and `setLoop` have been marked obsolete.

### Fixed

- Added missing variable assignments to TileMapImpl constructor ([#957](https://github.com/excaliburjs/Excalibur/pull/957))
- Correct setting audio volume level from `value` to `setValueAtTime` to comply with deprecation warning in Chrome 59 ([#953](https://github.com/excaliburjs/Excalibur/pull/953))
- Force HiDPI scaling to always be at least 1 to prevent visual artifacts in some browsers
- Recalculate physics geometry when width/height change on Actor ([#948](https://github.com/excaliburjs/Excalibur/pull/948))
- Fix camera move chaining ([#944](https://github.com/excaliburjs/Excalibur/pull/944))
- Fix `pickSet(allowDuplicates: true)` now returns the proper length array with correct elements ([#977](https://github.com/excaliburjs/Excalibur/issues/977))
- `Index` export order to prevent `almond.js` from creation of corrupted modules loading order.
- `Sound.pause()` now saves correct timings.
- Fix `ex.Vector.isValid` edgecase at `Infinity` ([#1006](https://github.com/excaliburjs/Excalibur/issues/1006))

<!----------------------------------------------------------------------------------------------->

## [0.16.0] - 2018-03-31

### Added

- New typesafe and override safe event lifecycle overriding, all `onEventName` handlers will no longer be dangerous to override ([#582](https://github.com/excaliburjs/Excalibur/issues/582))
  - New lifecycle event `onPreKill` and `onPostKill`
- SpriteSheets can now produce animations from custom sprite coordinates `SpriteSheet.getAnimationByCoords(engine, coords[], speed)` ([#918](https://github.com/excaliburjs/Excalibur/issues/918))
- Added drag and drop support for Actors ([#134](https://github.com/excaliburjs/Excalibur/issues/134))
  - New Event `enter`
  - New Event `leave`
  - New Event `pointerenter`
  - New Event `pointerleave`
  - New Event `pointerdragstart`
  - New Event `pointerdragend`
  - New Event `pointerdragmove`
  - New Event `pointerdragenter`
  - New Event `pointerdragleave`
  - New Class `PointerDragEvent` which extends `PointerEvent`
  - New Class `GlobalCoordinates` that contains Vectors for the world, the page, and the screen.
  - Added property `ICapturePointerConfig.captureDragEvents` which controls whether to emit drag events to the actor
  - Added property `PointerEvent.pointer` which equals the original pointer object

### Deprecated

- `Sprite.sx`, `Sprite.sy`, `Sprite.swidth`, `Sprite.sheight` have been deprecated in favor of `Sprite.x`, `Sprite.y`, `Sprite.width`, `Sprite.height` ([#918](https://github.com/excaliburjs/Excalibur/issues/918))

### Fixed

- Added missing lifecycle event handlers on Actors, Triggers, Scenes, Engine, and Camera ([#582](https://github.com/excaliburjs/Excalibur/issues/582))
- Tile Maps now correctly render negative x-axis coordinates ([#904](https://github.com/excaliburjs/Excalibur/issues/904))
- Offscreen culling in HiDPI mode ([#949](https://github.com/excaliburjs/Excalibur/issues/949))
  - Correct bounds check to check drawWidth/drawHeight for HiDPI
  - suppressHiDPIScaling now also suppresses pixel ratio based scaling
- Extract and separate Sprite width/height from drawWidth/drawHeight to prevent context corruption ([#951](https://github.com/excaliburjs/Excalibur/pull/951))

<!----------------------------------------------------------------------------------------------->

## [0.15.0] - 2018-02-16

### Breaking Changes

- `LockedCamera` replaced with `BaseCamera.strategy.lockToActor`
- `SideCamera` replaced with `BaseCamera.strategy.lockToActorAxis`
- `Body.wasTouching` replaced with event type `CollisionEnd`

### Added

- Option bag constructors have been added for commonly-used classes (see [Constructors.md](https://github.com/excaliburjs/Excalibur/blob/main/src/engine/Docs/Constructors.md)) ([#410](https://github.com/excaliburjs/Excalibur/issues/410))

<!----------------------------------------------------------------------------------------------->

## [0.14.0] - 2017-12-02

### Breaking Changes

- Triggers now have a new option bag constructor using the `ITriggerOptions` interface. ([#863](https://github.com/excaliburjs/Excalibur/issues/863)).
- `update` event replaced with `postupdate` event
- `CollisionEvent` replaced by `PreCollisionEvent`
- `getDrawWidth()` and `getDrawHeight()` replaced with the getters `drawWidth` and `drawHeight`
- `PointerEvent.x` and `PointerEvent.y` replaced with `PointerEvent.pos`

### Added

- Automatic HiDPI screen detection and scaling in excalibur internals to correct blurry bitmap rendering on HiDPI screens. This feature can optionally be suppressed with `IEngineOptions.suppressHiDPIScaling`.
- Added new line utility `Line.normal()` and `Line.distanceToPoint` ([#703](https://github.com/excaliburjs/Excalibur/issues/703))
- Added new PolygonArea utility `PolygonArea.getClosestFace(point)` ([#703](https://github.com/excaliburjs/Excalibur/issues/703))
- Triggers now fire an `EnterTriggerEvent` when an actor enters the trigger, and an `ExitTriggerEvent` when an actor exits the trigger. ([#863](https://github.com/excaliburjs/Excalibur/issues/863))
- Actors have a new events `CollisionStart` which when 2 actors first start colliding and `CollisionEnd` when 2 actors are no longer colliding. ([#863](https://github.com/excaliburjs/Excalibur/issues/863))
- New camera strategies implementation for following targets in a scene. Allows for custom strategies to be implemented on top of some prebuilt
  - `LockCameraToActorStrategy` which behaves like `LockedCamera` and can be switched on with `Camera.strategy.lockToActor(actor)`.
  - `LockCameraToActorAxisStrategy` which behaves like `SideCamera` and can be switched on with `Camera.strategy.lockToActorAxis(actor, ex.Axis.X)`
  - `ElasticToActorStrategy` which is a new strategy that elastically moves the camera to an actor and can be switched on with `Camera.strategy.elasticToActor(actor, cameraElasticity, cameraFriction)`
  - `CircleAroundActorStrategy` which is a new strategy that will follow an actor when a certain radius from the camera focus and can be switched on with `Camera.strategy.circleAroundActor(actor)`

### Changed

- `Trigger` has been rebuilt to provide a better experience
  - The trigger `action` only fires when an actor enters the designated area instead of every frame of collision. ([#863](https://github.com/excaliburjs/Excalibur/issues/863))
  - Triggers can now draw like other Actors, but are still not visible by default ([#863](https://github.com/excaliburjs/Excalibur/issues/863))

### Deprecated

- `Body.wasTouching` has been deprecated in favor of a new event type `CollisionEnd` ([#863](https://github.com/excaliburjs/Excalibur/issues/863))
- `SideCamera` and `LockedCamera` are deprecated in favor of camera strategies

### Fixed

- Fixed odd jumping behavior when polygons collided with the end of an edge ([#703](https://github.com/excaliburjs/Excalibur/issues/703))

<!----------------------------------------------------------------------------------------------->

## [0.13.0] - 2017-10-07

### Breaking Changes

- `Scene.children` replaced with `Scene.actors`

### Added

- Convenience getters implemented `halfDrawWidth`, `halfDrawHeight`, `halfCanvasWidth`, `halfCanvasHeight`, `canvasWidth`, and `canvasHeight`.
- New pause/unpause feature for timers to help with more robust pausing ([#885](https://github.com/excaliburjs/Excalibur/issues/885))
- New event listening feature to listen to events only `.once(...)` then unsubscribe automatically ([#745](https://github.com/excaliburjs/Excalibur/issues/745))
- New collision event `postcollision` to indicate if collision resolution occured ([#880](https://github.com/excaliburjs/Excalibur/issues/880))

### Deprecated

- `PointerEvent.x` and `PointerEvent.y`, in favor of `PointerEvent.pos` ([#612](https://github.com/excaliburjs/Excalibur/issues/612))
- `CollisionEvent` has been deprecated in favor of the more clear `PreCollisionEvent` ([#880](https://github.com/excaliburjs/Excalibur/issues/880))
- `getDrawWidth()` and `getDrawHeight()` have been marked obsolete and changed into the getters `drawWidth` and `drawHeight` respectively in order to progressively make getters/setters consistent ([#861](https://github.com/excaliburjs/Excalibur/issues/612))

### Fixed

- Fixed same instance of color potentially being shared, and thus mutated, between instance actors ([#840](https://github.com/excaliburjs/Excalibur/issues/840))
- Fixed bug where active and passive type collisions would resolve when they shouldn't in rigid body physics mode ([#880](https://github.com/excaliburjs/Excalibur/issues/880))

<!----------------------------------------------------------------------------------------------->

## [0.12.0] 2017-08-12

### Breaking Changes

- `CollisionType.Elastic` has been removed
- `Promises.wrap` has been replaced with `Promise.resolve`

### Added

- Added new hsl and hex format options in Color.toString(format). rgb is the default to maintain backwards compatibility ([#852](https://github.com/excaliburjs/Excalibur/issues/852))

### Changed

- `Animation.loop` property now to set to `true` by default ([#583](https://github.com/excaliburjs/Excalibur/issues/583))
- Added backgroundColor to engine options as part of Engine constructor ([#846](https://github.com/excaliburjs/Excalibur/issues/846))

### Deprecated

- `ex.Scene.children` is now `ex.Scene.actors` ([#796](https://github.com/excaliburjs/Excalibur/issues/796))

<!----------------------------------------------------------------------------------------------->

## [0.11.0] 2017-06-10

### Breaking Changes

- Renamed `Utils.removeItemToArray()` to `Utils.removeItemFromArray()` ([#798](https://github.com/excaliburjs/Excalibur/issues/798/))

### Added

- Added optional volume argument to `Sound.play(volume?: number)`, which will play the Audio file at anywhere from mute (`volume` is 0.0) to full volume (`volume` is 1.0). ([#801](https://github.com/excaliburjs/Excalibur/issues/801))
- Added another DisplayMode option: `DisplayMode.Position`. When this is selected as the displayMode type, the user must specify a new `position` option ([#781](https://github.com/excaliburjs/Excalibur/issues/781))
- Added a static method `distance` to the `Vector` class ([#517](https://github.com/excaliburjs/Excalibur/issues/517))
- Added `WheelEvent` event type for the `wheel` browser event, Excalibur now supports scroll wheel ([#808](https://github.com/excaliburjs/Excalibur/issues/808/))

### Changed

- Camera zoom over time now returns a promise that resolves on completion ([#800](https://github.com/excaliburjs/Excalibur/issues/800))
- Edge builds have more descriptive versions now containing build number and Git commit hash (e.g. `0.10.0-alpha.105#commit`) ([#777](https://github.com/excaliburjs/Excalibur/issues/777))

### Fixed

- Fixed camera zoom over time, before it did not work at all ([#800](https://github.com/excaliburjs/Excalibur/issues/800))
- Fixed semi-colon key not being detected on Firefox and Opera. ([#789](https://github.com/excaliburjs/Excalibur/issues/789))

<!----------------------------------------------------------------------------------------------->

## [0.10.0] 2017-04-07

### Breaking Changes

- Rename `Engine.width` and `Engine.height` to be `Engine.canvasWidth` and `Engine.canvasHeight` ([#591](https://github.com/excaliburjs/Excalibur/issues/591))
- Rename `Engine.getWidth` and `Engine.getHeight` to be `Engine.getDrawWidth` and `Engine.getDrawHeight` ([#591](https://github.com/excaliburjs/Excalibur/issues/591))
- Changed `GameEvent` to be a generic type for TypeScript, allowing strongly typing the `target` property. ([#724](https://github.com/excaliburjs/Excalibur/issue/724))
- Removed `Body.useEdgeCollision()` parameter `center` ([#724](https://github.com/excaliburjs/Excalibur/issue/724))

### Added

- Added `Engine.isPaused` to retrieve the running status of Engine ([#750](https://github.com/excaliburjs/Excalibur/issues/750))
- Added `Engine.getWorldBounds` to provide a quick way to get the top left corner and bottom right corner of the screen ([#729](https://github.com/excaliburjs/Excalibur/issues/729))
- Added predraw and postdraw events to `Engine` class. These events happen when prior to and after a draw ([#744](https://github.com/excaliburjs/Excalibur/issues/744))
- Added Perlin noise generation helper `ex.PerlinGenerator` for 1d, 2d, and 3d noise, along with drawing utilities ([#491](https://github.com/excaliburjs/Excalibur/issues/491))
- Added font styles support for normal, italic, and oblique in addition to bold text support ([#563](https://github.com/excaliburjs/Excalibur/issues/563))

### Changed

- Update project to use TypeScript 2.2.2 ([#762](https://github.com/excaliburjs/Excalibur/issues/762))
- Changed `Util.extend` to include `Object.assign` functionality ([#763](https://github.com/excaliburjs/Excalibur/issues/763))

### Fixed

- Update the order of the affine transformations to fix bug when scaling and rotating Actors ([#770](https://github.com/excaliburjs/Excalibur/issues/770))

<!----------------------------------------------------------------------------------------------->

## [0.9.0] 2017-02-09

### Added

- Added `preupdate`, `postupdate`, `predraw`, `postdraw` events to TileMap
- Added `ex.Random` with seed support via Mersenne Twister algorithm ([#538](https://github.com/excaliburjs/Excalibur/issues/538))
- Added extended feature detection and reporting to `ex.Detector` ([#707](https://github.com/excaliburjs/Excalibur/issues/707))
  - `ex.Detector.getBrowserFeatures()` to retrieve the support matrix of the current browser
  - `ex.Detector.logBrowserFeatures()` to log the support matrix to the console (runs at startup when in Debug mode)
- Added `@obsolete` decorator to help give greater visibility to deprecated methods ([#684](https://github.com/excaliburjs/Excalibur/issues/684))
- Added better support for module loaders and TypeScript importing. See [Installation](https://excaliburjs.com/docs/installation) docs for more info. ([#606](https://github.com/excaliburjs/Excalibur/issues/606))
- Added new Excalibur example project templates ([#706](https://github.com/excaliburjs/Excalibur/issues/706), [#733](https://github.com/excaliburjs/Excalibur/issues/733)):
  - [Browserify](https://github.com/excaliburjs/example-ts-browserify)
  - [Webpack](https://github.com/excaliburjs/example-ts-webpack)
  - [Angular2](https://github.com/excaliburjs/example-ts-angular2)
  - [Universal Windows Platform (UWP)](https://github.com/excaliburjs/example-uwp)
  - [Apache Cordova](https://github.com/excaliburjs/example-cordova)
  - [Xamarin Forms](https://github.com/excaliburjs/example-xamarin)
  - [Electron](https://github.com/excaliburjs/example-electron)
- Added `Pointer.lastPagePos`, `Pointer.lastScreenPos` and `Pointer.lastWorldPos` that store the last pointer move coordinates ([#509](https://github.com/excaliburjs/Excalibur/issues/509))

### Changed

- Changed `Util.clamp` to use math libraries ([#536](https://github.com/excaliburjs/Excalibur/issues/536))
- Upgraded to TypeScript 2.1.4 ([#726](https://github.com/excaliburjs/Excalibur/issues/726))

### Fixed

- Fixed Scene/Actor activation and initialization order, actors were not being initialized before scene activation causing bugs ([#661](https://github.com/excaliburjs/Excalibur/issues/661))
- Fixed bug where the engine would not load if a loader was provided without any resources ([#565](https://github.com/excaliburjs/Excalibur/issues/565))
- Fixed bug where an Actor/UIActor/TileMap added during a Timer callback would not initialize before running `draw` loop. ([#584](https://github.com/excaliburjs/Excalibur/issues/584))
- Fixed bug where on slower systems a Sprite may not be drawn on the first `draw` frame ([#748](https://github.com/excaliburjs/Excalibur/issues/748))

<!----------------------------------------------------------------------------------------------->

## [0.8.0] 2016-12-04

### Added

- `ex.Vector.magnitude` alias that calls `ex.Vector.distance()` to get magnitude of Vector ([#663](https://github.com/excaliburjs/Excalibur/issues/663))
- Added new `ex.Line` utilities ([#662](https://github.com/excaliburjs/Excalibur/issues/662)):
  - `ex.Line.slope` for the raw slope (m) value
  - `ex.Line.intercept` for the Y intercept (b) value
  - `ex.Line.findPoint(x?, y?)` to find a point given an X or a Y value
  - `ex.Line.hasPoint(x, y, threshold)` to determine if given point lies on the line
- Added `Vector.One` and `Vector.Half` constants ([#649](https://github.com/excaliburjs/Excalibur/issues/649))
- Added `Vector.isValid` to check for null, undefined, Infinity, or NaN vectors method as part of ([#665](https://github.com/excaliburjs/Excalibur/issues/665))
- Added `ex.Promise.resolve` and `ex.Promise.reject` static methods ([#501](https://github.com/excaliburjs/Excalibur/issues/501))
- PhantomJS based testing infrastructure to accurately test browser features such as image diffs on canvas drawing ([#521](https://github.com/excaliburjs/Excalibur/issues/521))
- Added some basic debug stat collection to Excalibur ([#97](https://github.com/excaliburjs/Excalibur/issues/97)):
  - Added `ex.Engine.stats` to hold frame statistic information
  - Added `ex.Engine.debug` to hold debug flags and current frame stats
  - Added `preframe` and `postframe` events to `Engine` as hooks
  - Added ex.Physics statistics to the Excalibur statistics collection
- Added new fast body collision detection to Excalibur to prevent fast moving objects from tunneling through other objects ([#665](https://github.com/excaliburjs/Excalibur/issues/665))
  - Added DynamicTree raycast to query the scene for bounds that intersect a ray
  - Added fast BoundingBox raycast test

### Changed

- Internal physics names refactored to be more readable and to use names more in line with game engine terminology (explicit broadphase and narrowphase called out)

### Deprecated

- `ex.Promise.wrap` ([#501](https://github.com/excaliburjs/Excalibur/issues/501))

### Fixed

- Fix `Actor.oldPos` and `Actor.oldVel` values on update ([#666](https://github.com/excaliburjs/Excalibur/issues/666))
- Fix `Label.getTextWidth` returns incorrect result ([#679](https://github.com/excaliburjs/Excalibur/issues/679))
- Fix semi-transparent PNGs appear garbled ([#687](https://github.com/excaliburjs/Excalibur/issues/687))
- Fix incorrect code coverage metrics, previously our test process was reporting higher than actual code coverage ([#521](https://github.com/excaliburjs/Excalibur/issues/521))
- Fix `Actor.getBounds()` and `Actor.getRelativeBounds()` to return accurate bounding boxes based on the scale and rotation of actors. ([#692](https://github.com/excaliburjs/Excalibur/issues/692))

<!----------------------------------------------------------------------------------------------->

## [0.7.1] - 2016-10-03

### Breaking Changes

- Refactored and modified Sound API ([#644](https://github.com/excaliburjs/Excalibur/issues/644))
  - `Sound.setData` now returns a Promise which differs from previous API
  - Removed internal `FallbackAudio` and `Sound` classes and replaced with single `Sound` class
  - Added `AudioTagInstance` and `WebAudioInstance` internal classes

### Added

- `ex.Promise.join(Promise[])` support (in addition to `...promises` support) ([#642](https://github.com/excaliburjs/Excalibur/issues/642))
- Moved build artifacts to separate [excalibur-dist](https://github.com/excaliburjs/excalibur-dist) repository ([#648](https://github.com/excaliburjs/Excalibur/issues/648))
- `ex.Events` namespace and typed event handler `.on(...)` overloads for default events on core excalibur objects ([#639](https://github.com/excaliburjs/Excalibur/issues/639))
- `Engine.timescale` property (default: 1.0) to add time-scaling to the engine for time-based movements ([#543](https://github.com/excaliburjs/Excalibur/issues/543))
- Two new parameters to `ex.Util.DrawUtil.line` that accept a line thickness and end-cap style ([#658](https://github.com/excaliburjs/Excalibur/issues/658))

### Fixed

- `Actor.actions.fade` properly supporting fading between 0 and 1 and vice versa ([#640](https://github.com/excaliburjs/Excalibur/issues/640))
- Fix issues with audio offset tracking and muting while game is invisible ([#644](https://github.com/excaliburjs/Excalibur/issues/644))
- `Actor.getHeight()` and `Actor.getWidth()` now take into account parent scaling ([#645](https://github.com/excaliburjs/Excalibur/issues/645))
- `Actor.debugDraw` now works properly for child actors ([#505](https://github.com/excaliburjs/Excalibur/issues/505), [#645](https://github.com/excaliburjs/Excalibur/issues/645))
- Sprite culling was double scaling calculations ([#646](https://github.com/excaliburjs/Excalibur/issues/646))
- Fix negative zoom sprite culling ([#539](https://github.com/excaliburjs/Excalibur/issues/539))
- Fix Actor updates happening more than once per frame, causing multiple pointer events to trigger ([#643](https://github.com/excaliburjs/Excalibur/issues/643))
- Fix `Actor.on('pointerup')` capturePointer events opt-in on event handler. The opt-in was triggering correctly for handlers on 'pointerdown' and 'pointermove', but not 'pointerup'.

<!----------------------------------------------------------------------------------------------->

## [0.7.0] - 2016-08-29

### Breaking Changes

- Code marked 'Obsolete' has been removed ([#625](https://github.com/excaliburjs/Excalibur/issues/625), [#603](https://github.com/excaliburjs/Excalibur/issues/603))
  - `Actor`
    - `addEventListener`
    - `getWorldX`, `getWorldY`
    - `clearActions`, `easeTo`, `moveTo`, `moveBy`, `rotateTo`, `rotateBy`, `scaleTo`, `scaleBy`, `blink`, `fade`, `delay`, `die`, `callMethod`, `asPromise`, `repeat`, `repeatForever`, `follow`, `meet`
  - `Class`
    - `addEventListener`, `removeEventListener`
  - `Engine`
    - parameterized constructor
    - `addChild`, `removeChild`
  - `UpdateEvent` removed
- `Scene.addChild` and `Scene.removeChild` are now protected
- Removed ex.Template and ex.Binding ([#627](https://github.com/excaliburjs/Excalibur/issues/627))

### Added

- New physics system, physical properties for Actors ([#557](https://github.com/excaliburjs/Excalibur/issues/557), [#472](https://github.com/excaliburjs/Excalibur/issues/472))
- Read The Docs support for documentation ([#558](https://github.com/excaliburjs/Excalibur/issues/558))
- Continuous integration builds unstable packages and publishes them ([#567](https://github.com/excaliburjs/Excalibur/issues/567))
- Sound and Texture resources can now process data ([#574](https://github.com/excaliburjs/Excalibur/issues/574))
- Actors now throw an event when they are killed ([#585](https://github.com/excaliburjs/Excalibur/issues/585))
- "Tap to Play" button for iOS to fulfill platform audio requirements ([#262](https://github.com/excaliburjs/Excalibur/issues/262))
- Generic lerp/easing functions ([#320](https://github.com/excaliburjs/Excalibur/issues/320))
- Whitespace checking for conditional statements ([#634](https://github.com/excaliburjs/Excalibur/issues/634))
- Initial support for [Yeoman generator](https://github.com/excaliburjs/generator-excalibur) ([#578](https://github.com/excaliburjs/Excalibur/issues/578))

### Changed

- Upgraded Jasmine testing framework to version 2.4 ([#126](https://github.com/excaliburjs/Excalibur/issues/126))
- Updated TypeScript to 1.8 ([#596](https://github.com/excaliburjs/Excalibur/issues/596))
- Improved contributing document ([#560](https://github.com/excaliburjs/Excalibur/issues/560))
- Improved local and global coordinate tracking for Actors ([#60](https://github.com/excaliburjs/Excalibur/issues/60))
- Updated loader image to match new logo and theme ([#615](https://github.com/excaliburjs/Excalibur/issues/615))
- Ignored additional files for Bower publishing ([#614](https://github.com/excaliburjs/Excalibur/issues/614))

### Fixed

- Actions on the action context threw an error ([#564](https://github.com/excaliburjs/Excalibur/issues/564))
- Actor `getLeft()`, `getTop()`, `getBottom()` and `getRight()` did not respect anchors ([#568](https://github.com/excaliburjs/Excalibur/issues/568))
- Actor.actions.rotateTo and rotateBy were missing RotationType ([#575](https://github.com/excaliburjs/Excalibur/issues/575))
- Actors didn't behave correctly when killed and re-added to game ([#586](https://github.com/excaliburjs/Excalibur/issues/586))
- Default fontFamily for Label didn't work with custom FontSize or FontUnit ([#471](https://github.com/excaliburjs/Excalibur/issues/471))
- Fixed issues with testing sandbox ([#609](https://github.com/excaliburjs/Excalibur/issues/609))
- Issue with camera lerp ([#555](https://github.com/excaliburjs/Excalibur/issues/555))
- Issue setting initial opacity on Actors ([#511](https://github.com/excaliburjs/Excalibur/issues/511))
- Children were not being updated by their parent Actors ([#616](https://github.com/excaliburjs/Excalibur/issues/616))
- Center-anchored Actors were not drawn at the correct canvas coordinates when scaled ([#618](https://github.com/excaliburjs/Excalibur/issues/618))

<!----------------------------------------------------------------------------------------------->

## [0.6.0] - 2016-01-19

### Added

- GamePads now have a connection event ([#473](https://github.com/excaliburjs/Excalibur/issues/473))
- Unit circle drawing for debug mode ([#467](https://github.com/excaliburjs/Excalibur/issues/467))
- Engine now fails gracefully in unsupported browsers ([#386](https://github.com/excaliburjs/Excalibur/issues/386))
- Global fatal error catching ([#381](https://github.com/excaliburjs/Excalibur/issues/381))
- MockEngine for testing ([#360](https://github.com/excaliburjs/Excalibur/issues/360))
- Code coverage reports via Coveralls ([#169](https://github.com/excaliburjs/Excalibur/issues/169))
- SpriteFonts now support different target colors ([#148](https://github.com/excaliburjs/Excalibur/issues/148))
- Cameras now have position, velocity, and acceleration properties ([#490](https://github.com/excaliburjs/Excalibur/issues/490))

### Changed

- `Actor.addChild()` changed to `Actor.add()` ([#519](https://github.com/excaliburjs/Excalibur/issues/519))
- `Actor.removeChild()` changed to `Actor.remove()` ([#519](https://github.com/excaliburjs/Excalibur/issues/519))
- Documentation is only deployed on changes to the main git branch ([#483](https://github.com/excaliburjs/Excalibur/issues/483))
- A warning message is now displayed if no supported audio format is provided for a browser ([#476](https://github.com/excaliburjs/Excalibur/issues/476))
- Updated TSLint directory scanning ([#442](https://github.com/excaliburjs/Excalibur/issues/442), [#443](https://github.com/excaliburjs/Excalibur/issues/443), [#447](https://github.com/excaliburjs/Excalibur/issues/447))
- Deprecated older methods ([#399](https://github.com/excaliburjs/Excalibur/issues/399))
- Changed API for Key events ([#502](https://github.com/excaliburjs/Excalibur/issues/502))

### Fixed

- Actors now properly collide with TileMaps ([#541](https://github.com/excaliburjs/Excalibur/issues/541))
- Gamepad detection is fixed ([#460](https://github.com/excaliburjs/Excalibur/issues/460), [#518](https://github.com/excaliburjs/Excalibur/issues/518))
- Actor scale now correctly occurs after translation ([#514](https://github.com/excaliburjs/Excalibur/issues/514))
- Actors now respect the `visible` property of their children ([#513](https://github.com/excaliburjs/Excalibur/issues/513))
- Fixed centered sprite drawing on Actors ([#507](https://github.com/excaliburjs/Excalibur/issues/507))
- Animation `freezeframe` is now properly set to last Animation frame by default ([#506](https://github.com/excaliburjs/Excalibur/issues/506))
- It is no longer possible to add the same Actor to a scene multiple times ([#504](https://github.com/excaliburjs/Excalibur/issues/504))
- Text alignment on SpriteFonts with Labels is fixed ([#484](https://github.com/excaliburjs/Excalibur/issues/484))
- Engine pointer events properly fire when a camera is zoomed ([#480](https://github.com/excaliburjs/Excalibur/issues/480))
- Fixed a small bug in rotateTo ([#469](https://github.com/excaliburjs/Excalibur/issues/469))
- Setting Label colors now works ([#468](https://github.com/excaliburjs/Excalibur/issues/468))
- Labels now respect set font ([#372](https://github.com/excaliburjs/Excalibur/issues/372))
- UIActor now respects visibility ([#368](https://github.com/excaliburjs/Excalibur/issues/368))
- Solid color Actors now respect opacity ([#364](https://github.com/excaliburjs/Excalibur/issues/364))
- TileMap culling uses proper width and height values ([#293](https://github.com/excaliburjs/Excalibur/issues/293))
- Font API changed while fixing font size issue

<!----------------------------------------------------------------------------------------------->

## [0.5.1] - 2015-06-26

### Added

- Actors can now recursively check the containment of their children ([#453](https://github.com/excaliburjs/Excalibur/issues/453))
- `RotateTo` and `RotateBy` now support ShortestPath, LongestPath, Clockwise, and Counterclockwise rotation ([#461](https://github.com/excaliburjs/Excalibur/issues/461))

### Fixed

- `Actor.contains()` did not work for child actors ([#147](https://github.com/excaliburjs/Excalibur/issues/147))
- Unexpected placement occasionally occurred for Actors with certain collision types ([#319](https://github.com/excaliburjs/Excalibur/issues/319))
- Velocity wasn’t updating properly when fixed and active Actors collided ([#454](https://github.com/excaliburjs/Excalibur/issues/454))
- Actors removed with actor.kill() were not being removed from the draw tree ([#458](https://github.com/excaliburjs/Excalibur/issues/458))
- `RotateTo` and `RotateBy` weren’t using the shortest angle by default ([#282](https://github.com/excaliburjs/Excalibur/issues/282))
- Sprite width and height didn’t take scaling into account ([#437](https://github.com/excaliburjs/Excalibur/issues/437))
- Fixed error message when calling `Actor.setDrawing()` on a non-existent key ([#456](https://github.com/excaliburjs/Excalibur/issues/456))

<!----------------------------------------------------------------------------------------------->

## [0.5.0] - 2015-06-03

### Added

- resource cache busting ([#280](https://github.com/excaliburjs/Excalibur/issues/280))
- HTML5 Gamepad API support ([#15](https://github.com/excaliburjs/Excalibur/issues/15))
- Browserify support ([#312](https://github.com/excaliburjs/Excalibur/issues/312))
- ‘blur’ and ‘visible’ events to detect when the browser window a game is in has focus ([#385](https://github.com/excaliburjs/Excalibur/issues/385))
- Z-index support for Actors, allowing for specific ordered drawing ([#356](https://github.com/excaliburjs/Excalibur/issues/356))
- unlocked drawing for UI elements ([#354](https://github.com/excaliburjs/Excalibur/issues/354))
- `Promise.join()` to return a new promise when promises passed to it have been resolved ([#341](https://github.com/excaliburjs/Excalibur/issues/341), [#340](https://github.com/excaliburjs/Excalibur/issues/340))
- ability to skip a frame in an animation ([#313](https://github.com/excaliburjs/Excalibur/issues/313))
- You can now remove effects from `IDrawable` objects ([#303](https://github.com/excaliburjs/Excalibur/issues/303))
- generic `Resource` type to allow for XHR loading ([#297](https://github.com/excaliburjs/Excalibur/issues/297))
- gray `Color` constants ([#209](https://github.com/excaliburjs/Excalibur/issues/209))

### Changed

- Renamed `engine.addChild()` to `engine.add()` ([#288](https://github.com/excaliburjs/Excalibur/issues/288))
- Renamed `setSpriteTransformationPoint()` to `setAnchor()` ([#269](https://github.com/excaliburjs/Excalibur/issues/269))
- Renamed `TopCamera` to `LockedCamera` ([#184](https://github.com/excaliburjs/Excalibur/issues/184))
- Renamed `Actor.pipeline` to `Actor.traits` ([#351](https://github.com/excaliburjs/Excalibur/issues/351))
- Actor anchoring now uses center origin by default ([#299](https://github.com/excaliburjs/Excalibur/issues/299))
- Actor updates (movement, collision, etc.) now use a pipeline ([#330](https://github.com/excaliburjs/Excalibur/issues/330))
- Organized classes, files, and project structure ([#182](https://github.com/excaliburjs/Excalibur/issues/182), [#347](https://github.com/excaliburjs/Excalibur/issues/347))
- Improvements to collision detection ([#345](https://github.com/excaliburjs/Excalibur/issues/345), [#332](https://github.com/excaliburjs/Excalibur/issues/332))
- Loop optimizations for performance improvements ([#296](https://github.com/excaliburjs/Excalibur/issues/296))
- Updated to TypeScript 1.4 ([#393](https://github.com/excaliburjs/Excalibur/issues/393))
- Improved pointer event handling so touch and mouse events can be captured together ([#334](https://github.com/excaliburjs/Excalibur/issues/334))
- Improved `Point` and `Vector` methods and rotation ([#323](https://github.com/excaliburjs/Excalibur/issues/323), [#302](https://github.com/excaliburjs/Excalibur/issues/302))
- `Color` is now treated as a vector to allow for changes ([#298](https://github.com/excaliburjs/Excalibur/issues/298))
- Cleaned up event type consistency ([#273](https://github.com/excaliburjs/Excalibur/issues/273))
- There is now a default instance of a `Camera` ([#270](https://github.com/excaliburjs/Excalibur/issues/270))
- TSLint now used to enforce code quality

### Fixed

- A Sprite’s dimensions weren’t validated against the size of its texture ([#318](https://github.com/excaliburjs/Excalibur/issues/318))
- Improved sprite drawing performance issues ([#316](https://github.com/excaliburjs/Excalibur/issues/316))
- Actors were sometimes throwing duplicate collision events ([#284](https://github.com/excaliburjs/Excalibur/issues/284))
- Actors were not setting their initial opacity correctly ([#307](https://github.com/excaliburjs/Excalibur/issues/307))
- Particle emitters couldn’t emit less than 60 particles per second ([#301](https://github.com/excaliburjs/Excalibur/issues/301))
- Fixed issue with TileMap collisions ([#286](https://github.com/excaliburjs/Excalibur/issues/286))
- Animations with duplicate frames weren’t being created correctly ([#283](https://github.com/excaliburjs/Excalibur/issues/283))
- Separated drawing and collision logic for CollisionMaps (now TileMap) ([#285](https://github.com/excaliburjs/Excalibur/issues/285))
- Errors in promises were being swallowed if no error callback was supplied ([#337](https://github.com/excaliburjs/Excalibur/issues/337))
- A null promise was being returned if no loader was given to `Engine.start()` ([#335](https://github.com/excaliburjs/Excalibur/issues/335))
- Changed default collisionType to ‘PreventCollision’ ([#324](https://github.com/excaliburjs/Excalibur/issues/324))
- Color didn’t handle alpha = 0 correctly ([#257](https://github.com/excaliburjs/Excalibur/issues/257))
- Blink action usage was confusing ([#279](https://github.com/excaliburjs/Excalibur/issues/279))
- Couldn’t use the `width` and `height` properties of a Texture after it loaded ([#355](https://github.com/excaliburjs/Excalibur/issues/355))
- Using `on(‘pointerdown’)` would not automatically enable pointer capturing ([#398](https://github.com/excaliburjs/Excalibur/issues/398))
- Unsubscribing from an event sometimes removed other event handlers ([#366](https://github.com/excaliburjs/Excalibur/issues/366))
- `Actor.setCenterDrawing()` was hard-coded to true ([#375](https://github.com/excaliburjs/Excalibur/issues/375))
- Console was undefined in IE9. ([#378](https://github.com/excaliburjs/Excalibur/issues/378))
- Pointers were not handling mobile Safari touch events ([#382](https://github.com/excaliburjs/Excalibur/issues/382))
- Fixed debug mode drawing ([#274](https://github.com/excaliburjs/Excalibur/issues/274))
- Flipping a sprite didn’t factor in scaling ([#401](https://github.com/excaliburjs/Excalibur/issues/401))
- Sound continued to play when the game was paused ([#383](https://github.com/excaliburjs/Excalibur/issues/383))
- `UIActor.kill()` didn’t remove the actor ([#373](https://github.com/excaliburjs/Excalibur/issues/373))
- Passing an empty array to `ex.Promise.join` resulted in unresolved promises ([#365](https://github.com/excaliburjs/Excalibur/issues/365))
- MouseUp / TouchEnd events weren’t capture correctly if outside of canvas ([#374](https://github.com/excaliburjs/Excalibur/issues/374))
- Clearing actions from an empty action queue caused problems ([#409](https://github.com/excaliburjs/Excalibur/issues/409))
- `Scene.onActivate()` was being called before Scene.onInitialize() ([#418](https://github.com/excaliburjs/Excalibur/issues/418))
- New z-indexing wasn’t cleaning up after itself ([#433](https://github.com/excaliburjs/Excalibur/issues/433))
- Fixed issue with world / screen coordinates in UIActors ([#371](https://github.com/excaliburjs/Excalibur/issues/371))
- Fade action didn’t work for text ([#261](https://github.com/excaliburjs/Excalibur/issues/261))
- Fade action didn’t work for plain-color actors ([#256](https://github.com/excaliburjs/Excalibur/issues/256))
- Collision events weren’t being published for both collision participants ([#254](https://github.com/excaliburjs/Excalibur/issues/254))
- The loading bar was misrepresenting the time taken to decode audio files ([#106](https://github.com/excaliburjs/Excalibur/issues/106))
- `actor.getCenter()` wasn’t returning the correct value ([#438](https://github.com/excaliburjs/Excalibur/issues/438))
- Cameras were on the engine instead of the scene, resulting in scene transition problems ([#277](https://github.com/excaliburjs/Excalibur/issues/277))
- Actors with sprites larger than the actor would disappear prematurely from the screen ([#287](https://github.com/excaliburjs/Excalibur/issues/287))
- Derived classes can now use offscreen culling ([#294](https://github.com/excaliburjs/Excalibur/issues/294))
- Fixed issue with TileMap culling ([#444](https://github.com/excaliburjs/Excalibur/issues/444))

<!----------------------------------------------------------------------------------------------->

## [0.2.2] - 2014-04-15

### Fixed

- Removed extra declarations file from package that was causing visual studio build problems

<!----------------------------------------------------------------------------------------------->

## [0.2.0] - 2014-04-09

### Added

- Visual Studio 2013 template support ([#139](https://github.com/excaliburjs/Excalibur/issues/139))
- Collision Map for building large static collidable levels ([#33](https://github.com/excaliburjs/Excalibur/issues/33))
- Redundant fallback sound sources for cross browser support ([#125](https://github.com/excaliburjs/Excalibur/issues/125))
- Particle Emitter implementation ([#52](https://github.com/excaliburjs/Excalibur/issues/52))
- Trigger implementation ([#91](https://github.com/excaliburjs/Excalibur/issues/91))
- Timer implementation ([#76](https://github.com/excaliburjs/Excalibur/issues/76))
- Camera Effects: zoom, shake ([#55](https://github.com/excaliburjs/Excalibur/issues/55))
- Polygon IDrawable ([#93](https://github.com/excaliburjs/Excalibur/issues/93))
- Alias 'on' and 'off' for 'addEventListener' and 'removeEventListener' ([#229](https://github.com/excaliburjs/Excalibur/issues/229))
- Optimized draw so only on screen elements are drawn ([#239](https://github.com/excaliburjs/Excalibur/issues/239))
- Support Scale in the x and y directions for actors ([#118](https://github.com/excaliburjs/Excalibur/issues/118))
- Added notion of collision grouping ([#100](https://github.com/excaliburjs/Excalibur/issues/100))
- New Events like 'enterviewport', 'exitviewport', and 'initialize' ([#215](https://github.com/excaliburjs/Excalibur/issues/215), [#224](https://github.com/excaliburjs/Excalibur/issues/224))
- Textures allow direct pixel manipulation ([#155](https://github.com/excaliburjs/Excalibur/issues/155))
- Static Logger improvements with '.debug()', '.info()', '.warn()' and '.error()' ([#81](https://github.com/excaliburjs/Excalibur/issues/81))
- Added callMethod() action to actor ([#244](https://github.com/excaliburjs/Excalibur/issues/244))
- Added fade() action to actor ([#104](https://github.com/excaliburjs/Excalibur/issues/104))
- Added follow() and meet() action to actor ([#77](https://github.com/excaliburjs/Excalibur/issues/77))

### Changed

- 'engine.goToScene()' replaces push and pop ([#168](https://github.com/excaliburjs/Excalibur/issues/168))
- More intuitive starting workflow ([#149](https://github.com/excaliburjs/Excalibur/issues/149))
- Collisions are now more concrete on actors with CollisionType ([#241](https://github.com/excaliburjs/Excalibur/issues/241))
- Namespace all types with 'ex' to prevent Excalibur from polluting the global ([#87](https://github.com/excaliburjs/Excalibur/issues/87))
- Refactor SceneNode to Scene ([#135](https://github.com/excaliburjs/Excalibur/issues/135))
- Refactor keys ([#115](https://github.com/excaliburjs/Excalibur/issues/115))
- Build system with Grunt ([#92](https://github.com/excaliburjs/Excalibur/issues/92))

### Fixed

- Collision event was firing after other actor has been killed ([#228](https://github.com/excaliburjs/Excalibur/issues/228))
- Additional actor was killed when actor.kill() is called ([#226](https://github.com/excaliburjs/Excalibur/issues/226))
- Fixed loading bar ([#195](https://github.com/excaliburjs/Excalibur/issues/195))
- ex.Color.Yellow constant was wrong ([#122](https://github.com/excaliburjs/Excalibur/issues/122))
- removeEventListener did not exist off of engine ([#175](https://github.com/excaliburjs/Excalibur/issues/175))
- Excalibur promises should not swallow exceptions in promise callbacks ([#176](https://github.com/excaliburjs/Excalibur/issues/176))
- Actor.extend did not work on actor subclasses ([#103](https://github.com/excaliburjs/Excalibur/issues/103))

<!----------------------------------------------------------------------------------------------->

## [0.1.1] - 2013-12-19

### Changed

- Refactored Keys to be less confusing ([#115](https://github.com/excaliburjs/Excalibur/issues/115))
- Refactored ActorEvent to be less confusing ([#113](https://github.com/excaliburjs/Excalibur/issues/113))

### Fixed

- 'update' event on the Engine now fires correctly ([#105](https://github.com/excaliburjs/Excalibur/issues/105))
- Actor.extend works on subclasses now ([#103](https://github.com/excaliburjs/Excalibur/issues/103))

<!----------------------------------------------------------------------------------------------->

## 0.1.0 - 2013-12-11

### Added

- Actor based paradigm for managing game objects
- Built-in scripting for actors, allowing objects to move, rotate, blink, scale, and repeat actions
- Entity-entity collision detection
- Event support to react to events happening in the game
- Camera abstraction to easily think about the view port
- Multiple display modes including fixed size, full screen, and dynamic container
- Scene stack support to create multiple game levels
- Sprite sheet and animation support
- Simple sound library for game audio, supporting the Web Audio API and the HTML Audio API
- Promise implementation for managing asynchronous behavior
- Resource loading with optional custom progress bars

<!----------------------------------------------------------------------------------------------->

[unreleased]: https://github.com/excaliburjs/Excalibur/compare/v0.25.1...HEAD
[0.25.1]: https://github.com/excaliburjs/Excalibur/compare/v0.25.0...v0.25.1
[0.25.0]: https://github.com/excaliburjs/Excalibur/compare/v0.24.5...v0.25.0
[0.24.5]: https://github.com/excaliburjs/Excalibur/compare/v0.24.4...v0.24.5
[0.24.4]: https://github.com/excaliburjs/Excalibur/compare/v0.24.0...v0.24.4
[0.24.0]: https://github.com/excaliburjs/Excalibur/compare/v0.23.0...v0.24.0
[0.23.0]: https://github.com/excaliburjs/Excalibur/compare/v0.22.0...v0.23.0
[0.22.0]: https://github.com/excaliburjs/Excalibur/compare/v0.21.0...v0.22.0
[0.21.0]: https://github.com/excaliburjs/Excalibur/compare/v0.20.0...v0.21.0
[0.20.0]: https://github.com/excaliburjs/Excalibur/compare/v0.19.1...v0.20.0
[0.19.1]: https://github.com/excaliburjs/Excalibur/compare/v0.19.0...v0.19.1
[0.19.0]: https://github.com/excaliburjs/Excalibur/compare/v0.18.0...v0.19.0
[0.18.0]: https://github.com/excaliburjs/Excalibur/compare/v0.17.0...v0.18.0
[0.17.0]: https://github.com/excaliburjs/Excalibur/compare/v0.16.0...v0.17.0
[0.16.0]: https://github.com/excaliburjs/Excalibur/compare/v0.15.0...v0.16.0
[0.15.0]: https://github.com/excaliburjs/Excalibur/compare/v0.14.0...v0.15.0
[0.14.0]: https://github.com/excaliburjs/Excalibur/compare/v0.13.0...v0.14.0
[0.13.0]: https://github.com/excaliburjs/Excalibur/compare/v0.12.0...v0.13.0
[0.12.0]: https://github.com/excaliburjs/Excalibur/compare/v0.11.0...v0.12.0
[0.11.0]: https://github.com/excaliburjs/Excalibur/compare/v0.10.0...v0.11.0
[0.10.0]: https://github.com/excaliburjs/Excalibur/compare/v0.9.0...v0.10.0
[0.9.0]: https://github.com/excaliburjs/Excalibur/compare/v0.8.0...v0.9.0
[0.8.0]: https://github.com/excaliburjs/Excalibur/compare/v0.7.1...v0.8.0
[0.7.1]: https://github.com/excaliburjs/Excalibur/compare/v0.7.0...v0.7.1
[0.7.0]: https://github.com/excaliburjs/Excalibur/compare/v0.6.0...v0.7.0
[0.6.0]: https://github.com/excaliburjs/Excalibur/compare/v0.5.1...v0.6.0
[0.5.1]: https://github.com/excaliburjs/Excalibur/compare/v0.5.0...v0.5.1
[0.5.0]: https://github.com/excaliburjs/Excalibur/compare/v0.2.2...v0.5.0
[0.2.2]: https://github.com/excaliburjs/Excalibur/compare/v0.2.0...v0.2.2
[0.2.0]: https://github.com/excaliburjs/Excalibur/compare/v0.1.1...v0.2.0
[0.1.1]: https://github.com/excaliburjs/Excalibur/compare/v0.1...v0.1.1
[//]: # 'https://github.com/olivierlacan/keep-a-changelog'<|MERGE_RESOLUTION|>--- conflicted
+++ resolved
@@ -10,25 +10,21 @@
 
 - Remove confusing Graphics Layering from `ex.GraphicsComponent`, recommend we use the `ex.GraphicsGroup` to manage this behavior
   * Update `ex.GraphicsGroup` to be consistent and use `offset` instead of `pos` for graphics relative positioning
-<<<<<<< HEAD
 - ECS implementation has been updated to remove the "stringly" typed nature of components & systems
   * For average users of Excalibur folks shouldn't notice any difference
   * For folks leveraging the ECS, Systems/Components no longer have type parameters based on strings. The type itself is used to track changes.
   * `class MySystem extends System<'ex.component'>` becomes `class MySystem extends System`
   * `class MyComponent extends Component<'ex.component'>` becomes `class MyComponent extends Component`
-  * `ex.System.update(elapsedMs: number)` is only passed an elapsed time no longer 
-
-=======
+  * `ex.System.update(elapsedMs: number)` is only passed an elapsed time
 - Prevent people from inadvertently overriding `update()` in `ex.Scene` and `ex.Actor`. This method can still be overridden with the `//@ts-ignore` pragma
->>>>>>> df592648
-
-### Deprecated
-
--
-
-### Added
-
-<<<<<<< HEAD
+
+
+### Deprecated
+
+-
+
+### Added
+
 - New simplified way to query entities `ex.World.query([MyComponentA, MyComponentB])`
 - New way to query for tags on entities `ex.World.queryTags(['A', 'B'])`
 - Systems can be added as a constructor to a world, if they are the world will construct and pass a world instance to them
@@ -47,7 +43,6 @@
   }
   
   ```
-=======
 - Added `RayCastHit`as part of every raycast not just the physics world query!
   * Additionally added the ray distance and the contact normal for the surface
 - Added the ability to log a message once to all log levels
@@ -56,7 +51,6 @@
   * `warnOnce`
   * `errorOnce`
   * `fatalOnce`
->>>>>>> df592648
 - Added ability to load additional images into `ex.Material`s!
   ```typescript
   const noise = new ex.ImageSource('./noise.avif');
