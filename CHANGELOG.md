--- conflicted
+++ resolved
@@ -90,17 +90,14 @@
 - Add target element id to `ex.Screen.goFullScreen('some-element-id')` to influence the fullscreen element in the fullscreen browser API.
 
 ### Fixed
-<<<<<<< HEAD
 
 - Fixed issue with `ex.Engine.pixelSnap` where positions very close to pixel boundary created jarring 1 pixel oscillations.
-=======
 - Fixed issue where `ex.BoundingBox` overlap return false due to floating point rounding error causing multiple collisions to be evaluated sometimes
 - Fixed issue with `ex.EventDispatcher` where removing a handler that didn't already exist would remove another handler by mistake
 - Fixed issue with `ex.EventDispatcher` where concurrent modifications of the handler list where handlers would or would not fire correctly and throw
 - Tweak to the `ex.ArcadeSolver` to produce more stable results by adjusting by an infinitesimal epsilon
   - Contacts with overlap smaller than the epsilon are ignored
   - Colliders with bounds that overlap smaller than the epsilon are ignored
->>>>>>> e13b894d
 - Fixed issue with `ex.ArcadeSolver` based collisions where colliders were catching on seams when sliding along a floor of multiple colliders. This was by sorting contacts by distance between bodies.
   ![sorted-collisions](https://user-images.githubusercontent.com/612071/172401390-9e9c3490-3566-47bf-b258-6a7da86a3464.gif)
 
