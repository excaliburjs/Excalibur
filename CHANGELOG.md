# Change Log

All notable changes to this project will be documented in this file.
This project adheres to [Semantic Versioning](http://semver.org/).

## [Unreleased]

## Breaking Changes

<<<<<<< HEAD
- `ex.TransformComponent.posChanged$` has been removed, it incurs a steep performance cost
=======
- `ex.EventDispatcher` meta events 'subscribe' and 'unsubscribe' were unused and undocumented and have been removed
>>>>>>> ad1bd3b8

### Deprecated

-

### Added
- Added new fixed update step to Excalibur! This allows developers to configure a fixed FPS for the update loop. One advantage of setting a fix update is that you will have a more consistent and predictable physics simulation. Excalibur graphics will be interpolated automatically to avoid any jitter in the fixed update.
  * If the fixed update FPS is greater than the display FPS, excalibur will run multiple updates in a row (at the configured update elapsed) to catch up, for example there could be X updates and 1 draw each clock step.
  * If the fixed update FPS is less than the display FPS, excalibur will skip updates until it meets the desired FPS, for example there could be no update for 1 draw each clock step.
  ```typescript
  const game = new ex.Engine({
    fixedUpdateFps: 20 // 20 fps fixed update, or a fixed update delta of 50 milliseconds
  });
  // turn off interpolation on a per actor basis
  const actor = new ex.Actor({...});
  actor.body.enableFixedUpdateInterpolate = false;
  game.add(game);
  ```

- Allowed setting playback `ex.Sound.duration` which will limit the amount of time that a clip plays from the current playback position.
- Added a new lightweight `ex.StateMachine` type for building finite state machines
  ```typescript
  const machine = ex.StateMachine.create({
    start: 'STOPPED',
    states: {
      PLAYING: {
        onEnter: () => {
          console.log("playing");
        },
        transitions: ['STOPPED', 'PAUSED']
      },
      STOPPED: {
        onEnter: () => {
          console.log("stopped");
        },
        transitions: ['PLAYING', 'SEEK']
      },
      SEEK: {
        transitions: ['*']
      },
      PAUSED: {
        onEnter: () => {
          console.log("paused")
        },
        transitions: ['PLAYING', 'STOPPED']
      }
    }
  });
  ```
- Added `ex.Sound.seek(positionInSeconds)` which will allow you to see to a place in the sound, this will implicitly pause the sound
- Added `ex.Sound.getTotalPlaybackDuration()` which will return the total time in the sound in seconds.
- Allow tinting of `ex.Sprite`'s by setting a new `tint` property, renderers must support the tint property in order to function.
  ```typescript
  const imageSource = new ex.ImageSource('./path/to/image.png');
  await imageSource.load();
  const sprite = imageSource.toSprite();
  sprite.tint = ex.Color.Red;
  ```
- Added `ex.Sound.getPlaybackPosition()` which returns the current playback position in seconds of the currently playing sound.
- Added `ex.Sound.playbackRate` which allows developers to get/set the current rate of playback. 1.0 is the default playback rate, 2.0 is twice the speed, and 0.5 is half speed.
- Added missing `ex.EaseBy` action type, uses `ex.EasingFunctions` to move relative from the current entity position.
- Added 2 new `Action` types to enable running parallel actions. `ex.ActionSequence` which allows developers to specify a sequence of actions to run in order, and `ex.ParallelActions` to run multiple actions at the same time.
  ```typescript
  const actor = new ex.Actor();
  const parallel = new ex.ParallelActions([
    new ex.ActionSequence(actor, ctx => ctx.moveTo(ex.vec(100, 0), 100)),
    new ex.ActionSequence(actor, ctx => ctx.rotateTo(Math.PI/2, Math.PI/2))
  ]);
  actor.actions.runAction(parallel);
  // actor will now move to (100, 100) and rotate to Math.PI/2 at the same time!!
  ```
- Add target element id to `ex.Screen.goFullScreen('some-element-id')` to influence the fullscreen element in the fullscreen browser API.

### Fixed

- Fixed issue with `ex.EventDispatcher` where removing a handler that didn't already exist would remove another handler by mistake
- Fixed issue with `ex.EventDispatcher` where concurrent modifications of the handler list where handlers would or would not fire correctly and throw
- Fixed issue with `ex.ArcadeSolver` based collisions where colliders were catching on seams when sliding along a floor of multiple colliders. This was by sorting contacts by distance between bodies.
  ![sorted-collisions](https://user-images.githubusercontent.com/612071/172401390-9e9c3490-3566-47bf-b258-6a7da86a3464.gif)

- Fixed issue with `ex.ArcadeSolver` where corner contacts would zero out velocity even if the bodies were already moving away from the contact "divergent contacts".
  ![cancel-velocity-fix](https://user-images.githubusercontent.com/612071/172500318-539f3a36-31ae-4efc-b6ab-c4524b297adb.gif)

- Fixed issue where `ex.Sound` wasn't being paused when the browser window lost focus

### Updates

-

### Changed

-


## [0.26.0] - 2022-05-20

## Breaking Changes

- `ex.Line` has be replaced with a new Graphics type, the old geometric behavior is now under the type `ex.LineSegment`
- Notable deprecated types removed
  - `ex.SortedList` old sorted list is removed
  - `ex.Collection` old collection type is removed
  - `ex.Util` import site, exported code promoted `ex.*`
  - `ex.DisplayMode.Position` is removed, use CSS to position the canvas
  - `ex.Trait` interface, traits are not longer supported
  - `ex.Promises` old promise implementation is removed in favor of browser promises
- Notable method & property removals
  - `ex.Actor`
      * `.getZIndex()` and `.setZIndex()` removed use `.z`
  - `ex.Scene`
      * `.screenElements` removed in favor of `.entities`
      * `.addScreenElement(...)` removed use `.add(...)`
      * `.addTileMap(...)` removed use `.add(...)`
      * `.removeTileMap(...)` removed use `.remove(...)`
  - `ex.Timer`
      * `.unpause()` removed use `.resume()`
  - `ex.Camera`
      * `.rx` removed use `.angularVelocity`
  - `ex.BodyComponent`
      * `.sx` removed use `.scaleFactor`
      * `.rx` removed use `.angularVelocity`
  - `ex.ActionsComponent`
      * `.asPromise()` removed use `.toPromise()`
  - `ex.ActionContext`
      * `.asPromise()` removed use `.toPromise()`
  - `ex.Color`
      * Misspellings corrected
- The old drawing API had been removed from excalibur, this should not affect you unless you were using the `ex.Flags.useLegacyDrawing()` or `ex.Flags.useCanvasGraphicsContext()`.
  - Notably all implementations of `Drawable` are removed, use the new `Graphics` API
  - Methods on actor `ex.Actor.setDrawing(...)`, `ex.Actor.addDrawing(...)` are removed, use the `ex.Actor.graphics.add(...)`, `ex.Actor.graphics.show(...)` and `ex.Actor.graphics.use(...)`
  - The `ex.Actor.onPreDraw(...)` and `ex.Actor.onPostDraw(...)` are removed, use `ex.Actor.graphics.onPreDraw(...)` and `ex.Actor.graphics.onPostDraw(...)`
  - The events `predraw` and `postdraw` are removed
  - `ex.Scene.onPreDraw()` and `ex.Scene.onPostDraw()` are now called with the `ExcaliburGraphicsContext` instead of an `CanvasRenderingContext2D`
- `ex.TileMap` has several breaking changes around naming, but brings it consistent with Tiled terminology and the new `ex.IsometricMap`. Additionally the new names are easier to follow.
  - Constructor has been changed to the following
    ```typescript
     new ex.TileMap({
      pos: ex.vec(100, 100),
      tileWidth: 64,
      tileHeight: 48,
      rows: 20,
      columns: 20
    });
    ```
  - `ex.Cell` has been renamed to `ex.Tile`
    - `ex.Tile` now uses `addGraphic(...)`, `removeGraphic(...)`, `clearGraphics()` and `getGraphics()` instead of having an accessible `ex.Tile.graphics` array.
  - `ex.TileMap.data` has been renamed to `ex.TileMap.tiles`
  - `ex.TileMap.getCell(..)` has been renamed to `ex.TileMap.getTile(...)`
  - `ex.TileMap.getCellByIndex(...)` has been renamed to `ex.TileMap.getTileByIndex(...)`
  - `ex.TileMap.getCellByPoint(...)` has been renamed to `ex.TileMap.getTileByPoint(...)`


### Deprecated

-

### Added

- Added new parameter to `ex.Raster({quality: 4})` to specify the internal scaling for the bitmap, this is useful for improving the rendering quality of small rasters due to sampling error.
- Added new `ex.Line` graphics object for drawing lines!
  ```typescript
  const lineActor = new ex.Actor({
    pos: ex.vec(100, 0)
  });
  lineActor.graphics.anchor = ex.Vector.Zero;
  lineActor.graphics.use(new ex.Line({
    start: ex.vec(0, 0),
    end: ex.vec(200, 200),
    color: ex.Color.Green,
    thickness: 10
  }));
  game.add(lineActor);
  ```
- Added new performance fallback configuration to `ex.Engine` for developers to help players experiencing poor performance in non-standard browser configurations
  * This will fallback to the Canvas2D rendering graphics context which usually performs better on non hardware accelerated browsers, currently postprocessing effects are unavailable in this fallback.
  * By default if a game is running at 20fps or lower for 100 frames or more after the game has started it will be triggered, the developer can optionally show a player message that is off by default.
  ```typescript
    var game = new ex.Engine({
      ...
      configurePerformanceCanvas2DFallback: {
        allow: true, // opt-out of the fallback
        showPlayerMessage: true, // opt-in to a player pop-up message
        threshold: { fps: 20, numberOfFrames: 100 } // configure the threshold to trigger the fallback
      }
    });
  ```
- Added new `ex.ParallaxComponent` for creating parallax effects on the graphics, entities with this component are drawn differently and a collider will not be where you expect. It is not recommended you use colliders with parallax entities.
  ```typescript
  const actor = new ex.Actor();
  // The actor will be drawn shifted based on the camera position scaled by the parallax factor
  actor.addComponent(new ParallaxComponent(ex.vec(0.5, 0.5)));
  ```
- Added feature to build `SpriteSheet`s from a list of different sized source views using `ex.SpriteSheet.fromImageSourceWithSourceViews(...)`
  ```typescript
    const ss = ex.SpriteSheet.fromImageSourceWithSourceViews({
      image,
      sourceViews: [
        {x: 0, y: 0, width: 20, height: 30},
        {x: 20, y: 0, width: 40, height: 50},
      ]
    });
  ```
- Added draw call sorting `new ex.Engine({useDrawSorting: true})` to efficiently draw render plugins in batches to avoid expensive renderer switching as much as possible. By default this is turned on, but can be opted out of.
- Added the ability to clone into a target `Matrix` this is useful to save allocations and in turn garbage collection pauses.
- `ex.Engine` now support setting the pixel ratio in the constructor `new ex.Engine({pixelRatio: 2})`, this is useful for smooth `ex.Text` rendering when `antialiasing: false` and rendering pixel art type graphics
- `ex.TileMap` now supports per Tile custom colliders!
  ```typescript
  const tileMap = new ex.TileMap(...);
  const tile = tileMap.getTile(0, 0);
  tile.solid = true;
  tile.addCollider(...); // add your custom collider!
  ```
- New `ex.IsometricMap` for drawing isometric grids! (They also support custom colliders via the same mechanism as `ex.TileMap`)
  ```typescript
  new ex.IsometricMap({
      pos: ex.vec(250, 10),
      tileWidth: 32,
      tileHeight: 16,
      columns: 15,
      rows: 15
    });
  ```
  - `ex.IsometricTile` now come with a `ex.IsometricEntityComponent` which can be applied to any entity that needs to be correctly sorted to preserve the isometric illusion
  - `ex.IsometricEntitySystem` generates a new z-index based on the `elevation` and y position of an entity with `ex.IsometricEntityComponent`

- Added arbitrary non-convex polygon support (only non-self intersecting) with `ex.PolygonCollider(...).triangulate()` which builds a new `ex.CompositeCollider` composed of triangles.
- Added faster `ex.BoundingBox.transform(...)` implementation.
- Added faster `ex.BoundingBox.overlap(...)` implementation.
- Added `ex.Vector.min(...)` and `ex.Vector.max(...)` to find the min/max of each vector component between 2 vectors.
- Added `ex.TransformComponent.zIndexChange$` observable to watch when z index changes.
- Added new display mode `ex.DisplayMode.FitContainerAndFill`.
- Added new display mode `ex.DisplayMode.FitScreenAndFill`.
- Added new display mode `ex.DisplayMode.FitContainerAndZoom`.
- Added new display mode `ex.DisplayMode.FitScreenAndZoom`.
- Added the ability to select variable duration into Timer constructor. 
### Fixed

- Fixed unreleased bug where CompositeCollider components would not collide appropriately because contacts did not have unique ids
- Fixed issue where CompositeColliders treat separate constituents as separate collisionstart/collisionend which is unexpected
- Fixed issue where resources that failed to load would silently fail making debugging challenging
- Fixed issue where large pieces of Text were rendered as black rectangles on mobile, excalibur now internally breaks these into smaller chunks in order to render them.
- Fixed issue #2263 where keyboard input `wasPressed` was not working in the `onPostUpdate` lifecycle
- Fixed issue #2263 where there were some keys missing from the `ex.Input.Keys` enum, including `Enter`
- Fixed issue where Rectangle line renderer did not respect z order

### Updates

- Performance improvement to the `ex.Loader` screen keeping frame rates higher by only updating the backing `ex.Canvas` when there are changes
- Improved collision broadphase by swapping to a more efficient `ex.BoundingBox.overlaps` check
- Improved collision narrowphase by improving `ex.PolygonCollider` calculations for localBounds, bounds, and transformed point geometry
- Improved Text/Font performance by internally caching expensive native `measureText()` calls
- Performance improvement to GraphicsSystem
- Performance improvement to the transform capture of the previous frame transform and motion

### Changed

- Split offscreen detection into a separate system
- Renamed `ex.Matrix.multv()` and `ex.Matrix.multm()` to `ex.Matrix.multiply()` which matches our naming conventions

<!--------------------------------- DO NOT EDIT BELOW THIS LINE --------------------------------->
<!--------------------------------- DO NOT EDIT BELOW THIS LINE --------------------------------->
<!--------------------------------- DO NOT EDIT BELOW THIS LINE --------------------------------->

## [0.25.3] - 2022-02-05

## Breaking Changes

- Small breaking change to `engine.screenshot()` you must now use `await engine.screenshot()`. This avoids copy buffer performance impact of `preserveDrawingBuffer: true` by capturing a screen shot request on the next frame when the buffer has not yet been cleared.

### Deprecated

-

### Added

-

### Fixed

- Fixed issue where collision normals are inaccurate on polygon colliders that offset from their origin
- Fixed issue where only Pixel 6 devices crash when using their MAX_TEXTURE_IMAGE_UNITS, artificially cap Excalibur to 125 textures max
- Fixed issue [#2224] where pointer events sometimes didn't work in mobile platforms due to `touch-action` not being set to `none`
- Fixed issue [#2203] where `engine.screenshot()` did not work in the WebGL implementation
- Fixed issue [#1528] where screenshots didn't match the displayed game's size in HiDPI displays, images are now consistent with the game. If you want the full scaled image pass `engine.screenshot(true)` to preserve HiDPI Resolution.
- Fixed issue [#2206] error and warning logs for large images to help developers identify error situations in the webgl implementation

### Updates

-

### Changed

-

## [0.25.2] - 2022-01-21

### Breaking Changes

- `ex.Util.extend()` is removed, modern js spread operator `{...someobject, ...someotherobject}` handles this better.
- Excalibur post processing is now moved to the `engine.graphicsContext.addPostProcessor()`
- Breaking change to `ex.PostProcessor`, all post processors must now now implement this interface
  ```typescript
  export interface PostProcessor {
    intialize(gl: WebGLRenderingContext): void;
    getShader(): Shader;
  }
  ```
### Deprecated

- The static `Engine.createMainLoop` is now marked deprecated and will be removed in v0.26.0, it is replaced by the `Clock` api
- Mark legacy draw routines in `ex.Engine`, `ex.Scene`, and `ex.Actor` deprecated

### Added

- Added ability to build custom renderer plugins that are accessible to the `ex.ExcaliburGraphicsContext.draw<TCustomRenderer>(...)` after registering them `ex.ExcaliburGraphicsContext.register(new LineRenderer())`
- Added ability to draw circles and rectangles with outlines! `ex.ExcaliburGraphicsContext.drawCircle(...)` and `ex.ExcaliburGraphicsContext.drawRectangle(...)`
- Added `ex.CoordPlane` can be set in the `new ex.Actor({coordPlane: CoordPlane.Screen})` constructor
- Added convenience feature, setting the color, sets the color on default graphic if applicable
- Added a `DebugGraphicsComponent` for doing direct debug draw in the `DebugSystem`
- Added back TileMap debug draw
- Added `ex.Scene.timers` to expose the list of timers
- Added support for different webgl texture blending modes as `ex.ImageFiltering` :
  * `ex.ImageFiltering.Blended` -  Blended is useful when you have high resolution artwork and would like it blended and smoothed
  * `ex.ImageFiltering.Pixel` - Pixel is useful when you do not want smoothing aka antialiasing applied to your graphics.
- Excalibur will set a "default" blend mode based on the `ex.EngineOption` antialiasing property, but can be overridden per graphic
  - `antialiasing: true`, then the blend mode defaults to  `ex.ImageFiltering.Blended`
  - `antialiasing: false`, then the blend mode defaults to `ex.ImageFiltering.Pixel`
- `ex.Text/ex.Font` defaults to blended which improves the default look of text rendering dramatically!
- `ex.Circle` and `ex.Polygon` also default to blended which improves the default look dramatically!
- `ex.ImageSource` can now specify a blend mode before the Image is loaded, otherwise
- Added new `measureText` method to the `ex.SpriteFont` and `ex.Font` to return the bounds of any particular text
- Added new `Clock` api to manage the core main loop. Clocks hide the implementation detail of how the mainloop runs, users just knows that it ticks somehow. Clocks additionally encapsulate any related browser timing, like `performance.now()`
  1. `StandardClock` encapsulates the existing `requestAnimationFrame` api logic
  2. `TestClock` allows a user to manually step the mainloop, this can be useful for frame by frame debugging #1170 
  3. The base abstract clock implements the specifics of elapsed time 

- Added a new feature to Engine options to set a maximum fps `new ex.Engine({...options, maxFps: 30})`. This can be useful when needing to deliver a consistent experience across devices.
- Pointers can now be configured to use the collider or the graphics bounds as the target for pointers with the `ex.PointerComponent`
  - `useColliderShape` - (default true) uses the collider component geometry for pointer events
  - `useGraphicsBounds` - (default false) uses the graphics bounds for pointer events


### Fixed

- Fixed issue [#2192] where Actor.center was not correct in child actors
- Fixed issue where `ex.CircleCollider`s did not respect rotation/scale when offset
- Fixed issue [#2157] when compiling in TS strict mode complaining about `ex.Poolable`
- Fixed issue where scaled graphics were not calculating the correct bounds
- Fixed unreleased issue where clock implementation was not updating frame id
- Fixed alpha pre-multiply math in multiple shaders
- Fixed label initialization of fonts, passing a font in the constructor work
- Fixed bug in sprite bounds calculations not taking scale into account
- Fixed bug with pointer api where clicking on screen coordinate actors didn't work
- Fixed [#1815] issue where Camera would jitter when using a strategies based off of actors in the previous frame. 
- Fixed issue where TileMaps would sometimes have a geometry seam that may not fall on an actual screen pixel causing a visible gap between tiles and the background
  -- ![image](https://user-images.githubusercontent.com/612071/144700377-ac4585ba-3f4c-44b8-95db-ad36c5fc9a32.png)
- Fixed unreleased issue where SpriteFonts log every frame they detect a misconfigured font.
- Fixed unreleased issue where clock when constraining fps would pass larger than expected elapsed times to the simulation causing things to "speed up" bizarrely
- Fixed unreleased issue where games with no resources would crash
- Fixed issue [#2152] where shared state in `ex.Font` and `ex.SpriteFont` prevented text from aligning properly when re-used
- Fixed issue where fast moving `CompositeCollider`s were erroneously generating pairs for their constituent parts
- Fixed Safari 13.1 crash when booting Excalibur because of they odd MediaQuery API in older Safari
- Fixed issue where pointers did not work because of missing types
- Fixed issue with `ArcadeSolver` where stacked/overlapped tiles would double solve the position of the collider for the same overlap
- Fixed issue where changing the `ex.Sprite.width` or `ex.Sprite.height` did not resize the graphic.
- Fixed issue where initial Actor anchors set in the constructor were not being set in the graphics component
- EventDispatcher
  - `EventDispatcher` - doesn't require the target object. The context of `this` is not tampered anymore.
- Pointers
  - `PointerAbstraction` - is fixed to maintain reference
-

### Updates

- The following Engine's pieces: `Collision` `Graphics` `Resources` `Trigger` are updated to reflect the new EventDispatcher behavior.
- Refactor camera/screen interaction to utilize transforms instead of bespoke coordinate conversion
### Changed

- Updated Graphics to improve general performance
- Updated the webgl primitives to make building `ex.Shader`s, `ex.VertexBuffer`s, and `ex.VertexLayout`s much easier 
- Broke up the internal monolithic shader into separate internal renderer plugins
- Changed the debug system to separate displaying the debug position point (`game.debug.transform.showPosition = true`) and debug position label (`game.debug.transform.showPositionLabel = true`)
- `ex.ColorBlindCorrector` is renamed to `ex.ColorBlindnessPostProcessor`, and `ex.ColorBlindness` is renamed to `ex.ColorBlindnessMode`
   - Color blindness can still be corrected or simulated:
      * `game.debug.colorBlindMode.correct(ex.ColorBlindnessMode.Deuteranope)`
      * `game.debug.colorBlindMode.simulate(ex.ColorBlindnessMode.Deuteranope)`
- Excalibur now uses pre-multiplied alpha automatically, images will be unpacked into memory using `gl.pixelStorei(gl.UNPACK_PREMULTIPLY_ALPHA_WEBGL, true)`
- Excalibur FPS is now sampled over 100ms blocks, this gives a more usable fps in the stats. The sampler is available off of the engine clock `engine.clock.fpsSampler.fps` 
- Pointer Events:
  * Event types (up, down, move, etc) now all exist in 2 types `ex.Input.PointerEvent` and `ex.Input.WheelEvent`
  * The `stopPropagation()` method used to cancel further dispatches has been renamed to `cancel()` to match other events API.
  * Events no longer have a reference to the `pointer` but now have all of the same information that was availabe on the pointer `worldPos`, `screenPos`, `pagePos`


## [0.25.1] - 2021-11-05

### Added

- *Experimental:* Native ES module bundle distribution in package `esm/excalibur.js` entrypoint ([#2064](https://github.com/excaliburjs/Excalibur/pull/2064))
- `withEngine` utils support an aditional options parameter to override the Engine default options.
- Story to show a play / pause implementation. 
- `ex.Animation` now support `totalDuration` that will calculate automatically each frame duration based on how many frames have.
- `ex.Animation` now supports `.reverse()` to reverse the direction of play in an animation, use the `ex.Animation.direction` to inspect if the animation is playing in the `ex.AnimationDirection.Forward` direction or the `ex.AnimationDirection.Backward` direction.
### Changed

- Pointer system refactored into 2 parts:
   * First is an ECS style system `ex.PointerSystem` that dispatches events to Entities/Actors
   * Second is an event receiver `ex.PointerEventReceiver` which is responsible for collecting the native browser events
   * The API is mostly backwards compatible breaking changes are listed in the breaking change section, event types have been simplified, and `stopPropagation()` and been renamed to `cancel()`
- Internal Actions implementation converted to ECS system and component, this is a backwards compatible change with v0.25.0
  - `ex.ActionsSystem` and `ex.ActionsComponent` now wrap the existing `ex.ActionContext`
  - Actions can be shared with all entities now!
- Dispatch the `hidePlayButton` on the Button Event to prevent that keep on the screen on some situations [#1431].
- Revert VSCode Workbench Colors

### Deprecated

- Actions `asPromise()` renamed to `toPromise()`

### Fixed

- Fixed loader button position on window resize
- Fixed issue with setting `ex.TileMap.z` to a value
- Fixed crash in debug system if there is no collider geometry
- Fixed ImageSource loading error message [#2049]

## [0.25.0] - 2021-10-03

### Breaking Changes

- Actor Drawing: `ex.Actor.addDrawing`, `ex.Actor.setDrawing`, `onPostDraw()`, and `onPreDraw()` are no longer on by default and will be removed in v0.26.0, they are available behind a flag `ex.Flags.useLegacyDrawing()`
  - For custom drawing use the `ex.Canvas`
- `ex.Actor.rx` has been renamed to `ex.Actor.angularVelocity`
- Rename `ex.Edge` to `ex.EdgeCollider` and `ex.ConvexPolygon` to `ex.PolygonCollider` to avoid confusion and maintian consistency
- `ex.Label` constructor now only takes the option bag constructor and the font properties have been replaced with `ex.Font`
  ```typescript
  const label = new ex.Label({
    text: 'My Text',
    x: 100,
    y: 100,
    font: new ex.Font({
      family: 'Consolas',
      size: 32
    })
  });
  ```
- `ex.Physics.debug` properties for Debug drawing are now moved to `engine.debug.physics`, `engine.debug.collider`, and `engine.debug.body`.
  - Old `debugDraw(ctx: CanvasRenderingContext2D)` methods are removed.
- Collision `Pair`'s are now between Collider's and not bodies
- `PerlinNoise` has been removed from the core repo will now be offered as a [plugin](https://github.com/excaliburjs/excalibur-perlin)
- Legacy drawing implementations are moved behind `ex.LegacyDrawing` new Graphics implemenations of `Sprite`, `SpriteSheet`, `Animation` are now the default import.
  - To use any of the `ex.LegacyDrawing.*` implementations you must opt-in with the `ex.Flags.useLegacyDrawing()` note: new graphics do not work in this egacy mode
- Renames `CollisionResolutionStrategy.Box` collision resolution strategy to `Arcade`
- Renames `CollisionResolutionStrategy.RigidBody` collision resolution strategy to `Realistic`
- `Collider` is now a first class type and encapsulates what `Shape` used to be. `Collider` is no longer a member of the `Body`
- `CollisionType` and `CollisionGroup` are now a member of the `Body` component, the reasoning is they define how the simulated physics body will behave in simulation.
- `Timer`'s no longer automatically start when added to a `Scene`, this `Timer.start()` must be called. ([#1865](ttps://github.com/excaliburjs/Excalibur/issues/1865))
- `Timer.complete` is now read-only to prevent odd bugs, use `reset()`, `stop()`, and `start()` to manipulate timers.
- `Actor.actions.repeat()` and `Actor.actions.repeatForever()` now require a handler that specifies the actions to repeat. This is more clear and helps prevent bugs like #1891

  ```typescript
  const actor = new ex.Actor();

  actor.actions
    // Move up in a zig-zag by repeating 5 times
    .repeat((ctx) => {
      ctx.moveBy(10, 0, 10);
      ctx.moveBy(0, 10, 10);
    }, 5)
    .callMethod(() => {
      console.log('Done repeating!');
    });
  ```

- Removes `Entity.components` as a way to access, add, and remove components
- `ex.Camera.z` has been renamed to property `ex.Camera.zoom` which is the zoom factor
- `ex.Camera.zoom(...)` has been renamed to function `ex.Camera.zoomOverTime()`
- TileMap no longer needs registered SpriteSheets, `Sprite`'s can be added directly to `Cell`'s with `addGraphic`
  - The confusing `TileSprite` type is removed (Related to TileMap plugin updates https://github.com/excaliburjs/excalibur-tiled/issues/4, https://github.com/excaliburjs/excalibur-tiled/issues/23, https://github.com/excaliburjs/excalibur-tiled/issues/108)
- Directly changing debug drawing by `engine.isDebug = value` has been replaced by `engine.showDebug(value)` and `engine.toggleDebug()` ([#1655](https://github.com/excaliburjs/Excalibur/issues/1655))
- `UIActor` Class instances need to be replaced to `ScreenElement` (This Class it's marked as Obsolete) ([#1656](https://github.com/excaliburjs/Excalibur/issues/1656))
- Switch to browser based promise, the Excalibur implementation `ex.Promise` is marked deprecated ([#994](https://github.com/excaliburjs/Excalibur/issues/994))
- `DisplayMode`'s have changed ([#1733](https://github.com/excaliburjs/Excalibur/issues/1733)) & ([#1928](https://github.com/excaliburjs/Excalibur/issues/1928)):

  - `DisplayMode.FitContainer` fits the screen to the available width/height in the canvas parent element, while maintaining aspect ratio and resolution
  - `DisplayMode.FillContainer` update the resolution and viewport dyanmically to fill the available space in the canvas parent element, DOES NOT preserve `aspectRatio`
  - `DisplayMode.FitScreen` fits the screen to the available browser window space, while maintaining aspect ratio and resolution
  - `DisplayMode.FillScreen` now does what `DisplayMode.FullScreen` used to do, the resolution and viewport dynamically adjust to fill the available space in the window, DOES NOT preserve `aspectRatio` ([#1733](https://github.com/excaliburjs/Excalibur/issues/1733))
  - `DisplayMode.FullScreen` is now removed, use `Screen.goFullScreen()`.

- `SpriteSheet` now is immutable after creation to reduce chance of bugs if you modified a public field. The following properties are read-only: `columns`, `rows`, `spWidth`, `spHeight`, `image`, `sprites` and `spacing`.
- `Engine.pointerScope` now defaults to a more expected `ex.Input.PointerScope.Canvas` instead of `ex.Input.PointerScope.Document` which can cause frustrating bugs if building an HTML app with Excalibur

### Added

- New property `center` to `Screen` to encapsulate screen center coordinates calculation considering zoom and device pixel ratio
- New `ex.Shape.Capsule(width, height)` helper for defining capsule colliders, these are useful for ramps or jagged floor colliders.
- New collision group constructor argument added to Actor`new Actor({collisionGroup: collisionGroup})`
- `SpriteSheet.getSprite(x, y)` can retrieve a sprite from the SpriteSheet by x and y coordinate. For example, `getSprite(0, 0)` returns the top left sprite in the sheet.
  - `SpriteSheet`'s now have dimensionality with `rows` and `columns` optionally specified, if not there is always 1 row, and `sprites.length` columns
- `new Actor({radius: 10})` can now take a radius parameter to help create circular actors
- The `ExcaliburGraphicsContext` now supports drawing debug text
- `Entity` may also now optionally have a `name`, this is useful for finding entities by name or when displaying in debug mode.
- New `DebugSystem` ECS system will show debug drawing output for things toggled on/off in the `engine.debug` section, this allows for a less cluttered debug experience.
  - Each debug section now has a configurable color.
- Turn on WebGL support with `ex.Flags.useWebGL()`
- Added new helpers to `CollisionGroup` to define groups that collide with specified groups `CollisionGroup.collidesWith([groupA, groupB])`
  - Combine groups with `const groupAandB = CollisionGroup.combine([groupA, groupB])`
  - Invert a group instance `const everthingButGroupA = groupA.invert()`
- Improved Collision Simulation
  - New ECS based `CollisionSystem` and `MotionSystem`
  - Rigid body's can now sleep for improved performance
  - Multiple contacts now supported which improves stability
  - Iterative solver for improved stability
- Added `ColliderComponent` to hold individual `Collider` implementations like `Circle`, `Box`, or `CompositeCollider`
  - `Actor.collider.get()` will get the current collider
  - `Actor.collider.set(someCollider)` allows you to set a specific collider
- New `CompositeCollider` type to combine multiple colliders together into one for an entity
  - Composite colliders flatten into their individual colliders in the collision system
  - Composite collider keeps it's internal colliders in a DynamicTree for fast `.collide` checks
- New `TransformComponent` to encapsulate Entity transform, that is to say position, rotation, and scale
- New `MotionComponent` to encapsulate Entity transform values changing over time like velocity and acceleration
- Added multi-line support to `Text` graphics ([#1866](https://github.com/excaliburjs/Excalibur/issues/1866))
- Added `TileMap` arbitrary graphics support with `.addGraphic()` ([#1862](https://github.com/excaliburjs/Excalibur/issues/1862))
- Added `TileMap` row and column accessors `getRows()` and `getColumns()` ([#1859](https://github.com/excaliburjs/Excalibur/issues/1859))
- Added the ability to store arbitrary data in `TileMap` cells with `Cell.data.set('key', 'value')` and `Cell.data.get('key')` ([#1861](https://github.com/excaliburjs/Excalibur/issues/1861))
- Actions `moveTo()`, `moveBy()`, `easeTo()`, `scaleTo()`, and `scaleBy()` now have vector overloads
- `Animation.fromSpriteSheet` will now log a warning if an index into the `SpriteSheet` is invalid ([#1856](https://github.com/excaliburjs/Excalibur/issues/1856))
- `new ImageSource()` will now log a warning if an image type isn't fully supported. ([#1855](https://github.com/excaliburjs/Excalibur/issues/1855))
- `Timer.start()` to explicitly start timers, and `Timer.stop()` to stop timers and "rewind" them.
- `Timer.timeToNextAction` will return the milliseconds until the next action callback
- `Timer.timeElapsedTowardNextAction` will return the milliseconds counted towards the next action callback
- `BoundingBox` now has a method for detecting zero dimensions in width or height `hasZeroDimensions()`
- `BoundingBox`'s can now by `transform`'d by a `Matrix`
- Added `new Entity(components: Component[])` constructor overload to create entities with components quickly.
- Added `Entity.get(type: ComponentType)` to get strongly typed components if they exist on the entity.
- Added `Entity.has(type: ComponentType)` overload to check if an entity has a component of that type.
- Added `Entity.hasTag(tag: string)`, `Entity.addTag(tag: string)`, and `Entity.removeTag(tag: string, force: boolean)`.
  - Tag `offscreen` is now added to entities that are offscreen
- Added `Entity.componentAdded$` and `Entity.componentRemoved$` for observing component changes on an entity.
- For child/parent entities:
  - Added `Entity.addChild(entity: Entity)`, `Entity.removeChild(entity: Entity)`, `Entity.removeAllChildren()` for managing child entities
  - Added `Entity.addTemplate(templateEntity: Entity)` for adding template entities or "prefab".
  - Added `Entity.parent` readonly accessor to the parent (if exists), and `Entity.unparent()` to unparent an entity.
  - Added `Entity.getAncestors()` is a sorted list of parents starting with the topmost parent.
  - Added `Entity.children` readonly accessor to the list of children.
- Add the ability to press enter to start the game after loaded
- Add Excalibur Feature Flag implementation for releasing experimental or preview features ([#1673](https://github.com/excaliburjs/Excalibur/issues/1673))
- Color now can parse RGB/A string using Color.fromRGBString('rgb(255, 255, 255)') or Color.fromRGBString('rgb(255, 255, 255, 1)')
- `DisplayMode.FitScreen` will now scale the game to fit the available space, preserving the `aspectRatio`. ([#1733](https://github.com/excaliburjs/Excalibur/issues/1733))
- `SpriteSheet.spacing` now accepts a structure `{ top: number, left: number, margin: number }` for custom spacing dimensions ([#1788](https://github.com/excaliburjs/Excalibur/issues/1778))
- `SpriteSheet.ctor` now has an overload that accepts `spacing` for consistency although the object constructor is recommended ([#1788](https://github.com/excaliburjs/Excalibur/issues/1778))
- Add `SpriteSheet.getSpacingDimensions()` method to retrieve calculated spacing dimensions ([#1788](https://github.com/excaliburjs/Excalibur/issues/1778))
- Add `KeyEvent.value?: string` which is the key value (or "typed" value) that the browser detected. For example, holding Shift and pressing 9 will have a value of `(` which is the typed character.
- Add `KeyEvent.originalEvent?: KeyboardEvent` which exposes the raw keyboard event handled from the browser.
- Added a new getter to GraphicsComponent.ts called currentKeys that will return the names of the graphics shown in all layers
- Added a new getter to GraphicsLayer called currentKeys that will the names of the graphics shown in this layer

### Changed

- `Gif` now supports new graphics component
- `Algebra.ts` refactored into separate files in `Math/`
- Engine/Scene refactored to make use of the new ECS world which simplifies their logic
- `TileMap` now uses the built in `Collider` component instead of custom collision code.
- Updates the Excalibur ECS implementation for ease of use and Excalibur draw system integration
  - Adds "ex." namespace to built in component types like "ex.transform"
  - Adds `ex.World` to encapsulate all things ECS
  - Adds `ex.CanvasDrawSystem` to handle all HTML Canvas 2D drawing via ECS
  - Updates `ex.Actor` to use new `ex.TransformComponent` and `ex.CanvasDrawComponent`

### Deprecated

- `Timer.unpause()` has be deprecated in favor of `Timer.resume()` ([#1864](https://github.com/excaliburjs/Excalibur/issues/1864))
- Removed UIActor Stub in favor of ScreenElement ([#1656](https://github.com/excaliburjs/Excalibur/issues/1656))
- `ex.SortedList` as deprecated
- `ex.Promise` is marked deprecated ([#994](https://github.com/excaliburjs/Excalibur/issues/994))
- `ex.DisplayMode.Position` CSS can accomplish this task better than Excalibur ([#1733](https://github.com/excaliburjs/Excalibur/issues/1733))

### Fixed

- Fixed allow `ex.ColliderComponent` to not have a collider
- Fixed issue where collision events were not being forwarded from individual colliders in a `ex.CompositeCollider`
- Fixed issue where `ex.CompositeCollider`'s individual colliders were erroneously generating pairs
- Fixed issue where `GraphicsOptions` `width/height` could not be used to define a `ex.Sprite` with equivalent `sourceView` and `destSize` ([#1863](https://github.com/excaliburjs/Excalibur/issues/1863))
- Fixed issue where `ex.Scene.onActivate/onDeactivate` were called with the wrong arguments ([#1850](https://github.com/excaliburjs/Excalibur/issues/1850))
- Fixed issue where no width/height argmunents to engine throws an error
- Fixed issue where zero dimension image draws on the ExcaliburGraphicsContext throw an error
- Fixed issue where the first scene onInitialize fires at Engine contructor time and before the "play button" clicked ([#1900](https://github.com/excaliburjs/Excalibur/issues/1900))
- Fixed issue where the "play button" click was being interpreted as an input event excalibur needed to handle ([#1854](https://github.com/excaliburjs/Excalibur/issues/1854))
- Fixed issue where pointer events were not firing at the ex.Engine.input.pointers level ([#1439](https://github.com/excaliburjs/Excalibur/issues/1439))
- Fixed issue where pointer events propagate in an unexpected order, now they go from high z-index to low z-index ([#1922](https://github.com/excaliburjs/Excalibur/issues/1922))
- Fixed issue with Raster padding which caused images to grow over time ([#1897](https://github.com/excaliburjs/Excalibur/issues/1897))
- Fixed N+1 repeat/repeatForever bug ([#1891](https://github.com/excaliburjs/Excalibur/issues/1891))
- Fixed repeat/repeatForever issue with `rotateTo` ([#635](https://github.com/excaliburjs/Excalibur/issues/635))
- Entity update lifecycle is now called correctly
- Fixed GraphicsSystem `enterviewport` and `exitviewport` event
- Fixed DOM element leak when restarting games, play button elements piled up in the DOM.
- Fixed issues with `ex.Sprite` not rotating/scaling correctly around the anchor (Related to TileMap plugin updates https://github.com/excaliburjs/excalibur-tiled/issues/4, https://github.com/excaliburjs/excalibur-tiled/issues/23, https://github.com/excaliburjs/excalibur-tiled/issues/108)
  - Optionally specify whether to draw around the anchor or not `drawAroundAnchor`
- Fixed in the browser "FullScreen" api, coordinates are now correctly mapped from page space to world space ([#1734](https://github.com/excaliburjs/Excalibur/issues/1734))
- Fix audio decoding bug introduced in https://github.com/excaliburjs/Excalibur/pull/1707
- Fixed issue with promise resolve on double resource load ([#1434](https://github.com/excaliburjs/Excalibur/issues/1434))
- Fixed Firefox bug where scaled graphics with anti-aliasing turned off are not pixelated ([#1676](https://github.com/excaliburjs/Excalibur/issues/1676))
- Fixed z-index regression where actors did not respect z-index ([#1678](https://github.com/excaliburjs/Excalibur/issues/1678))
- Fixed Animation flicker bug when switching to an animation ([#1636](https://github.com/excaliburjs/Excalibur/issues/1636))
- Fixed `ex.Actor.easeTo` actions, they now use velocity to move Actors ([#1638](https://github.com/excaliburjs/Excalibur/issues/1638))
- Fixed `Scene` constructor signature to make the `Engine` argument optional ([#1363](https://github.com/excaliburjs/Excalibur/issues/1363))
- Fixed `anchor` properly of single shape `Actor` [#1535](https://github.com/excaliburjs/Excalibur/issues/1535)
- Fixed Safari bug where `Sound` resources would fail to load ([#1848](https://github.com/excaliburjs/Excalibur/issues/1848))

<!----------------------------------------------------------------------------------------------->

## [0.24.5] - 2020-09-07

### Breaking Changes

- [#1361] Makes use of proxies, Excalibur longer supports IE11 :boom: ([#1361]https://github.com/excaliburjs/Excalibur/issues/1361)

### Added

- Adds new ECS Foundations API, which allows excalibur core behavior to be manipulated with ECS style code ([#1361]https://github.com/excaliburjs/Excalibur/issues/1361)
  - Adds new `ex.Entity` & `ex.EntityManager` which represent anything that can do something in a Scene and are containers for Components
  - Adds new `ex.Component` type which allows encapsulation of state on entities
  - Adds new `ex.Query` & `ex.QueryManager` which allows queries over entities that match a component list
  - Adds new `ex.System` type which operates on matching Entities to do some behavior in Excalibur.
  - Adds new `ex.Observable` a small observable implementation for observing Entity component changes over time

### Fixed

- Fixed Animation flicker bug on the first frame when using animations with scale, anchors, or rotation. ([#1636](https://github.com/excaliburjs/Excalibur/issues/1636))

<!----------------------------------------------------------------------------------------------->

## [0.24.4] - 2020-09-02

### Added

- Add new `ex.Screen` abstraction to manage viewport size and resolution independently and all other screen related logic. ([#1617](https://github.com/excaliburjs/Excalibur/issues/1617))
  - New support for the browser fullscreen API
- Add color blind mode simulation and correction in debug object.
  ([#390](https://github.com/excaliburjs/Excalibur/issues/390))
- Add `LimitCameraBoundsStrategy`, which always keeps the camera locked to within the given bounds. ([#1498](https://github.com/excaliburjs/Excalibur/issues/1498))
- Add mechanisms to manipulate the `Loader` screen. ([#1417](https://github.com/excaliburjs/Excalibur/issues/1417))
  - Logo position `Loader.logoPosition`
  - Play button position `Loader.playButtonPosition`
  - Loading bar position `Loader.loadingBarPosition`
  - Loading bar color `Loader.loadingBarColor` by default is white, but can be any excalibur `ex.Color`

### Changed

- Remove usage of `mock.engine` from the tests. Use real engine instead.
- Upgrade Excalibur to TypeScript 3.9.2
- Upgrade Excalibur to Node 12 LTS

### Fixed

- Fixed Loader play button markup and styles are now cleaned up after clicked ([#1431](https://github.com/excaliburjs/Excalibur/issues/1431))
- Fixed Excalibur crashing when embedded within a cross-origin IFrame ([#1151](https://github.com/excaliburjs/Excalibur/issues/1151))
- Fixed performance issue where uneccessary effect processing was occurring for opacity changes ([#1549](https://github.com/excaliburjs/Excalibur/issues/1549))
- Fixed issue when loading images from a base64 strings that would crash the loader ([#1543](https://github.com/excaliburjs/Excalibur/issues/1543))
- Fixed issue where actors that were not in scene still received pointer events ([#1555](https://github.com/excaliburjs/Excalibur/issues/1555))
- Fixed Scene initialization order when using the lifecycle overrides ([#1553](https://github.com/excaliburjs/Excalibur/issues/1553))

<!----------------------------------------------------------------------------------------------->

## [0.24.0] - 2020-04-23

### Breaking Changes

- Remove obsolete `.extend()` semantics in Class.ts as as well as related test cases.

### Added

- Added new option for constructing bounding boxes. You can now construct with an options
  object rather than only individual coordinate parameters. ([#1151](https://github.com/excaliburjs/Excalibur/issues/1151))
- Added new interface for specifying the type of the options object passed to the
  bounding box constructor.
- Added the `ex.vec(x, y)` shorthand for creating vectors.
  ([#1340](https://github.com/excaliburjs/Excalibur/issues/1340))
- Added new event `processed` to `Sound` that passes processed `string | AudioBuffer` data. ([#1474](https://github.com/excaliburjs/Excalibur/pull/1474))
- Added new property `duration` to `Sound` and `AudioInstance` that exposes the track's duration in seconds when Web Audio API is used. ([#1474](https://github.com/excaliburjs/Excalibur/pull/1474))

### Changed

- Animation no longer mutate underlying sprites, instead they draw the sprite using the animations parameters. This allows more robust flipping at runtime. ([#1258](https://github.com/excaliburjs/Excalibur/issues/1258))
- Changed obsolete decorator to only log the same message 5 times. ([#1281](https://github.com/excaliburjs/Excalibur/issues/1281))
- Switched to core-js based polyfills instead of custom written ones ([#1214](https://github.com/excaliburjs/Excalibur/issues/1214))
- Updated to TypeScript@3.6.4 and node 10 LTS build
- `Sound.stop()` now always rewinds the track, even when the sound is paused. ([#1474](https://github.com/excaliburjs/Excalibur/pull/1474))

### Deprecated

- `ex.Vector.magnitude()` will be removed in `v0.25.0`, use `ex.Vector.size()`. ([#1277](https://github.com/excaliburjs/Excalibur/issues/1277))

### Fixed

- Fixed Excalibur crashing when displaying both a tilemap and a zero-size actor ([#1418](https://github.com/excaliburjs/Excalibur/issues/1418))
- Fixed animation flipping behavior ([#1172](https://github.com/excaliburjs/Excalibur/issues/1172))
- Fixed actors being drawn when their opacity is 0 ([#875](https://github.com/excaliburjs/Excalibur/issues/875))
- Fixed iframe event handling, excalibur will respond to keyboard events from the top window ([#1294](https://github.com/excaliburjs/Excalibur/issues/1294))
- Fixed camera to be vector backed so `ex.Camera.x = ?` and `ex.Camera.pos.setTo(...)` both work as expected([#1299](https://github.com/excaliburjs/Excalibur/issues/1299))
- Fixed missing on/once/off signatures on `ex.Pointer` ([#1345](https://github.com/excaliburjs/Excalibur/issues/1345))
- Fixed sounds not being stopped when `Engine.stop()` is called. ([#1476](https://github.com/excaliburjs/Excalibur/pull/1476))

<!----------------------------------------------------------------------------------------------->

## [0.23.0] - 2019-06-08

### Breaking Changes

- `ex.Actor.scale`, `ex.Actor.sx/sy`, `ex.Actor.actions.scaleTo/scaleBy` will not work as expected with new collider implementation, set width and height directly. These features will be completely removed in v0.24.0.

### Added

- New collision group implementation ([#1091](https://github.com/excaliburjs/Excalibur/issues/1091), [#862](https://github.com/excaliburjs/Excalibur/issues/862))
- New `ex.Collider` type which is the container for all collision related behavior and state. Actor is now extracted from collision.
- New interface `Clonable<T>` to indicate if an object contains a clone method
- New interface `Eventable<T>` to indicated if an object can emit and receive events
- `ex.Vector.scale` now also works with vector input
- `ex.BoundingBox.fromDimension(width: number, height: number)` can generate a bounding box from a width and height
- `ex.BoundingBox.translate(pos: Vector)` will create a new bounding box shifted by `pos`
- `ex.BoundingBox.scale(scale: Vector)` will create a new bounding box scaled by `scale`
- Added `isActor()` and `isCollider()` type guards
- Added `ex.CollisionShape.draw` collision shapes can now be drawn, actor's will use these shapes if no other drawing is specified
- Added a `getClosestLineBetween` method to `CollisionShape`'s for returning the closest line between 2 shapes ([#1071](https://github.com/excaliburjs/Excalibur/issues/1071))

### Changed

- Change `ex.Actor.within` to use surface of object geometry instead of the center to make judgements ([#1071](https://github.com/excaliburjs/Excalibur/issues/1071))
- Changed `moveBy`, `rotateBy`, and `scaleBy` to operate relative to the current actor position at a speed, instead of moving to an absolute by a certain time.
- Changed event handlers in excalibur to expect non-null event objects, before `hander: (event?: GameEvent) => void` implied that event could be null. This change addresses ([#1147](https://github.com/excaliburjs/Excalibur/issues/1147)) making strict null/function checks compatible with new TypeScript.
- Changed collision system to remove actor coupling, in addition `ex.Collider` is a new type that encapsulates all collision behavior. Use `ex.Actor.body.collider` to interact with collisions in Excalibur ([#1119](https://github.com/excaliburjs/Excalibur/issues/1119))
  - Add new `ex.Collider` type that is the housing for all collision related code
    - The source of truth for `ex.CollisionType` is now on collider, with a convenience getter on actor
    - The collision system now operates on `ex.Collider`'s not `ex.Actor`'s
  - `ex.CollisionType` has been moved to a separate file outside of `Actor`
    - CollisionType is switched to a string enum, style guide also updated
  - `ex.CollisionPair` now operates on a pair of `ex.Colliders`'s instead of `ex.Actors`'s
  - `ex.CollisionContact` now operates on a pair of `ex.Collider`'s instead of `ex.Actors`'s
  - `ex.Body` has been modified to house all the physical position/transform information
    - Integration has been moved from actor to `Body` as a physical concern
    - `useBoxCollision` has been renamed to `useBoxCollider`
    - `useCircleCollision` has been renamed to `useCircleCollider`
    - `usePolygonCollision` has been renamed to `usePolygonCollider`
    - `useEdgeCollision` has been renamed to `useEdgeCollider`
  - Renamed `ex.CollisionArea` to `ex.CollisionShape`
    - `ex.CircleArea` has been renamed to `ex.Circle`
    - `ex.PolygonArea` has been renamed to `ex.ConvexPolygon`
    - `ex.EdgeArea` has been renamed to `ex.Edge`
  - Renamed `getWidth()` & `setWidth()` to property `width`
    - Actor and BoundingBox are affected
  - Renamed `getHeight()` & `setHeight()` to property `height`
    - Actor and BoundingBox are affected
  - Renamed `getCenter()` to the property `center`
    - Actor, BoundingBox, and Cell are affected
  - Renamed `getBounds()` to the property `bounds`
    - Actor, Collider, and Shapes are affected
  - Renamed `getRelativeBounds()` to the property `localBounds`
    - Actor, Collider, and Shapes are affected
  - Renamed `moi()` to the property `inertia` (moment of inertia)
  - Renamed `restitution` to the property `bounciness`
  - Moved `collisionType` to `Actor.body.collider.type`
  - Moved `Actor.integrate` to `Actor.body.integrate`

### Deprecated

- Legacy groups `ex.Group` will be removed in v0.24.0, use collision groups as a replacement [#1091](https://github.com/excaliburjs/Excalibur/issues/1091)
- Legacy collision groups off `Actor` will be removed in v0.24.0, use `Actor.body.collider.collisionGroup` [#1091](https://github.com/excaliburjs/Excalibur/issues/1091)
- Removed `NaiveCollisionBroadphase` as it was no longer used
- Renamed methods and properties will be available until `v0.24.0`
- Deprecated collision attributes on actor, use `Actor.body.collider`
  - `Actor.x` & `Actor.y` will be removed in `v0.24.0` use `Actor.pos.x` & `Actor.pos.y`
  - `Actor.collisionArea` will be removed in `v0.24.0` use `Actor.body.collider.shape`
  - `Actor.getLeft()`, `Actor.getRight()`, `Actor.getTop()`, and `Actor.getBottom` are deprecated
    - Use `Actor.body.collider.bounds.(left|right|top|bottom)`
  - `Actor.getGeometry()` and `Actor.getRelativeGeometry()` are removed, use `Collider`
  - Collision related properties on Actor moved to `Collider`, use `Actor.body.collider`
    - `Actor.torque`
    - `Actor.mass`
    - `Actor.moi`
    - `Actor.friction`
    - `Actor.restitution`
  - Collision related methods on Actor moved to `Collider`, use `Actor.body.collider` or `Actor.body.collider.bounds`
    - `Actor.getSideFromIntersect(intersect)` -> `BoundingBox.sideFromIntersection`
    - `Actor.collidesWithSide(actor)` -> `Actor.body.collider.bounds.intersectWithSide`
    - `Actor.collides(actor)` -> `Actor.body.collider.bounds.intersect`

### Fixed

- Fixed issue where leaking window/document handlers was possible when calling `ex.Engine.stop()` and `ex.Engine.start()` ([#1063](https://github.com/excaliburjs/Excalibur/issues/1120))
- Fixed wrong `Camera` and `Loader` scaling on HiDPI screens when option `suppressHiDPIScaling` is set. ([#1120](https://github.com/excaliburjs/Excalibur/issues/1120))
- Fixed polyfill application by exporting a `polyfill()` function that can be called. ([#1132](https://github.com/excaliburjs/Excalibur/issues/1132))
- Fixed `Color.lighten()` ([#1084](https://github.com/excaliburjs/Excalibur/issues/1084))

<!----------------------------------------------------------------------------------------------->

## [0.22.0] - 2019-04-06

### Breaking Changes

- `ex.BaseCamera` replaced with `Camera` ([#1087](https://github.com/excaliburjs/Excalibur/issues/1087))

### Added

- Added `enableCanvasTransparency` property that can enable/disable canvas transparency ([#1096](https://github.com/excaliburjs/Excalibur/issues/1096))

### Changed

- Upgraded Excalibur to TypeScript 3.3.3333 ([#1052](https://github.com/excaliburjs/Excalibur/issues/1052))
- Added exceptions on `SpriteSheetImpl` constructor to check if the source texture dimensions are valid ([#1108](https://github.com/excaliburjs/Excalibur/issues/1108))

<!----------------------------------------------------------------------------------------------->

## [0.21.0] - 2019-02-02

### Added

- Added ability to automatically convert .gif files to SpriteSheet, Animations, and Sprites ([#153](https://github.com/excaliburjs/Excalibur/issues/153))
- New `viewport` property on camera to return a world space bounding box of the current visible area ([#1078](https://github.com/excaliburjs/Excalibur/issues/1078))

### Changed

- Updated `ex.Color` and `ex.Vector` constants to be static getters that return new instances each time, eliminating a common source of bugs ([#1085](https://github.com/excaliburjs/Excalibur/issues/1085))
- Remove optionality of engine in constructor of Scene and \_engine private with an underscore prefix ([#1067](https://github.com/excaliburjs/Excalibur/issues/1067))

### Deprecated

- Rename `ex.BaseCamera` to `Camera`, `ex.BaseCamera` will be removed in `v0.22.0` ([#1087](https://github.com/excaliburjs/Excalibur/issues/1087))

### Fixed

- Fixed issue of early offscreen culling related to zooming in and out ([#1078](https://github.com/excaliburjs/Excalibur/issues/1078))
- Fixed issue where setting `suppressPlayButton: true` blocks load in certain browsers ([#1079](https://github.com/excaliburjs/Excalibur/issues/1079))
- Fixed issue where the absence of a pointer button caused an error in the console([#1153](https://github.com/excaliburjs/Excalibur/issues/1153))

<!----------------------------------------------------------------------------------------------->

## [0.20.0] - 2018-12-10

### Breaking Changes

- `ex.PauseAfterLoader` removed, use `ex.Loader` instead ([#1031](https://github.com/excaliburjs/Excalibur/issues/1031))

### Added

- Added strongly-typed `EventTypes` enum to Events.ts to avoid magic strings ([#1066](https://github.com/excaliburjs/Excalibur/issues/1066))

### Changed

- Added parameter on SpriteSheet constructor so you can define how many pixels of space are between sprites ([#1058](https://github.com/excaliburjs/Excalibur/issues/1058))

<!----------------------------------------------------------------------------------------------->

## [0.19.1] - 2018-10-22

### Fixed

- Fixed issue where there were missing files in the dist (Loader.css, Loader.logo.png) ([#1057](https://github.com/excaliburjs/Excalibur/issues/1057))

## [0.19.0] - 2018-10-13

### Changed

- Excalibur user documentation has now moved to [excaliburjs.com/docs](https://excaliburjs.com/docs)
- Excalibur will now prompt for user input before starting the game to be inline with the new webaudio requirements from chrome/mobile browsers ([#1031](https://github.com/excaliburjs/Excalibur/issues/1031))

### Deprecated

- `PauseAfterLoader` for iOS in favor of new click-to-play functionality built into the default `Loader` ([#1031](https://github.com/excaliburjs/Excalibur/issues/1031))

### Fixed

- Fixed issue where Edge web audio playback was breaking ([#1047](https://github.com/excaliburjs/Excalibur/issues/1047))
- Fixed issue where pointer events do not work in mobile ([#1044](https://github.com/excaliburjs/Excalibur/issues/1044))
- Fixed issue where iOS was not loading by including the right polyfills ([#1043](https://github.com/excaliburjs/Excalibur/issues/1043))
- Fixed issue where sprites do not work in Firefox ([#980](https://github.com/excaliburjs/Excalibur/issues/978))
- Fixed issue where collision pairs could sometimes be incorrect ([#975](https://github.com/excaliburjs/Excalibur/issues/975))
- Fixed box collision velocity resolution so that objects resting on a surface do not accumulate velocity ([#986](https://github.com/excaliburjs/Excalibur/pull/1034))

<!----------------------------------------------------------------------------------------------->

## [0.18.0] - 2018-08-04

### Breaking Changes

- `Sound.setVolume()` replaced with `Sound.volume`
- `Sound.setLoop()` replaced with `Sound.loop`

### Added

- Add `Scene.isActorInDrawTree` method to determine if an actor is in the scene's draw tree.

### Fixed

- Fixed missing `exitviewport/enterviewport` events on Actors.on/once/off signatures ([#978](https://github.com/excaliburjs/Excalibur/issues/978))
- Fix issue where Actors would not be properly added to a scene if they were removed from that scene during the same frame ([#979](https://github.com/excaliburjs/Excalibur/issues/979))

<!----------------------------------------------------------------------------------------------->

## [0.17.0] - 2018-06-04

### Breaking Changes

- Property scope `Pointer.actorsUnderPointer` changed to private
- `Sprite.sx` replaced with `Sprite.x`
- `Sprite.sy` replaced with `Sprite.y`
- `Sprite.swidth` replaced with `Sprite.width`
- `Sprite.sheight` replaced with `Sprite.height`

### Added

- Allow timers to limit repeats to a finite number of times ([#957](https://github.com/excaliburjs/Excalibur/pull/974))
- Convenience method on Scene to determine whether it is the current scene. Scene.isCurrentScene() ([#982](https://github.com/excaliburjs/Excalibur/issues/982))
- New `PointerEvent.stopPropagation()` method added. Works the same way as (`https://developer.mozilla.org/en-US/docs/Web/API/Event/stopPropagation`)
  ([#912](https://github.com/excaliburjs/Excalibur/issues/912))
- New `Actor.getAncestors()` method, which retrieves full array of current Actor ancestors
- Static `Actor.defaults` prop, which implements `IActorDefaults`.
- Native sound events now exposed
  - `volumechange` - on playing sound volume change;
  - `pause` - on playback pause;
  - `stop` - on playback stop;
  - `emptied` - on data cleanup(f.e. when setting new data);
  - `resume` - on playback resume;
  - `playbackstart` - on playback start;
  - `playbackend` - on playback end;
- Added `Sound.instances` getter, which returns active tracks. Playing or paused
- Added `Sound.getTrackId(track: [[AudioInstance]])` method. Which returns id of track provided,
  if it is in list of active tracks.

### Changed

- Refactored Easing functions to be reversable ([#944](https://github.com/excaliburjs/Excalibur/pull/944))
- Now at creation every `Actor.anchor` prop is set to default `Actor.defaults.anchor`.
- Scene.remove(Actor) now starts the Actor.Kill event cycle ([#981](https://github.com/excaliburjs/Excalibur/issues/981))

### Deprecated

- `CapturePointer.update()` method now doesn't propagate event to actor, just verifies pointer events for actor.
- Added `Sound.volume` & `Sound.loop` properties as a replacement for `Sound.setVolume()` and `Sound.setLoop()`. The methods `setVolume` and `setLoop` have been marked obsolete.

### Fixed

- Added missing variable assignments to TileMapImpl constructor ([#957](https://github.com/excaliburjs/Excalibur/pull/957))
- Correct setting audio volume level from `value` to `setValueAtTime` to comply with deprecation warning in Chrome 59 ([#953](https://github.com/excaliburjs/Excalibur/pull/953))
- Force HiDPI scaling to always be at least 1 to prevent visual artifacts in some browsers
- Recalculate physics geometry when width/height change on Actor ([#948](https://github.com/excaliburjs/Excalibur/pull/948))
- Fix camera move chaining ([#944](https://github.com/excaliburjs/Excalibur/pull/944))
- Fix `pickSet(allowDuplicates: true)` now returns the proper length array with correct elements ([#977](https://github.com/excaliburjs/Excalibur/issues/977))
- `Index` export order to prevent `almond.js` from creation of corrupted modules loading order.
- `Sound.pause()` now saves correct timings.
- Fix `ex.Vector.isValid` edgecase at `Infinity` ([#1006](https://github.com/excaliburjs/Excalibur/issues/1006))

<!----------------------------------------------------------------------------------------------->

## [0.16.0] - 2018-03-31

### Added

- New typesafe and override safe event lifecycle overriding, all `onEventName` handlers will no longer be dangerous to override ([#582](https://github.com/excaliburjs/Excalibur/issues/582))
  - New lifecycle event `onPreKill` and `onPostKill`
- SpriteSheets can now produce animations from custom sprite coordinates `SpriteSheet.getAnimationByCoords(engine, coords[], speed)` ([#918](https://github.com/excaliburjs/Excalibur/issues/918))
- Added drag and drop support for Actors ([#134](https://github.com/excaliburjs/Excalibur/issues/134))
  - New Event `enter`
  - New Event `leave`
  - New Event `pointerenter`
  - New Event `pointerleave`
  - New Event `pointerdragstart`
  - New Event `pointerdragend`
  - New Event `pointerdragmove`
  - New Event `pointerdragenter`
  - New Event `pointerdragleave`
  - New Class `PointerDragEvent` which extends `PointerEvent`
  - New Class `GlobalCoordinates` that contains Vectors for the world, the page, and the screen.
  - Added property `ICapturePointerConfig.captureDragEvents` which controls whether to emit drag events to the actor
  - Added property `PointerEvent.pointer` which equals the original pointer object

### Deprecated

- `Sprite.sx`, `Sprite.sy`, `Sprite.swidth`, `Sprite.sheight` have been deprecated in favor of `Sprite.x`, `Sprite.y`, `Sprite.width`, `Sprite.height` ([#918](https://github.com/excaliburjs/Excalibur/issues/918))

### Fixed

- Added missing lifecycle event handlers on Actors, Triggers, Scenes, Engine, and Camera ([#582](https://github.com/excaliburjs/Excalibur/issues/582))
- Tile Maps now correctly render negative x-axis coordinates ([#904](https://github.com/excaliburjs/Excalibur/issues/904))
- Offscreen culling in HiDPI mode ([#949](https://github.com/excaliburjs/Excalibur/issues/949))
  - Correct bounds check to check drawWidth/drawHeight for HiDPI
  - suppressHiDPIScaling now also suppresses pixel ratio based scaling
- Extract and separate Sprite width/height from drawWidth/drawHeight to prevent context corruption ([#951](https://github.com/excaliburjs/Excalibur/pull/951))

<!----------------------------------------------------------------------------------------------->

## [0.15.0] - 2018-02-16

### Breaking Changes

- `LockedCamera` replaced with `BaseCamera.strategy.lockToActor`
- `SideCamera` replaced with `BaseCamera.strategy.lockToActorAxis`
- `Body.wasTouching` replaced with event type `CollisionEnd`

### Added

- Option bag constructors have been added for commonly-used classes (see [Constructors.md](https://github.com/excaliburjs/Excalibur/blob/main/src/engine/Docs/Constructors.md)) ([#410](https://github.com/excaliburjs/Excalibur/issues/410))

<!----------------------------------------------------------------------------------------------->

## [0.14.0] - 2017-12-02

### Breaking Changes

- Triggers now have a new option bag constructor using the `ITriggerOptions` interface. ([#863](https://github.com/excaliburjs/Excalibur/issues/863)).
- `update` event replaced with `postupdate` event
- `CollisionEvent` replaced by `PreCollisionEvent`
- `getDrawWidth()` and `getDrawHeight()` replaced with the getters `drawWidth` and `drawHeight`
- `PointerEvent.x` and `PointerEvent.y` replaced with `PointerEvent.pos`

### Added

- Automatic HiDPI screen detection and scaling in excalibur internals to correct blurry bitmap rendering on HiDPI screens. This feature can optionally be suppressed with `IEngineOptions.suppressHiDPIScaling`.
- Added new line utility `Line.normal()` and `Line.distanceToPoint` ([#703](https://github.com/excaliburjs/Excalibur/issues/703))
- Added new PolygonArea utility `PolygonArea.getClosestFace(point)` ([#703](https://github.com/excaliburjs/Excalibur/issues/703))
- Triggers now fire an `EnterTriggerEvent` when an actor enters the trigger, and an `ExitTriggerEvent` when an actor exits the trigger. ([#863](https://github.com/excaliburjs/Excalibur/issues/863))
- Actors have a new events `CollisionStart` which when 2 actors first start colliding and `CollisionEnd` when 2 actors are no longer colliding. ([#863](https://github.com/excaliburjs/Excalibur/issues/863))
- New camera strategies implementation for following targets in a scene. Allows for custom strategies to be implemented on top of some prebuilt
  - `LockCameraToActorStrategy` which behaves like `LockedCamera` and can be switched on with `Camera.strategy.lockToActor(actor)`.
  - `LockCameraToActorAxisStrategy` which behaves like `SideCamera` and can be switched on with `Camera.strategy.lockToActorAxis(actor, ex.Axis.X)`
  - `ElasticToActorStrategy` which is a new strategy that elastically moves the camera to an actor and can be switched on with `Camera.strategy.elasticToActor(actor, cameraElasticity, cameraFriction)`
  - `CircleAroundActorStrategy` which is a new strategy that will follow an actor when a certain radius from the camera focus and can be switched on with `Camera.strategy.circleAroundActor(actor)`

### Changed

- `Trigger` has been rebuilt to provide a better experience
  - The trigger `action` only fires when an actor enters the designated area instead of every frame of collision. ([#863](https://github.com/excaliburjs/Excalibur/issues/863))
  - Triggers can now draw like other Actors, but are still not visible by default ([#863](https://github.com/excaliburjs/Excalibur/issues/863))

### Deprecated

- `Body.wasTouching` has been deprecated in favor of a new event type `CollisionEnd` ([#863](https://github.com/excaliburjs/Excalibur/issues/863))
- `SideCamera` and `LockedCamera` are deprecated in favor of camera strategies

### Fixed

- Fixed odd jumping behavior when polygons collided with the end of an edge ([#703](https://github.com/excaliburjs/Excalibur/issues/703))

<!----------------------------------------------------------------------------------------------->

## [0.13.0] - 2017-10-07

### Breaking Changes

- `Scene.children` replaced with `Scene.actors`

### Added

- Convenience getters implemented `halfDrawWidth`, `halfDrawHeight`, `halfCanvasWidth`, `halfCanvasHeight`, `canvasWidth`, and `canvasHeight`.
- New pause/unpause feature for timers to help with more robust pausing ([#885](https://github.com/excaliburjs/Excalibur/issues/885))
- New event listening feature to listen to events only `.once(...)` then unsubscribe automatically ([#745](https://github.com/excaliburjs/Excalibur/issues/745))
- New collision event `postcollision` to indicate if collision resolution occured ([#880](https://github.com/excaliburjs/Excalibur/issues/880))

### Deprecated

- `PointerEvent.x` and `PointerEvent.y`, in favor of `PointerEvent.pos` ([#612](https://github.com/excaliburjs/Excalibur/issues/612))
- `CollisionEvent` has been deprecated in favor of the more clear `PreCollisionEvent` ([#880](https://github.com/excaliburjs/Excalibur/issues/880))
- `getDrawWidth()` and `getDrawHeight()` have been marked obsolete and changed into the getters `drawWidth` and `drawHeight` respectively in order to progressively make getters/setters consistent ([#861](https://github.com/excaliburjs/Excalibur/issues/612))

### Fixed

- Fixed same instance of color potentially being shared, and thus mutated, between instance actors ([#840](https://github.com/excaliburjs/Excalibur/issues/840))
- Fixed bug where active and passive type collisions would resolve when they shouldn't in rigid body physics mode ([#880](https://github.com/excaliburjs/Excalibur/issues/880))

<!----------------------------------------------------------------------------------------------->

## [0.12.0] 2017-08-12

### Breaking Changes

- `CollisionType.Elastic` has been removed
- `Promises.wrap` has been replaced with `Promise.resolve`

### Added

- Added new hsl and hex format options in Color.toString(format). rgb is the default to maintain backwards compatibility ([#852](https://github.com/excaliburjs/Excalibur/issues/852))

### Changed

- `Animation.loop` property now to set to `true` by default ([#583](https://github.com/excaliburjs/Excalibur/issues/583))
- Added backgroundColor to engine options as part of Engine constructor ([#846](https://github.com/excaliburjs/Excalibur/issues/846))

### Deprecated

- `ex.Scene.children` is now `ex.Scene.actors` ([#796](https://github.com/excaliburjs/Excalibur/issues/796))

<!----------------------------------------------------------------------------------------------->

## [0.11.0] 2017-06-10

### Breaking Changes

- Renamed `Utils.removeItemToArray()` to `Utils.removeItemFromArray()` ([#798](https://github.com/excaliburjs/Excalibur/issues/798/))

### Added

- Added optional volume argument to `Sound.play(volume?: number)`, which will play the Audio file at anywhere from mute (`volume` is 0.0) to full volume (`volume` is 1.0). ([#801](https://github.com/excaliburjs/Excalibur/issues/801))
- Added another DisplayMode option: `DisplayMode.Position`. When this is selected as the displayMode type, the user must specify a new `position` option ([#781](https://github.com/excaliburjs/Excalibur/issues/781))
- Added a static method `distance` to the `Vector` class ([#517](https://github.com/excaliburjs/Excalibur/issues/517))
- Added `WheelEvent` event type for the `wheel` browser event, Excalibur now supports scroll wheel ([#808](https://github.com/excaliburjs/Excalibur/issues/808/))

### Changed

- Camera zoom over time now returns a promise that resolves on completion ([#800](https://github.com/excaliburjs/Excalibur/issues/800))
- Edge builds have more descriptive versions now containing build number and Git commit hash (e.g. `0.10.0-alpha.105#commit`) ([#777](https://github.com/excaliburjs/Excalibur/issues/777))

### Fixed

- Fixed camera zoom over time, before it did not work at all ([#800](https://github.com/excaliburjs/Excalibur/issues/800))
- Fixed semi-colon key not being detected on Firefox and Opera. ([#789](https://github.com/excaliburjs/Excalibur/issues/789))

<!----------------------------------------------------------------------------------------------->

## [0.10.0] 2017-04-07

### Breaking Changes

- Rename `Engine.width` and `Engine.height` to be `Engine.canvasWidth` and `Engine.canvasHeight` ([#591](https://github.com/excaliburjs/Excalibur/issues/591))
- Rename `Engine.getWidth` and `Engine.getHeight` to be `Engine.getDrawWidth` and `Engine.getDrawHeight` ([#591](https://github.com/excaliburjs/Excalibur/issues/591))
- Changed `GameEvent` to be a generic type for TypeScript, allowing strongly typing the `target` property. ([#724](https://github.com/excaliburjs/Excalibur/issue/724))
- Removed `Body.useEdgeCollision()` parameter `center` ([#724](https://github.com/excaliburjs/Excalibur/issue/724))

### Added

- Added `Engine.isPaused` to retrieve the running status of Engine ([#750](https://github.com/excaliburjs/Excalibur/issues/750))
- Added `Engine.getWorldBounds` to provide a quick way to get the top left corner and bottom right corner of the screen ([#729](https://github.com/excaliburjs/Excalibur/issues/729))
- Added predraw and postdraw events to `Engine` class. These events happen when prior to and after a draw ([#744](https://github.com/excaliburjs/Excalibur/issues/744))
- Added Perlin noise generation helper `ex.PerlinGenerator` for 1d, 2d, and 3d noise, along with drawing utilities ([#491](https://github.com/excaliburjs/Excalibur/issues/491))
- Added font styles support for normal, italic, and oblique in addition to bold text support ([#563](https://github.com/excaliburjs/Excalibur/issues/563))

### Changed

- Update project to use TypeScript 2.2.2 ([#762](https://github.com/excaliburjs/Excalibur/issues/762))
- Changed `Util.extend` to include `Object.assign` functionality ([#763](https://github.com/excaliburjs/Excalibur/issues/763))

### Fixed

- Update the order of the affine transformations to fix bug when scaling and rotating Actors ([#770](https://github.com/excaliburjs/Excalibur/issues/770))

<!----------------------------------------------------------------------------------------------->

## [0.9.0] 2017-02-09

### Added

- Added `preupdate`, `postupdate`, `predraw`, `postdraw` events to TileMap
- Added `ex.Random` with seed support via Mersenne Twister algorithm ([#538](https://github.com/excaliburjs/Excalibur/issues/538))
- Added extended feature detection and reporting to `ex.Detector` ([#707](https://github.com/excaliburjs/Excalibur/issues/707))
  - `ex.Detector.getBrowserFeatures()` to retrieve the support matrix of the current browser
  - `ex.Detector.logBrowserFeatures()` to log the support matrix to the console (runs at startup when in Debug mode)
- Added `@obsolete` decorator to help give greater visibility to deprecated methods ([#684](https://github.com/excaliburjs/Excalibur/issues/684))
- Added better support for module loaders and TypeScript importing. See [Installation](https://excaliburjs.com/docs/installation) docs for more info. ([#606](https://github.com/excaliburjs/Excalibur/issues/606))
- Added new Excalibur example project templates ([#706](https://github.com/excaliburjs/Excalibur/issues/706), [#733](https://github.com/excaliburjs/Excalibur/issues/733)):
  - [Browserify](https://github.com/excaliburjs/example-ts-browserify)
  - [Webpack](https://github.com/excaliburjs/example-ts-webpack)
  - [Angular2](https://github.com/excaliburjs/example-ts-angular2)
  - [Universal Windows Platform (UWP)](https://github.com/excaliburjs/example-uwp)
  - [Apache Cordova](https://github.com/excaliburjs/example-cordova)
  - [Xamarin Forms](https://github.com/excaliburjs/example-xamarin)
  - [Electron](https://github.com/excaliburjs/example-electron)
- Added `Pointer.lastPagePos`, `Pointer.lastScreenPos` and `Pointer.lastWorldPos` that store the last pointer move coordinates ([#509](https://github.com/excaliburjs/Excalibur/issues/509))

### Changed

- Changed `Util.clamp` to use math libraries ([#536](https://github.com/excaliburjs/Excalibur/issues/536))
- Upgraded to TypeScript 2.1.4 ([#726](https://github.com/excaliburjs/Excalibur/issues/726))

### Fixed

- Fixed Scene/Actor activation and initialization order, actors were not being initialized before scene activation causing bugs ([#661](https://github.com/excaliburjs/Excalibur/issues/661))
- Fixed bug where the engine would not load if a loader was provided without any resources ([#565](https://github.com/excaliburjs/Excalibur/issues/565))
- Fixed bug where an Actor/UIActor/TileMap added during a Timer callback would not initialize before running `draw` loop. ([#584](https://github.com/excaliburjs/Excalibur/issues/584))
- Fixed bug where on slower systems a Sprite may not be drawn on the first `draw` frame ([#748](https://github.com/excaliburjs/Excalibur/issues/748))

<!----------------------------------------------------------------------------------------------->

## [0.8.0] 2016-12-04

### Added

- `ex.Vector.magnitude` alias that calls `ex.Vector.distance()` to get magnitude of Vector ([#663](https://github.com/excaliburjs/Excalibur/issues/663))
- Added new `ex.Line` utilities ([#662](https://github.com/excaliburjs/Excalibur/issues/662)):
  - `ex.Line.slope` for the raw slope (m) value
  - `ex.Line.intercept` for the Y intercept (b) value
  - `ex.Line.findPoint(x?, y?)` to find a point given an X or a Y value
  - `ex.Line.hasPoint(x, y, threshold)` to determine if given point lies on the line
- Added `Vector.One` and `Vector.Half` constants ([#649](https://github.com/excaliburjs/Excalibur/issues/649))
- Added `Vector.isValid` to check for null, undefined, Infinity, or NaN vectors method as part of ([#665](https://github.com/excaliburjs/Excalibur/issues/665))
- Added `ex.Promise.resolve` and `ex.Promise.reject` static methods ([#501](https://github.com/excaliburjs/Excalibur/issues/501))
- PhantomJS based testing infrastructure to accurately test browser features such as image diffs on canvas drawing ([#521](https://github.com/excaliburjs/Excalibur/issues/521))
- Added some basic debug stat collection to Excalibur ([#97](https://github.com/excaliburjs/Excalibur/issues/97)):
  - Added `ex.Engine.stats` to hold frame statistic information
  - Added `ex.Engine.debug` to hold debug flags and current frame stats
  - Added `preframe` and `postframe` events to `Engine` as hooks
  - Added ex.Physics statistics to the Excalibur statistics collection
- Added new fast body collision detection to Excalibur to prevent fast moving objects from tunneling through other objects ([#665](https://github.com/excaliburjs/Excalibur/issues/665))
  - Added DynamicTree raycast to query the scene for bounds that intersect a ray
  - Added fast BoundingBox raycast test

### Changed

- Internal physics names refactored to be more readable and to use names more in line with game engine terminology (explicit broadphase and narrowphase called out)

### Deprecated

- `ex.Promise.wrap` ([#501](https://github.com/excaliburjs/Excalibur/issues/501))

### Fixed

- Fix `Actor.oldPos` and `Actor.oldVel` values on update ([#666](https://github.com/excaliburjs/Excalibur/issues/666))
- Fix `Label.getTextWidth` returns incorrect result ([#679](https://github.com/excaliburjs/Excalibur/issues/679))
- Fix semi-transparent PNGs appear garbled ([#687](https://github.com/excaliburjs/Excalibur/issues/687))
- Fix incorrect code coverage metrics, previously our test process was reporting higher than actual code coverage ([#521](https://github.com/excaliburjs/Excalibur/issues/521))
- Fix `Actor.getBounds()` and `Actor.getRelativeBounds()` to return accurate bounding boxes based on the scale and rotation of actors. ([#692](https://github.com/excaliburjs/Excalibur/issues/692))

<!----------------------------------------------------------------------------------------------->

## [0.7.1] - 2016-10-03

### Breaking Changes

- Refactored and modified Sound API ([#644](https://github.com/excaliburjs/Excalibur/issues/644))
  - `Sound.setData` now returns a Promise which differs from previous API
  - Removed internal `FallbackAudio` and `Sound` classes and replaced with single `Sound` class
  - Added `AudioTagInstance` and `WebAudioInstance` internal classes

### Added

- `ex.Promise.join(Promise[])` support (in addition to `...promises` support) ([#642](https://github.com/excaliburjs/Excalibur/issues/642))
- Moved build artifacts to separate [excalibur-dist](https://github.com/excaliburjs/excalibur-dist) repository ([#648](https://github.com/excaliburjs/Excalibur/issues/648))
- `ex.Events` namespace and typed event handler `.on(...)` overloads for default events on core excalibur objects ([#639](https://github.com/excaliburjs/Excalibur/issues/639))
- `Engine.timescale` property (default: 1.0) to add time-scaling to the engine for time-based movements ([#543](https://github.com/excaliburjs/Excalibur/issues/543))
- Two new parameters to `ex.Util.DrawUtil.line` that accept a line thickness and end-cap style ([#658](https://github.com/excaliburjs/Excalibur/issues/658))

### Fixed

- `Actor.actions.fade` properly supporting fading between 0 and 1 and vice versa ([#640](https://github.com/excaliburjs/Excalibur/issues/640))
- Fix issues with audio offset tracking and muting while game is invisible ([#644](https://github.com/excaliburjs/Excalibur/issues/644))
- `Actor.getHeight()` and `Actor.getWidth()` now take into account parent scaling ([#645](https://github.com/excaliburjs/Excalibur/issues/645))
- `Actor.debugDraw` now works properly for child actors ([#505](https://github.com/excaliburjs/Excalibur/issues/505), [#645](https://github.com/excaliburjs/Excalibur/issues/645))
- Sprite culling was double scaling calculations ([#646](https://github.com/excaliburjs/Excalibur/issues/646))
- Fix negative zoom sprite culling ([#539](https://github.com/excaliburjs/Excalibur/issues/539))
- Fix Actor updates happening more than once per frame, causing multiple pointer events to trigger ([#643](https://github.com/excaliburjs/Excalibur/issues/643))
- Fix `Actor.on('pointerup')` capturePointer events opt-in on event handler. The opt-in was triggering correctly for handlers on 'pointerdown' and 'pointermove', but not 'pointerup'.

<!----------------------------------------------------------------------------------------------->

## [0.7.0] - 2016-08-29

### Breaking Changes

- Code marked 'Obsolete' has been removed ([#625](https://github.com/excaliburjs/Excalibur/issues/625), [#603](https://github.com/excaliburjs/Excalibur/issues/603))
  - `Actor`
    - `addEventListener`
    - `getWorldX`, `getWorldY`
    - `clearActions`, `easeTo`, `moveTo`, `moveBy`, `rotateTo`, `rotateBy`, `scaleTo`, `scaleBy`, `blink`, `fade`, `delay`, `die`, `callMethod`, `asPromise`, `repeat`, `repeatForever`, `follow`, `meet`
  - `Class`
    - `addEventListener`, `removeEventListener`
  - `Engine`
    - parameterized constructor
    - `addChild`, `removeChild`
  - `UpdateEvent` removed
- `Scene.addChild` and `Scene.removeChild` are now protected
- Removed ex.Template and ex.Binding ([#627](https://github.com/excaliburjs/Excalibur/issues/627))

### Added

- New physics system, physical properties for Actors ([#557](https://github.com/excaliburjs/Excalibur/issues/557), [#472](https://github.com/excaliburjs/Excalibur/issues/472))
- Read The Docs support for documentation ([#558](https://github.com/excaliburjs/Excalibur/issues/558))
- Continuous integration builds unstable packages and publishes them ([#567](https://github.com/excaliburjs/Excalibur/issues/567))
- Sound and Texture resources can now process data ([#574](https://github.com/excaliburjs/Excalibur/issues/574))
- Actors now throw an event when they are killed ([#585](https://github.com/excaliburjs/Excalibur/issues/585))
- "Tap to Play" button for iOS to fulfill platform audio requirements ([#262](https://github.com/excaliburjs/Excalibur/issues/262))
- Generic lerp/easing functions ([#320](https://github.com/excaliburjs/Excalibur/issues/320))
- Whitespace checking for conditional statements ([#634](https://github.com/excaliburjs/Excalibur/issues/634))
- Initial support for [Yeoman generator](https://github.com/excaliburjs/generator-excalibur) ([#578](https://github.com/excaliburjs/Excalibur/issues/578))

### Changed

- Upgraded Jasmine testing framework to version 2.4 ([#126](https://github.com/excaliburjs/Excalibur/issues/126))
- Updated TypeScript to 1.8 ([#596](https://github.com/excaliburjs/Excalibur/issues/596))
- Improved contributing document ([#560](https://github.com/excaliburjs/Excalibur/issues/560))
- Improved local and global coordinate tracking for Actors ([#60](https://github.com/excaliburjs/Excalibur/issues/60))
- Updated loader image to match new logo and theme ([#615](https://github.com/excaliburjs/Excalibur/issues/615))
- Ignored additional files for Bower publishing ([#614](https://github.com/excaliburjs/Excalibur/issues/614))

### Fixed

- Actions on the action context threw an error ([#564](https://github.com/excaliburjs/Excalibur/issues/564))
- Actor `getLeft()`, `getTop()`, `getBottom()` and `getRight()` did not respect anchors ([#568](https://github.com/excaliburjs/Excalibur/issues/568))
- Actor.actions.rotateTo and rotateBy were missing RotationType ([#575](https://github.com/excaliburjs/Excalibur/issues/575))
- Actors didn't behave correctly when killed and re-added to game ([#586](https://github.com/excaliburjs/Excalibur/issues/586))
- Default fontFamily for Label didn't work with custom FontSize or FontUnit ([#471](https://github.com/excaliburjs/Excalibur/issues/471))
- Fixed issues with testing sandbox ([#609](https://github.com/excaliburjs/Excalibur/issues/609))
- Issue with camera lerp ([#555](https://github.com/excaliburjs/Excalibur/issues/555))
- Issue setting initial opacity on Actors ([#511](https://github.com/excaliburjs/Excalibur/issues/511))
- Children were not being updated by their parent Actors ([#616](https://github.com/excaliburjs/Excalibur/issues/616))
- Center-anchored Actors were not drawn at the correct canvas coordinates when scaled ([#618](https://github.com/excaliburjs/Excalibur/issues/618))

<!----------------------------------------------------------------------------------------------->

## [0.6.0] - 2016-01-19

### Added

- GamePads now have a connection event ([#473](https://github.com/excaliburjs/Excalibur/issues/473))
- Unit circle drawing for debug mode ([#467](https://github.com/excaliburjs/Excalibur/issues/467))
- Engine now fails gracefully in unsupported browsers ([#386](https://github.com/excaliburjs/Excalibur/issues/386))
- Global fatal error catching ([#381](https://github.com/excaliburjs/Excalibur/issues/381))
- MockEngine for testing ([#360](https://github.com/excaliburjs/Excalibur/issues/360))
- Code coverage reports via Coveralls ([#169](https://github.com/excaliburjs/Excalibur/issues/169))
- SpriteFonts now support different target colors ([#148](https://github.com/excaliburjs/Excalibur/issues/148))
- Cameras now have position, velocity, and acceleration properties ([#490](https://github.com/excaliburjs/Excalibur/issues/490))

### Changed

- `Actor.addChild()` changed to `Actor.add()` ([#519](https://github.com/excaliburjs/Excalibur/issues/519))
- `Actor.removeChild()` changed to `Actor.remove()` ([#519](https://github.com/excaliburjs/Excalibur/issues/519))
- Documentation is only deployed on changes to the main git branch ([#483](https://github.com/excaliburjs/Excalibur/issues/483))
- A warning message is now displayed if no supported audio format is provided for a browser ([#476](https://github.com/excaliburjs/Excalibur/issues/476))
- Updated TSLint directory scanning ([#442](https://github.com/excaliburjs/Excalibur/issues/442), [#443](https://github.com/excaliburjs/Excalibur/issues/443), [#447](https://github.com/excaliburjs/Excalibur/issues/447))
- Deprecated older methods ([#399](https://github.com/excaliburjs/Excalibur/issues/399))
- Changed API for Key events ([#502](https://github.com/excaliburjs/Excalibur/issues/502))

### Fixed

- Actors now properly collide with TileMaps ([#541](https://github.com/excaliburjs/Excalibur/issues/541))
- Gamepad detection is fixed ([#460](https://github.com/excaliburjs/Excalibur/issues/460), [#518](https://github.com/excaliburjs/Excalibur/issues/518))
- Actor scale now correctly occurs after translation ([#514](https://github.com/excaliburjs/Excalibur/issues/514))
- Actors now respect the `visible` property of their children ([#513](https://github.com/excaliburjs/Excalibur/issues/513))
- Fixed centered sprite drawing on Actors ([#507](https://github.com/excaliburjs/Excalibur/issues/507))
- Animation `freezeframe` is now properly set to last Animation frame by default ([#506](https://github.com/excaliburjs/Excalibur/issues/506))
- It is no longer possible to add the same Actor to a scene multiple times ([#504](https://github.com/excaliburjs/Excalibur/issues/504))
- Text alignment on SpriteFonts with Labels is fixed ([#484](https://github.com/excaliburjs/Excalibur/issues/484))
- Engine pointer events properly fire when a camera is zoomed ([#480](https://github.com/excaliburjs/Excalibur/issues/480))
- Fixed a small bug in rotateTo ([#469](https://github.com/excaliburjs/Excalibur/issues/469))
- Setting Label colors now works ([#468](https://github.com/excaliburjs/Excalibur/issues/468))
- Labels now respect set font ([#372](https://github.com/excaliburjs/Excalibur/issues/372))
- UIActor now respects visibility ([#368](https://github.com/excaliburjs/Excalibur/issues/368))
- Solid color Actors now respect opacity ([#364](https://github.com/excaliburjs/Excalibur/issues/364))
- TileMap culling uses proper width and height values ([#293](https://github.com/excaliburjs/Excalibur/issues/293))
- Font API changed while fixing font size issue

<!----------------------------------------------------------------------------------------------->

## [0.5.1] - 2015-06-26

### Added

- Actors can now recursively check the containment of their children ([#453](https://github.com/excaliburjs/Excalibur/issues/453))
- `RotateTo` and `RotateBy` now support ShortestPath, LongestPath, Clockwise, and Counterclockwise rotation ([#461](https://github.com/excaliburjs/Excalibur/issues/461))

### Fixed

- `Actor.contains()` did not work for child actors ([#147](https://github.com/excaliburjs/Excalibur/issues/147))
- Unexpected placement occasionally occurred for Actors with certain collision types ([#319](https://github.com/excaliburjs/Excalibur/issues/319))
- Velocity wasn’t updating properly when fixed and active Actors collided ([#454](https://github.com/excaliburjs/Excalibur/issues/454))
- Actors removed with actor.kill() were not being removed from the draw tree ([#458](https://github.com/excaliburjs/Excalibur/issues/458))
- `RotateTo` and `RotateBy` weren’t using the shortest angle by default ([#282](https://github.com/excaliburjs/Excalibur/issues/282))
- Sprite width and height didn’t take scaling into account ([#437](https://github.com/excaliburjs/Excalibur/issues/437))
- Fixed error message when calling `Actor.setDrawing()` on a non-existent key ([#456](https://github.com/excaliburjs/Excalibur/issues/456))

<!----------------------------------------------------------------------------------------------->

## [0.5.0] - 2015-06-03

### Added

- resource cache busting ([#280](https://github.com/excaliburjs/Excalibur/issues/280))
- HTML5 Gamepad API support ([#15](https://github.com/excaliburjs/Excalibur/issues/15))
- Browserify support ([#312](https://github.com/excaliburjs/Excalibur/issues/312))
- ‘blur’ and ‘visible’ events to detect when the browser window a game is in has focus ([#385](https://github.com/excaliburjs/Excalibur/issues/385))
- Z-index support for Actors, allowing for specific ordered drawing ([#356](https://github.com/excaliburjs/Excalibur/issues/356))
- unlocked drawing for UI elements ([#354](https://github.com/excaliburjs/Excalibur/issues/354))
- `Promise.join()` to return a new promise when promises passed to it have been resolved ([#341](https://github.com/excaliburjs/Excalibur/issues/341), [#340](https://github.com/excaliburjs/Excalibur/issues/340))
- ability to skip a frame in an animation ([#313](https://github.com/excaliburjs/Excalibur/issues/313))
- You can now remove effects from `IDrawable` objects ([#303](https://github.com/excaliburjs/Excalibur/issues/303))
- generic `Resource` type to allow for XHR loading ([#297](https://github.com/excaliburjs/Excalibur/issues/297))
- gray `Color` constants ([#209](https://github.com/excaliburjs/Excalibur/issues/209))

### Changed

- Renamed `engine.addChild()` to `engine.add()` ([#288](https://github.com/excaliburjs/Excalibur/issues/288))
- Renamed `setSpriteTransformationPoint()` to `setAnchor()` ([#269](https://github.com/excaliburjs/Excalibur/issues/269))
- Renamed `TopCamera` to `LockedCamera` ([#184](https://github.com/excaliburjs/Excalibur/issues/184))
- Renamed `Actor.pipeline` to `Actor.traits` ([#351](https://github.com/excaliburjs/Excalibur/issues/351))
- Actor anchoring now uses center origin by default ([#299](https://github.com/excaliburjs/Excalibur/issues/299))
- Actor updates (movement, collision, etc.) now use a pipeline ([#330](https://github.com/excaliburjs/Excalibur/issues/330))
- Organized classes, files, and project structure ([#182](https://github.com/excaliburjs/Excalibur/issues/182), [#347](https://github.com/excaliburjs/Excalibur/issues/347))
- Improvements to collision detection ([#345](https://github.com/excaliburjs/Excalibur/issues/345), [#332](https://github.com/excaliburjs/Excalibur/issues/332))
- Loop optimizations for performance improvements ([#296](https://github.com/excaliburjs/Excalibur/issues/296))
- Updated to TypeScript 1.4 ([#393](https://github.com/excaliburjs/Excalibur/issues/393))
- Improved pointer event handling so touch and mouse events can be captured together ([#334](https://github.com/excaliburjs/Excalibur/issues/334))
- Improved `Point` and `Vector` methods and rotation ([#323](https://github.com/excaliburjs/Excalibur/issues/323), [#302](https://github.com/excaliburjs/Excalibur/issues/302))
- `Color` is now treated as a vector to allow for changes ([#298](https://github.com/excaliburjs/Excalibur/issues/298))
- Cleaned up event type consistency ([#273](https://github.com/excaliburjs/Excalibur/issues/273))
- There is now a default instance of a `Camera` ([#270](https://github.com/excaliburjs/Excalibur/issues/270))
- TSLint now used to enforce code quality

### Fixed

- A Sprite’s dimensions weren’t validated against the size of its texture ([#318](https://github.com/excaliburjs/Excalibur/issues/318))
- Improved sprite drawing performance issues ([#316](https://github.com/excaliburjs/Excalibur/issues/316))
- Actors were sometimes throwing duplicate collision events ([#284](https://github.com/excaliburjs/Excalibur/issues/284))
- Actors were not setting their initial opacity correctly ([#307](https://github.com/excaliburjs/Excalibur/issues/307))
- Particle emitters couldn’t emit less than 60 particles per second ([#301](https://github.com/excaliburjs/Excalibur/issues/301))
- Fixed issue with TileMap collisions ([#286](https://github.com/excaliburjs/Excalibur/issues/286))
- Animations with duplicate frames weren’t being created correctly ([#283](https://github.com/excaliburjs/Excalibur/issues/283))
- Separated drawing and collision logic for CollisionMaps (now TileMap) ([#285](https://github.com/excaliburjs/Excalibur/issues/285))
- Errors in promises were being swallowed if no error callback was supplied ([#337](https://github.com/excaliburjs/Excalibur/issues/337))
- A null promise was being returned if no loader was given to `Engine.start()` ([#335](https://github.com/excaliburjs/Excalibur/issues/335))
- Changed default collisionType to ‘PreventCollision’ ([#324](https://github.com/excaliburjs/Excalibur/issues/324))
- Color didn’t handle alpha = 0 correctly ([#257](https://github.com/excaliburjs/Excalibur/issues/257))
- Blink action usage was confusing ([#279](https://github.com/excaliburjs/Excalibur/issues/279))
- Couldn’t use the `width` and `height` properties of a Texture after it loaded ([#355](https://github.com/excaliburjs/Excalibur/issues/355))
- Using `on(‘pointerdown’)` would not automatically enable pointer capturing ([#398](https://github.com/excaliburjs/Excalibur/issues/398))
- Unsubscribing from an event sometimes removed other event handlers ([#366](https://github.com/excaliburjs/Excalibur/issues/366))
- `Actor.setCenterDrawing()` was hard-coded to true ([#375](https://github.com/excaliburjs/Excalibur/issues/375))
- Console was undefined in IE9. ([#378](https://github.com/excaliburjs/Excalibur/issues/378))
- Pointers were not handling mobile Safari touch events ([#382](https://github.com/excaliburjs/Excalibur/issues/382))
- Fixed debug mode drawing ([#274](https://github.com/excaliburjs/Excalibur/issues/274))
- Flipping a sprite didn’t factor in scaling ([#401](https://github.com/excaliburjs/Excalibur/issues/401))
- Sound continued to play when the game was paused ([#383](https://github.com/excaliburjs/Excalibur/issues/383))
- `UIActor.kill()` didn’t remove the actor ([#373](https://github.com/excaliburjs/Excalibur/issues/373))
- Passing an empty array to `ex.Promise.join` resulted in unresolved promises ([#365](https://github.com/excaliburjs/Excalibur/issues/365))
- MouseUp / TouchEnd events weren’t capture correctly if outside of canvas ([#374](https://github.com/excaliburjs/Excalibur/issues/374))
- Clearing actions from an empty action queue caused problems ([#409](https://github.com/excaliburjs/Excalibur/issues/409))
- `Scene.onActivate()` was being called before Scene.onInitialize() ([#418](https://github.com/excaliburjs/Excalibur/issues/418))
- New z-indexing wasn’t cleaning up after itself ([#433](https://github.com/excaliburjs/Excalibur/issues/433))
- Fixed issue with world / screen coordinates in UIActors ([#371](https://github.com/excaliburjs/Excalibur/issues/371))
- Fade action didn’t work for text ([#261](https://github.com/excaliburjs/Excalibur/issues/261))
- Fade action didn’t work for plain-color actors ([#256](https://github.com/excaliburjs/Excalibur/issues/256))
- Collision events weren’t being published for both collision participants ([#254](https://github.com/excaliburjs/Excalibur/issues/254))
- The loading bar was misrepresenting the time taken to decode audio files ([#106](https://github.com/excaliburjs/Excalibur/issues/106))
- `actor.getCenter()` wasn’t returning the correct value ([#438](https://github.com/excaliburjs/Excalibur/issues/438))
- Cameras were on the engine instead of the scene, resulting in scene transition problems ([#277](https://github.com/excaliburjs/Excalibur/issues/277))
- Actors with sprites larger than the actor would disappear prematurely from the screen ([#287](https://github.com/excaliburjs/Excalibur/issues/287))
- Derived classes can now use offscreen culling ([#294](https://github.com/excaliburjs/Excalibur/issues/294))
- Fixed issue with TileMap culling ([#444](https://github.com/excaliburjs/Excalibur/issues/444))

<!----------------------------------------------------------------------------------------------->

## [0.2.2] - 2014-04-15

### Fixed

- Removed extra declarations file from package that was causing visual studio build problems

<!----------------------------------------------------------------------------------------------->

## [0.2.0] - 2014-04-09

### Added

- Visual Studio 2013 template support ([#139](https://github.com/excaliburjs/Excalibur/issues/139))
- Collision Map for building large static collidable levels ([#33](https://github.com/excaliburjs/Excalibur/issues/33))
- Redundant fallback sound sources for cross browser support ([#125](https://github.com/excaliburjs/Excalibur/issues/125))
- Particle Emitter implementation ([#52](https://github.com/excaliburjs/Excalibur/issues/52))
- Trigger implementation ([#91](https://github.com/excaliburjs/Excalibur/issues/91))
- Timer implementation ([#76](https://github.com/excaliburjs/Excalibur/issues/76))
- Camera Effects: zoom, shake ([#55](https://github.com/excaliburjs/Excalibur/issues/55))
- Polygon IDrawable ([#93](https://github.com/excaliburjs/Excalibur/issues/93))
- Alias 'on' and 'off' for 'addEventListener' and 'removeEventListener' ([#229](https://github.com/excaliburjs/Excalibur/issues/229))
- Optimized draw so only on screen elements are drawn ([#239](https://github.com/excaliburjs/Excalibur/issues/239))
- Support Scale in the x and y directions for actors ([#118](https://github.com/excaliburjs/Excalibur/issues/118))
- Added notion of collision grouping ([#100](https://github.com/excaliburjs/Excalibur/issues/100))
- New Events like 'enterviewport', 'exitviewport', and 'initialize' ([#215](https://github.com/excaliburjs/Excalibur/issues/215), [#224](https://github.com/excaliburjs/Excalibur/issues/224))
- Textures allow direct pixel manipulation ([#155](https://github.com/excaliburjs/Excalibur/issues/155))
- Static Logger improvements with '.debug()', '.info()', '.warn()' and '.error()' ([#81](https://github.com/excaliburjs/Excalibur/issues/81))
- Added callMethod() action to actor ([#244](https://github.com/excaliburjs/Excalibur/issues/244))
- Added fade() action to actor ([#104](https://github.com/excaliburjs/Excalibur/issues/104))
- Added follow() and meet() action to actor ([#77](https://github.com/excaliburjs/Excalibur/issues/77))

### Changed

- 'engine.goToScene()' replaces push and pop ([#168](https://github.com/excaliburjs/Excalibur/issues/168))
- More intuitive starting workflow ([#149](https://github.com/excaliburjs/Excalibur/issues/149))
- Collisions are now more concrete on actors with CollisionType ([#241](https://github.com/excaliburjs/Excalibur/issues/241))
- Namespace all types with 'ex' to prevent Excalibur from polluting the global ([#87](https://github.com/excaliburjs/Excalibur/issues/87))
- Refactor SceneNode to Scene ([#135](https://github.com/excaliburjs/Excalibur/issues/135))
- Refactor keys ([#115](https://github.com/excaliburjs/Excalibur/issues/115))
- Build system with Grunt ([#92](https://github.com/excaliburjs/Excalibur/issues/92))

### Fixed

- Collision event was firing after other actor has been killed ([#228](https://github.com/excaliburjs/Excalibur/issues/228))
- Additional actor was killed when actor.kill() is called ([#226](https://github.com/excaliburjs/Excalibur/issues/226))
- Fixed loading bar ([#195](https://github.com/excaliburjs/Excalibur/issues/195))
- ex.Color.Yellow constant was wrong ([#122](https://github.com/excaliburjs/Excalibur/issues/122))
- removeEventListener did not exist off of engine ([#175](https://github.com/excaliburjs/Excalibur/issues/175))
- Excalibur promises should not swallow exceptions in promise callbacks ([#176](https://github.com/excaliburjs/Excalibur/issues/176))
- Actor.extend did not work on actor subclasses ([#103](https://github.com/excaliburjs/Excalibur/issues/103))

<!----------------------------------------------------------------------------------------------->

## [0.1.1] - 2013-12-19

### Changed

- Refactored Keys to be less confusing ([#115](https://github.com/excaliburjs/Excalibur/issues/115))
- Refactored ActorEvent to be less confusing ([#113](https://github.com/excaliburjs/Excalibur/issues/113))

### Fixed

- 'update' event on the Engine now fires correctly ([#105](https://github.com/excaliburjs/Excalibur/issues/105))
- Actor.extend works on subclasses now ([#103](https://github.com/excaliburjs/Excalibur/issues/103))

<!----------------------------------------------------------------------------------------------->

## 0.1.0 - 2013-12-11

### Added

- Actor based paradigm for managing game objects
- Built-in scripting for actors, allowing objects to move, rotate, blink, scale, and repeat actions
- Entity-entity collision detection
- Event support to react to events happening in the game
- Camera abstraction to easily think about the view port
- Multiple display modes including fixed size, full screen, and dynamic container
- Scene stack support to create multiple game levels
- Sprite sheet and animation support
- Simple sound library for game audio, supporting the Web Audio API and the HTML Audio API
- Promise implementation for managing asynchronous behavior
- Resource loading with optional custom progress bars

<!----------------------------------------------------------------------------------------------->

[unreleased]: https://github.com/excaliburjs/Excalibur/compare/v0.25.1...HEAD
[0.25.1]: https://github.com/excaliburjs/Excalibur/compare/v0.25.0...v0.25.1
[0.25.0]: https://github.com/excaliburjs/Excalibur/compare/v0.24.5...v0.25.0
[0.24.5]: https://github.com/excaliburjs/Excalibur/compare/v0.24.4...v0.24.5
[0.24.4]: https://github.com/excaliburjs/Excalibur/compare/v0.24.0...v0.24.4
[0.24.0]: https://github.com/excaliburjs/Excalibur/compare/v0.23.0...v0.24.0
[0.23.0]: https://github.com/excaliburjs/Excalibur/compare/v0.22.0...v0.23.0
[0.22.0]: https://github.com/excaliburjs/Excalibur/compare/v0.21.0...v0.22.0
[0.21.0]: https://github.com/excaliburjs/Excalibur/compare/v0.20.0...v0.21.0
[0.20.0]: https://github.com/excaliburjs/Excalibur/compare/v0.19.1...v0.20.0
[0.19.1]: https://github.com/excaliburjs/Excalibur/compare/v0.19.0...v0.19.1
[0.19.0]: https://github.com/excaliburjs/Excalibur/compare/v0.18.0...v0.19.0
[0.18.0]: https://github.com/excaliburjs/Excalibur/compare/v0.17.0...v0.18.0
[0.17.0]: https://github.com/excaliburjs/Excalibur/compare/v0.16.0...v0.17.0
[0.16.0]: https://github.com/excaliburjs/Excalibur/compare/v0.15.0...v0.16.0
[0.15.0]: https://github.com/excaliburjs/Excalibur/compare/v0.14.0...v0.15.0
[0.14.0]: https://github.com/excaliburjs/Excalibur/compare/v0.13.0...v0.14.0
[0.13.0]: https://github.com/excaliburjs/Excalibur/compare/v0.12.0...v0.13.0
[0.12.0]: https://github.com/excaliburjs/Excalibur/compare/v0.11.0...v0.12.0
[0.11.0]: https://github.com/excaliburjs/Excalibur/compare/v0.10.0...v0.11.0
[0.10.0]: https://github.com/excaliburjs/Excalibur/compare/v0.9.0...v0.10.0
[0.9.0]: https://github.com/excaliburjs/Excalibur/compare/v0.8.0...v0.9.0
[0.8.0]: https://github.com/excaliburjs/Excalibur/compare/v0.7.1...v0.8.0
[0.7.1]: https://github.com/excaliburjs/Excalibur/compare/v0.7.0...v0.7.1
[0.7.0]: https://github.com/excaliburjs/Excalibur/compare/v0.6.0...v0.7.0
[0.6.0]: https://github.com/excaliburjs/Excalibur/compare/v0.5.1...v0.6.0
[0.5.1]: https://github.com/excaliburjs/Excalibur/compare/v0.5.0...v0.5.1
[0.5.0]: https://github.com/excaliburjs/Excalibur/compare/v0.2.2...v0.5.0
[0.2.2]: https://github.com/excaliburjs/Excalibur/compare/v0.2.0...v0.2.2
[0.2.0]: https://github.com/excaliburjs/Excalibur/compare/v0.1.1...v0.2.0
[0.1.1]: https://github.com/excaliburjs/Excalibur/compare/v0.1...v0.1.1
[//]: # 'https://github.com/olivierlacan/keep-a-changelog'<|MERGE_RESOLUTION|>--- conflicted
+++ resolved
@@ -7,11 +7,8 @@
 
 ## Breaking Changes
 
-<<<<<<< HEAD
 - `ex.TransformComponent.posChanged$` has been removed, it incurs a steep performance cost
-=======
 - `ex.EventDispatcher` meta events 'subscribe' and 'unsubscribe' were unused and undocumented and have been removed
->>>>>>> ad1bd3b8
 
 ### Deprecated
 
