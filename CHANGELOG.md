# Change Log

All notable changes to this project will be documented in this file.
This project adheres to [Semantic Versioning](http://semver.org/).

## [Unreleased]

### Added

<<<<<<< HEAD
### Changed

### Deprecated

### Removed

### Fixed

<!--------------------------------- DO NOT EDIT BELOW THIS LINE --------------------------------->
<!--------------------------------- DO NOT EDIT BELOW THIS LINE --------------------------------->
<!--------------------------------- DO NOT EDIT BELOW THIS LINE --------------------------------->

## [0.23.0] - 2019-06-08
=======
- `ex.Actor.scale`, `ex.Actor.sx/sy`, `ex.Actor.actions.scaleTo/scaleBy` will not work as expected with new collider implementation, set width and height directly
>>>>>>> 85146de3

### Added

- Add new collision group implementation [#1091](https://github.com/excaliburjs/Excalibur/issues/1091) [#862](https://github.com/excaliburjs/Excalibur/issues/862)
- New `ex.Collider` type which is the container for all collision related behavior and state. Actor is now extracted from collision.
- Added interface `Clonable<T>` to indicate if an object contains a clone method
- Added interface `Eventable<T>` to indicated if an object can emit and receive events
- `ex.Vector.scale` now also works with vector input
- `ex.BoundingBox.fromDimension(width: number, height: number)` can generate a bounding box from a width and height
- `ex.BoundingBox.translate(pos: Vector)` will create a new bounding box shifted by `pos`
- `ex.BoundingBox.scale(scale: Vector)` will create a new bounding box scaled by `scale`
- Added `isActor()` and `isCollider()` type guards
- Added `ex.CollisionShape.draw` collision shapes can now be drawn, actor's will use these shapes if no other drawing is specified
- Added a `getClosestLineBetween` method to `CollisionShape`'s for returning the closest line between 2 shapes ([#1071](https://github.com/excaliburjs/Excalibur/issues/1071))

### Changed

- Change `ex.Actor.within` to use surface of object geometry instead of the center to make judgements ([#1071](https://github.com/excaliburjs/Excalibur/issues/1071))
- Changed `moveBy`, `rotateBy`, and `scaleBy` to operate relative to the current actor position at a speed, instead of moving to an absolute by a certain time.
- Changed event handlers in excalibur to expect non-null event objects, before `hander: (event?: GameEvent) => void` implied that event could be null. This change addresses ([#1147](https://github.com/excaliburjs/Excalibur/issues/1147)) making strict null/function checks compatible with new typescript.
- Changed collision system to remove actor coupling, in addition `ex.Collider` is a new type that encapsulates all collision behavior. Use `ex.Actor.body.collider` to interact with collisions in Excalibur ([#1119](https://github.com/excaliburjs/Excalibur/issues/1119))

  - Add new `ex.Collider` type that is the housing for all collision related code
    - The source of truth for `ex.CollisionType` is now on collider, with a convenience getter on actor
    - The collision system now operates on `ex.Collider`'s not `ex.Actor`'s
  - `ex.CollisionType` has been moved to a separate file outside of `Actor`
    - CollisionType is switched to a string enum, style guide also updated
  - `ex.CollisionPair` now operates on a pair of `ex.Colliders`'s instead of `ex.Actors`'s
  - `ex.CollisionContact` now operates on a pair of `ex.Collider`'s instead of `ex.Actors`'s
  - `ex.Body` has been modified to house all the physical position/transform information
    - Integration has been moved from actor to `Body` as a physical concern
    - `useBoxCollision` has been renamed to `useBoxCollider`
    - `useCircleCollision` has been renamed to `useCircleCollider`
    - `usePolygonCollision` has been renamed to `usePolygonCollider`
    - `useEdgeCollision` has been renamed to `useEdgeCollider`
  - Renamed `ex.CollisionArea` to `ex.CollisionShape`
    - `ex.CircleArea` has been renamed to `ex.Circle`
    - `ex.PolygonArea` has been renamed to `ex.ConvexPolygon`
    - `ex.EdgeArea` has been renamed to `ex.Edge`
  - Renamed `getWidth()` & `setWidth()` to property `width`
    - Actor and BoundingBox are affected
  - Renamed `getHeight()` & `setHeight()` to property `height`
    - Actor and BoundingBox are affected
  - Renamed `getCenter()` to the property `center`
    - Actor, BoundingBox, and Cell are affected
  - Renamed `getBounds()` to the property `bounds`
    - Actor, Collider, and Shapes are affected
  - Renamed `getRelativeBounds()` to the property `localBounds`
    - Actor, Collider, and Shapes are affected
  - Renamed `moi()` to the property `inertia` standing for moment of inertia
  - Renamed `restition` to the property `bounciness`
  - Moved `collisionType` to `Actor.body.collider.type`
  - Moved `Actor.integrate` to `Actor.body.integrate`

### Deprecated

- Legacy groups `ex.Group` will be removed in v0.24.0, use collision groups as a replacement [#1091](https://github.com/excaliburjs/Excalibur/issues/1091)
- Legacy collision groups off `Actor` will be removed in v0.24.0, use `Actor.body.collider.collisionGroup` [#1091](https://github.com/excaliburjs/Excalibur/issues/1091)
- Removed `NaiveCollisionBroadphase` as it was no longer used
- Renamed methods and properties will be available until `v0.24.0`
- Deprecated collision attributes on actor, use `Actor.body.collider`

  - `Actor.x` & `Actor.y` will be removed in `v0.24.0` use `Actor.pos.x` & `Actor.pos.y`
  - `Actor.collisionArea` will be removed in `v0.24.0` use `Actor.body.collider.shape`
  - `Actor.getLeft()`, `Actor.getRight()`, `Actor.getTop()`, and `Actor.getBottom` are deprecated
    - Use `Actor.body.collider.bounds.(left|right|top|bottom)`
  - `Actor.getGeometry()` and `Actor.getRelativeGeometry()` are removed, use `Collider`
  - Collision related properties on Actor moved to `Collider`, use`Actor.body.collider`
    - `Actor.torque`
    - `Actor.mass`
    - `Actor.moi`
    - `Actor.friction`
    - `Actor.restition`
  - Collision related methods on Actor moved to `Collider`, use`Actor.body.collider` or `Actor.body.collider.bounds`
    - `Actor.getSideFromIntersect(intersect)` -> `BoundingBox.sideFromIntersection`
    - `Actor.collidesWithSide(actor)` -> `Actor.body.collider.bounds.intersectWithSide`
    - `Actor.collides(actor)` -> `Actor.body.collider.bounds.intersect`

### Fixed

- Fixed issue where leaking window/document handlers was possible when calling `ex.Engine.stop()` and `ex.Engine.start()`. ([#1063](https://github.com/excaliburjs/Excalibur/issues/1120))
- Fixed wrong `Camera` and `Loader` scaling on HiDPI screens when option `suppressHiDPIScaling` is set. ([#1120](https://github.com/excaliburjs/Excalibur/issues/1120))
- Fixed polyfill application by exporting a `polyfill()` function that can be called. ([#1132](https://github.com/excaliburjs/Excalibur/issues/1132))
- Fixed Color.lighten() ([#1084])

<!----------------------------------------------------------------------------------------------->

## [0.22.0] - 2019-04-06

### Breaking Changes

- `ex.BaseCamera` replaced with `Camera`, [#1087](https://github.com/excaliburjs/Excalibur/issues/1087)

### Added

- Added `enableCanvasTransparency` property that can enable/disable canvas transparency ([#1096](https://github.com/excaliburjs/Excalibur/issues/1096))

### Changed

- Upgraded Excalibur to TypeScript 3.3.3333 ([#1052](https://github.com/excaliburjs/Excalibur/issues/1052))
- Added exceptions on SpriteSheetImpl constructor to check if the source texture dimensions are valid ([#1108](https://github.com/excaliburjs/Excalibur/issues/1108))

<!----------------------------------------------------------------------------------------------->

## [0.21.0] - 2019-02-02

### Added

- Added ability to automatically convert .gif files to SpriteSheet, Animations, and Sprites ([#153](https://github.com/excaliburjs/Excalibur/issues/153))
- Add new `viewport` property to camera to return a world space bounding box of the current visible area ([#1078](https://github.com/excaliburjs/Excalibur/issues/1078))

### Changed

- Updated `ex.Color` and `ex.Vector` constants to be static getters that return new instances each time, eliminating a source of bugs in excalibur ([#1085](https://github.com/excaliburjs/Excalibur/issues/1085))
- Remove optionality of engine in constructor of Scene and \_engine private with an underscore prefix ([#1067](https://github.com/excaliburjs/Excalibur/issues/1067))

### Deprecated

- Rename `ex.BaseCamera` to `Camera`, `ex.BaseCamera` will be removed in `v0.22.0` ([#1087](https://github.com/excaliburjs/Excalibur/issues/1087))

### Fixed

- Fixed issue of early offscreen culling related to zooming in and out ([#1078](https://github.com/excaliburjs/Excalibur/issues/1078))
- Fixed issue where setting `suppressPlayButton: true` blocks load in certain browsers ([#1079](https://github.com/excaliburjs/Excalibur/issues/1079))
- Fixed issue where the absence of a pointer button caused an error in the console([#1153](https://github.com/excaliburjs/Excalibur/issues/1153))

<!----------------------------------------------------------------------------------------------->

## [0.20.0] - 2018-12-10

### Breaking Changes

- `ex.PauseAfterLoader` removed, use `ex.Loader` instead ([#1031](https://github.com/excaliburjs/Excalibur/issues/1031))

### Added

- Added strongly-typed EvenTypes enum to Events.ts to avoid magic strings ([#1066](https://github.com/excaliburjs/Excalibur/issues/1066))

### Changed

- Added parameter on SpriteSheet constructor so you can define how many pixels spacing is between sprites ([#1058](https://github.com/excaliburjs/Excalibur/issues/1058))

<!----------------------------------------------------------------------------------------------->

## [0.19.1] - 2018-10-22

### Fixed

- Fixed issue where there were missing files in the dist (Loader.css, Loader.logo.png) ([#1057](https://github.com/excaliburjs/Excalibur/issues/1057))

## [0.19.0] - 2018-10-13

### Changed

- Excalibur user documentation has now moved to [excaliburjs.com/docs](https://excaliburjs.com/docs)
- Excalibur will now prompt for user input before starting the game to be inline with the new webaudio requirements from chrome/mobile browsers ([#1031](https://github.com/excaliburjs/Excalibur/issues/1031))

### Deprecated

- `PauseAfterLoader` for iOS in favor of new click-to-play functionality built into the default `Loader` ([#1031](https://github.com/excaliburjs/Excalibur/issues/1031))

### Fixed

- Fixed issue where Edge web audio playback was breaking ([#1047](https://github.com/excaliburjs/Excalibur/issues/1047))
- Fixed issue where pointer events do not work in mobile ([#1044](https://github.com/excaliburjs/Excalibur/issues/1044))
- Fixed issue where iOS was not loading by including the right polyfills ([#1043](https://github.com/excaliburjs/Excalibur/issues/1043))
- Fixed issue where sprites do not work in Firefox ([#980](https://github.com/excaliburjs/Excalibur/issues/978))
- Fixed issue where collision pairs could sometimes be incorrect ([#975](https://github.com/excaliburjs/Excalibur/issues/975))
- Fixed box collision velocity resolution so that objects resting on a surface do not accumulate velocity ([#986](https://github.com/excaliburjs/Excalibur/pull/1034))

<!----------------------------------------------------------------------------------------------->

## [0.18.0] - 2018-08-04

### Breaking Changes

- `Sound.setVolume()` replaced with `Sound.volume`
- `Sound.setLoop()` replaced with `Sound.loop`

### Added

- Add `Scene.isActorInDrawTree` method to determine if an actor is in the scene's draw tree.

### Fixed

- Fixed missing `exitviewport/enterviewport` events on Actors.on/once/off signatures ([#978](https://github.com/excaliburjs/Excalibur/issues/978))
- Fix issue where Actors would not be properly added to a scene if they were removed from that scene during the same frame ([#979](https://github.com/excaliburjs/Excalibur/issues/979))

<!----------------------------------------------------------------------------------------------->

## [0.17.0] - 2018-06-04

### Breaking Changes

- Property scope `Pointer.actorsUnderPointer` changed to private;
- `Sprite.sx` replaced with `Sprite.x`
- `Sprite.sy` replaced with `Sprite.y`
- `Sprite.swidth` replaced with `Sprite.width`
- `Sprite.sheight` replaced with `Sprite.height`

### Added

- Allow timers to limit repeats to a finite number of times ([#957](https://github.com/excaliburjs/Excalibur/pull/974))
- Convenience method on Scene to determine whether it is the current scene. Scene.isCurrentScene() ([#982](https://github.com/excaliburjs/Excalibur/issues/982))
- New `PointerEvent.stopPropagation()` method added. Works the same way as (`https://developer.mozilla.org/en-US/docs/Web/API/Event/stopPropagation`)
  ([#912](https://github.com/excaliburjs/Excalibur/issues/912))
- New `Actor.getAncestors()` method, which retreives full array of current Actor ancestors
- Static `Actor.defaults` prop, which implements `IActorDefaults`.
- Native sound events now exposed
  - `volumechange` - on playing sound volume change;
  - `pause` - on playback pause;
  - `stop` - on playback stop;
  - `emptied` - on data cleanup(f.e. when setting new data);
  - `resume` - on playback resume;
  - `playbackstart` - on playback start;
  - `playbackend` - on playback end;
- Added `Sound.instances` getter, which returns active tracks. Playing or paused;
- Added `Sound.getTrackId(track: [[AudioInstance]])` method. Which returns id of track provided,
  if it is in list of active tracks.

### Changed

- Refactored Easing functions to be reversable ([#944](https://github.com/excaliburjs/Excalibur/pull/944))
- Now at creation every `Actor.anchor` prop is set to default `Actor.defaults.anchor`.
- Scene.remove(Actor) now starts the Actor.Kill event cycle.([#981](https://github.com/excaliburjs/Excalibur/issues/981))

### Deprecated

- `CapturePointer.update()` method now doesn't propagate event to actor, just verifies pointer events for actor.
- Added `Sound.volume` & `Sound.loop` properties as a replacement for `Sound.setVolume()` and `Sound.setLoop()`. The methods `setVolume` and `setLoop` have been marked obsolete.

### Fixed

- Added missing variable assignments to TileMapImpl constructor ([#957](https://github.com/excaliburjs/Excalibur/pull/957))
- Correct setting audio volume level from `value` to `setValueAtTime` to comply with deprecation warning in Chrome 59 ([#953](https://github.com/excaliburjs/Excalibur/pull/953))
- Force HiDPI scaling to always be at least 1 to prevent visual artifacts in some browsers
- Recalculate physics geometry when width/height change on Actor ([#948](https://github.com/excaliburjs/Excalibur/pull/948))
- Fix camera move chaining ([#944](https://github.com/excaliburjs/Excalibur/pull/944))
- Fix `pickSet(allowDuplicates: true)` now returns the proper length array with correct elements ([#977](https://github.com/excaliburjs/Excalibur/issues/977))
- `Index` export order to prevent `almond.js` from creation of corrupted modules loading order.
- `Sound.pause()` now saves correct timings.
- Fix `ex.Vector.isValid` edgecase at `Infinity` ([#1006](https://github.com/excaliburjs/Excalibur/issues/1006))

<!----------------------------------------------------------------------------------------------->

## [0.16.0] - 2018-03-31

### Added

- New typesafe and override safe event lifecycle overriding, all `onEventName` handlers will no longer be dangerous to override ([#582](https://github.com/excaliburjs/Excalibur/issues/582))
  - New lifecycle event `onPreKill` and `onPostKill`
- SpriteSheets can now produce animations from bespoke sprite coordinates `SpriteSheet.getAnimationByCoords(engine, coords[], speed)` ([#918](https://github.com/excaliburjs/Excalibur/issues/918))
- Added drag and drop support for Actors ([#134](https://github.com/excaliburjs/Excalibur/issues/134))
  - New Event `enter`
  - New Event `leave`
  - New Event `pointerenter`
  - New Event `pointerleave`
  - New Event `pointerdragstart`
  - New Event `pointerdragend`
  - New Event `pointerdragmove`
  - New Event `pointerdragenter`
  - New Event `pointerdragleave`
  - New Class `PointerDragEvent` which extends `PointerEvent`
  - New Class `GlobalCoordinates` that contains Vectors for the world, the page, and the screen.
  - Added property `ICapturePointerConfig.captureDragEvents` which controls whether to emit drag events to the actor
  - Added property `PointerEvent.pointer` which equals the original pointer object

### Deprecated

- `Sprite.sx`, `Sprite.sy`, `Sprite.swidth`, `Sprite.sheight` has be deprecated in favor of `Sprite.x`, `Sprite.y`, `Sprite.width`, `Sprite.height` ([#918](https://github.com/excaliburjs/Excalibur/issues/918))

### Fixed

- Added missing lifecycle event handlers on Actors, Triggers, Scenes, Engine, and Camera ([#582](https://github.com/excaliburjs/Excalibur/issues/582))
- Tile Maps now correctly render negative x-axis coordinates ([#904](https://github.com/excaliburjs/Excalibur/issues/904))
- Offscreen culling in HiDPI mode ([#949](https://github.com/excaliburjs/Excalibur/issues/949))
  - Correct bounds check to check drawWidth/drawHeight for HiDPI
  - suppressHiDPIScaling now also suppresses pixel ratio based scaling
- Extract and separate Sprite width/height from drawWidth/drawHeight to prevent context corruption ([#951](https://github.com/excaliburjs/Excalibur/pull/951))

<!----------------------------------------------------------------------------------------------->

## [0.15.0] - 2018-02-16

### Breaking Changes

- `LockedCamera` replaced with `BaseCamera.strategy.lockToActor`
- `SideCamera` replaced with `BaseCamera.strategy.lockToActorAxis`
- `Body.wasTouching` replaced with event type `CollisionEnd`

### Added

- Option bag constructors have been added for commonly-used classes (see [Constructors.md](https://github.com/excaliburjs/Excalibur/blob/master/src/engine/Docs/Constructors.md)) ([#410](https://github.com/excaliburjs/Excalibur/issues/410))

<!----------------------------------------------------------------------------------------------->

## [0.14.0] - 2017-12-02

### Breaking Changes

- Triggers now have a new option bag constructor using the `ITriggerOptions` interface. ([#863](https://github.com/excaliburjs/Excalibur/issues/863)).
- `update` event replaced with `postupdate` event
- `CollisionEvent` replaced by `PreCollisionEvent`
- `getDrawWidth()` and `getDrawHeight()` replaced with the getters `drawWidth` and `drawHeight`
- `PointerEvent.x` and `PointerEvent.y` replaced with `PointerEvent.pos`

### Added

- Automatic HiDPI screen detection and scaling in excalibur internals to correct blurry bitmap rendering on HiDPI screens. This feature can optionally be suppressed with `IEngineOptions.suppressHiDPIScaling`.
- Added new line utility `Line.normal()` and `Line.distanceToPoint` ([#703](https://github.com/excaliburjs/Excalibur/issues/703))
- Added new PolygonArea utility `PolygonArea.getClosestFace(point)` ([#703](https://github.com/excaliburjs/Excalibur/issues/703))
- Triggers now fire an `EnterTriggerEvent` when an actor enters the trigger, and an `ExitTriggerEvent` when an actor exits the trigger. ([#863](https://github.com/excaliburjs/Excalibur/issues/863))
- Actors have a new events `CollisionStart` which when 2 actors first start colliding and `CollisionEnd` when 2 actors are no longer colliding. ([#863](https://github.com/excaliburjs/Excalibur/issues/863))
- New camera strategies implementation for following targets in a scene. Allows for custom strategies to be implemented on top of some prebuilt
  - `LockCameraToActorStrategy` which behaves like `LockedCamera` and can be switched on with `Camera.strategy.lockToActor(actor)`.
  - `LockCameraToActorAxisStrategy` which behaves like `SideCamera` and can be switched on with `Camera.strategy.lockToActorAxis(actor, ex.Axis.X)`
  - `ElasticToActorStrategy` which is a new strategy that elastically moves the camera to an actor and can be switched on with `Camera.strategy.elasticToActor(actor, cameraElasticity, cameraFriction)`
  - `CircleAroundActorStrategy` which is a new strategy that will follow an actor when a certain radius from the camera focus and can be switched on with `Camera.strategy.circleAroundActor(actor)`

### Changed

- Trigger have been rebuilt to provide a better experience. The trigger `action` only fires when an actor enters the designated area instead of every frame of collision. ([#863](https://github.com/excaliburjs/Excalibur/issues/863))
- Triggers can now draw like other Actors, but are still not visible by default ([#863](https://github.com/excaliburjs/Excalibur/issues/863))

### Deprecated

- `Body.wasTouching` has been deprecated in favor of a new event type `CollisionEnd` ([#863](https://github.com/excaliburjs/Excalibur/issues/863))
- `SideCamera` and `LockedCamera` are deprecated in favor of camera strategies

### Fixed

- Fixed odd jumping behavior when polygons collided with the end of an edge ([#703](https://github.com/excaliburjs/Excalibur/issues/703))

<!----------------------------------------------------------------------------------------------->

## [0.13.0] - 2017-10-07

### Breaking Changes

- `Scene.children` replaced with `Scene.actors`

### Added

- Convenience getters implemented `halfDrawWidth`, `halfDrawHeight`, `halfCanvasWidth`, `halfCanvasHeight`, `canvasWidth`, and `canvasHeight`.
- New pause/unpause feature for timers to help with more robust pausing ([#885](https://github.com/excaliburjs/Excalibur/issues/885))
- New event listening feature to listen to events only `.once(...)` then unsubscribe automatically ([#745](https://github.com/excaliburjs/Excalibur/issues/745))
- New collision event `postcollision` to indicate if collision resolution occured ([#880](https://github.com/excaliburjs/Excalibur/issues/880))

### Deprecated

- `PointerEvent.x` and `PointerEvent.y`, in favor of `PointerEvent.pos` ([#612](https://github.com/excaliburjs/Excalibur/issues/612))
- `CollisionEvent` has been deprecated in favor of the more clear `PreCollisionEvent` ([#880](https://github.com/excaliburjs/Excalibur/issues/880))
- `getDrawWidth()` and `getDrawHeight()` have been marked obsolete and changed into the getters `drawWidth` and `drawHeight` respectively in order to progressively make getters/setters consistent ([#861](https://github.com/excaliburjs/Excalibur/issues/612))

### Fixed

- Fixed same instance of color potentially being shared, and thus mutated, between instance actors ([#840](https://github.com/excaliburjs/Excalibur/issues/840))
- Fixed bug where active and passive type collisions would resolve when they shouldn't when in rigid body mode ([#880](https://github.com/excaliburjs/Excalibur/issues/880))

<!----------------------------------------------------------------------------------------------->

## [0.12.0] 2017-08-12

### Breaking Changes

- `CollisionType.Elastic` has been removed
- `Promises.wrap` has been replaced with `Promise.resolve`

### Added

- Added new hsl and hex format options in Color.toString(format) using rgb as the default to maintain backwards compatibility ([#852](https://github.com/excaliburjs/Excalibur/issues/852))

### Changed

- `Animation.loop` property now to set to `true` by default ([#583](https://github.com/excaliburjs/Excalibur/issues/583))
- Added backgroundColor to engine options as part of Engine constructor ([#846](https://github.com/excaliburjs/Excalibur/issues/846))

### Deprecated

- `ex.Scene.children` is now `ex.Scene.actors` ([#796](https://github.com/excaliburjs/Excalibur/issues/796))

<!----------------------------------------------------------------------------------------------->

## [0.11.0] 2017-06-10

### Breaking Changes

- Renamed Utils.removeItemToArray() to Utils.removeItemFromArray() ([#798](https://github.com/excaliburjs/Excalibur/issues/798/))

### Added

- Added optional volume argument to `Sound.play(volume?: number)`, which will play the Audio file at anywhere from mute (`volume` is 0.0) to full volume (`volume` is 1.0). ([#801](https://github.com/excaliburjs/Excalibur/issues/801))
- Added another DisplayMode option: `DisplayMode.Position`. When this is selected as the displayMode type, the user must specify a new `position` option ([#781](https://github.com/excaliburjs/Excalibur/issues/781))
- Added a static method `distance` to the `Vector` class ([#517](https://github.com/excaliburjs/Excalibur/issues/517))
- Added `WheelEvent` event type for the `wheel` browser event, Excalibur now supports scroll wheel ([#808](https://github.com/excaliburjs/Excalibur/issues/808/))

### Changed

- Camera zoom over time now returns a promise that resolves on completion ([#800](https://github.com/excaliburjs/Excalibur/issues/800))
- Edge builds have more descriptive versions now containing build number and Git commit hash (e.g. `0.10.0-alpha.105#commit`) ([#777](https://github.com/excaliburjs/Excalibur/issues/777))

### Fixed

- Fixed camera zoom over time, before it did not work at all ([#800](https://github.com/excaliburjs/Excalibur/issues/800))
- Fixed semi-colon key not being detected on Firefox and Opera. ([#789](https://github.com/excaliburjs/Excalibur/issues/789))

<!----------------------------------------------------------------------------------------------->

## [0.10.0] 2017-04-07

### Breaking Changes

- Rename `Engine.width` and `Engine.height` to be `Engine.canvasWidth` and `Engine.canvasHeight` ([#591](https://github.com/excaliburjs/Excalibur/issues/591))
- Rename `Engine.getWidth` and `Engine.getHeight` to be `Engine.getDrawWidth` and `Engine.getDrawHeight` ([#591](https://github.com/excaliburjs/Excalibur/issues/591))
- Changed `GameEvent` to be a generic type for TypeScript, allowing strongly typing the `target` property. ([#724](https://github.com/excaliburjs/Excalibur/issue/724))
- Removed `Body.useEdgeCollision()` parameter `center` ([#724](https://github.com/excaliburjs/Excalibur/issue/724))

### Added

- Added `Engine.isPaused` to retrieve the running status of Engine ([#750](https://github.com/excaliburjs/Excalibur/issues/750))
- Added `Engine.getWorldBounds` to provide a quick way to get the top left corner and bottom right corner of the screen ([#729](https://github.com/excaliburjs/Excalibur/issues/729))
- Added predraw and postdraw events to `Engine` class. These events happen when prior to and after a draw ([#744](https://github.com/excaliburjs/Excalibur/issues/744))
- Added Perlin noise generation helper `ex.PerlinGenerator` for 1d, 2d, and 3d noise, along with drawing utilities ([#491](https://github.com/excaliburjs/Excalibur/issues/491))
- Added font styles support for normal, italic, and oblique in addition to bold text support ([#563](https://github.com/excaliburjs/Excalibur/issues/563))

### Changed

- Update project to use TypeScript 2.2.2 ([#762](https://github.com/excaliburjs/Excalibur/issues/762))
- Changed `Util.extend` to include `Object.assign` functionality ([#763](https://github.com/excaliburjs/Excalibur/issues/763))

### Fixed

- Update the order of the affine transformations to fix bug when scaling and rotating Actors ([#770](https://github.com/excaliburjs/Excalibur/issues/770))

<!----------------------------------------------------------------------------------------------->

## [0.9.0] 2017-02-09

### Added

- Added `preupdate`, `postupdate`, `predraw`, `postdraw` events to TileMap
- Added `ex.Random` with seed support via Mersenne Twister algorithm ([#538](https://github.com/excaliburjs/Excalibur/issues/538))
- Added extended feature detection and reporting to `ex.Detector` ([#707](https://github.com/excaliburjs/Excalibur/issues/707))
  - `ex.Detector.getBrowserFeatures()` to retrieve the support matrix of the current browser
  - `ex.Detector.logBrowserFeatures()` to log the support matrix to the console (runs at startup when in Debug mode)
- Added @obsolete decorator to help give greater visibility to deprecated methods ([#684](https://github.com/excaliburjs/Excalibur/issues/684))
- Added better support for module loaders and TypeScript importing. See [Installation](https://excaliburjs.com/docs/installation) docs for more info. ([#606](https://github.com/excaliburjs/Excalibur/issues/606))
- Added new Excalibur example project templates ([#706](https://github.com/excaliburjs/Excalibur/issues/706), [#733](https://github.com/excaliburjs/Excalibur/issues/733)):
  - [Browserify](https://github.com/excaliburjs/example-ts-browserify)
  - [Webpack](https://github.com/excaliburjs/example-ts-webpack)
  - [Angular2](https://github.com/excaliburjs/example-ts-angular2)
  - [Universal Windows Platform (UWP)](https://github.com/excaliburjs/example-uwp)
  - [Apache Cordova](https://github.com/excaliburjs/example-cordova)
  - [Xamarin Forms](https://github.com/excaliburjs/example-xamarin)
  - [Electron](https://github.com/excaliburjs/example-electron)
- Added `Pointer.lastPagePos`, `Pointer.lastScreenPos` and `Pointer.lastWorldPos` that store the last pointer move coordinates ([#509](https://github.com/excaliburjs/Excalibur/issues/509))

### Changed

- Changed Util.clamp to use math libraries ([#536](https://github.com/excaliburjs/Excalibur/issues/536))
- Upgraded to TypeScript 2.1.4 ([#726](https://github.com/excaliburjs/Excalibur/issues/726))

### Fixed

- Fixed Scene/Actor activation and initialization order, actors were not being initialized before scene activation causing bugs ([#661](https://github.com/excaliburjs/Excalibur/issues/661))
- Fixed bug with Excalibur where it would not load if a loader was provided without any resources ([#565](https://github.com/excaliburjs/Excalibur/issues/565))
- Fixed bug where an Actor/UIActor/TileMap added during a Timer callback would not initialize before running `draw` loop. ([#584](https://github.com/excaliburjs/Excalibur/issues/584))
- Fixed bug where on slower systems a Sprite may not be drawn on the first `draw` frame ([#748](https://github.com/excaliburjs/Excalibur/issues/748))

<!----------------------------------------------------------------------------------------------->

## [0.8.0] 2016-12-04

### Added

- `ex.Vector.magnitude` alias that calls `ex.Vector.distance()` to get magnitude of Vector ([#663](https://github.com/excaliburjs/Excalibur/issues/663))
- Added new `ex.Line` utilities ([#662](https://github.com/excaliburjs/Excalibur/issues/662)):
  - `ex.Line.slope` for the raw slope (m) value
  - `ex.Line.intercept` for the Y intercept (b) value
  - `ex.Line.findPoint(x?, y?)` to find a point given an X or a Y value
  - `ex.Line.hasPoint(x, y, threshold)` to determine if given point lies on the line
- Added `Vector.One` and `Vector.Half` constants ([#649](https://github.com/excaliburjs/Excalibur/issues/649))
- Added `Vector.isValid` to check for null, undefined, Infinity, or NaN vectors method as part of ([#665](https://github.com/excaliburjs/Excalibur/issues/665))
- Added `ex.Promise.resolve` and `ex.Promise.reject` static methods ([#501](https://github.com/excaliburjs/Excalibur/issues/501))
- PhantomJS based testing infrastructure to accurately test browser features such as image diffs on canvas drawing ([#521](https://github.com/excaliburjs/Excalibur/issues/521))
- Added some basic debug stat collection to Excalibur ([#97](https://github.com/excaliburjs/Excalibur/issues/97)):
  - Added `ex.Engine.stats` to hold frame statistic information
  - Added `ex.Engine.debug` to hold debug flags and current frame stats
  - Added `preframe` and `postframe` events to `Engine` as hooks
  - Added ex.Physics statistics to the Excalibur statistics collection
- Added new fast body collision detection to Excalibur to prevent fast moving objects from tunneling through other objects ([#665](https://github.com/excaliburjs/Excalibur/issues/665))
  - Added DynamicTree raycast to query the scene for bounds that intersect a ray
  - Added fast BoundingBox raycast test

### Changed

- Internal physics names refactored to be more readable and to use names more in line with game engine terminology (explicit broadphase and narrowphase called out)

### Deprecated

- `ex.Promise.wrap` ([#501](https://github.com/excaliburjs/Excalibur/issues/501))

### Fixed

- Fix `Actor.oldPos` and `Actor.oldVel` values on update ([#666](https://github.com/excaliburjs/Excalibur/issues/666))
- Fix `Label.getTextWidth` returns incorrect result ([#679](https://github.com/excaliburjs/Excalibur/issues/679))
- Fix semi-transparent PNGs appear garbled ([#687](https://github.com/excaliburjs/Excalibur/issues/687))
- Fix incorrect code coverage metrics, previously our test process was reporting higher than actual code coverage ([#521](https://github.com/excaliburjs/Excalibur/issues/521))
- Fix `Actor.getBounds()` and `Actor.getRelativeBounds()` to return accurate bounding boxes based on the scale and rotation of actors. ([#692](https://github.com/excaliburjs/Excalibur/issues/692))

<!----------------------------------------------------------------------------------------------->

## [0.7.1] - 2016-10-03

### Breaking Changes

- Refactored and modified Sound API ([#644](https://github.com/excaliburjs/Excalibur/issues/644))
  - `Sound.setData` now returns a Promise which differs from previous API
  - Removed internal `FallbackAudio` and `Sound` classes and replaced with single `Sound` class
  - Added `AudioTagInstance` and `WebAudioInstance` internal classes

### Added

- `ex.Promise.join(Promise[])` support (in addition to `...promises` support) ([#642](https://github.com/excaliburjs/Excalibur/issues/642))
- Moved build artifacts to separate [excalibur-dist](https://github.com/excaliburjs/excalibur-dist) repository ([#648](https://github.com/excaliburjs/Excalibur/issues/648))
- `ex.Events` namespace and typed event handler `.on(...)` overloads for default events on core excalibur objects ([#639](https://github.com/excaliburjs/Excalibur/issues/639))
- `Engine.timescale` property (default: 1.0) to add time-scaling to the engine for time-based movements ([#543](https://github.com/excaliburjs/Excalibur/issues/543))
- Two new parameters to `ex.Util.DrawUtil.line` that accept a line thickness and end-cap style ([#658](https://github.com/excaliburjs/Excalibur/issues/658))

### Fixed

- `Actor.actions.fade` properly supporting fading between 0 and 1 and vice versa ([#640](https://github.com/excaliburjs/Excalibur/issues/640))
- Fix issues with audio offset tracking and muting while game is invisible ([#644](https://github.com/excaliburjs/Excalibur/issues/644))
- `Actor.getHeight()` and `Actor.getWidth()` now take into account parent scaling ([#645](https://github.com/excaliburjs/Excalibur/issues/645))
- `Actor.debugDraw` now works properly for child actors ([#505](https://github.com/excaliburjs/Excalibur/issues/505), [#645](https://github.com/excaliburjs/Excalibur/issues/645))
- Sprite culling was double scaling calculations ([#646](https://github.com/excaliburjs/Excalibur/issues/646))
- Fix negative zoom sprite culling ([#539](https://github.com/excaliburjs/Excalibur/issues/539))
- Fix Actor updates happening more than once per frame, causing multiple pointer events to trigger ([#643](https://github.com/excaliburjs/Excalibur/issues/643))
- Fix `Actor.on('pointerup')` capturePointer events opt-in on event handler. The opt-in was triggering correctly for handlers on 'pointerdown' and 'pointermove', but not 'pointerup'.

<!----------------------------------------------------------------------------------------------->

## [0.7.0] - 2016-08-29

### Breaking Changes

- Code marked 'Obsolete' has been removed ([#625](https://github.com/excaliburjs/Excalibur/issues/625), [#603](https://github.com/excaliburjs/Excalibur/issues/603))
  - `Actor`
    - `addEventListener`
    - `getWorldX`, `getWorldY`
    - `clearActions`, `easeTo`, `moveTo`, `moveBy`, `rotateTo`, `rotateBy`, `scaleTo`, `scaleBy`, `blink`, `fade`, `delay`, `die`, `callMethod`, `asPromise`, `repeat`, `repeatForever`, `follow`, `meet`
  - `Class`
    - `addEventListener`, `removeEventListener`
  - `Engine`
    - parameterized constructor
    - `addChild`, `removeChild`
  - `UpdateEvent` removed
- `Scene.addChild` and `Scene.removeChild` are now protected
- Removed ex.Template and ex.Binding ([#627](https://github.com/excaliburjs/Excalibur/issues/627))

### Added

- New physics system, physical properties for Actors ([#557](https://github.com/excaliburjs/Excalibur/issues/557), [#472](https://github.com/excaliburjs/Excalibur/issues/472))
- Read The Docs support for documentation ([#558](https://github.com/excaliburjs/Excalibur/issues/558))
- Continuous integration builds unstable packages and publishes them ([#567](https://github.com/excaliburjs/Excalibur/issues/567))
- Sound and Texture resources can now process data ([#574](https://github.com/excaliburjs/Excalibur/issues/574))
- Actors now throw an event when they are killed ([#585](https://github.com/excaliburjs/Excalibur/issues/585))
- "Tap to Play" button for iOS to fulfill platform audio requirements ([#262](https://github.com/excaliburjs/Excalibur/issues/262))
- Generic lerp/easing functions ([#320](https://github.com/excaliburjs/Excalibur/issues/320))
- Whitespace checking for conditional statements ([#634](https://github.com/excaliburjs/Excalibur/issues/634))
- Initial support for [Yeoman generator](https://github.com/excaliburjs/generator-excalibur) ([#578](https://github.com/excaliburjs/Excalibur/issues/578))

### Changed

- Upgraded Jasmine testing framework to version 2.4 ([#126](https://github.com/excaliburjs/Excalibur/issues/126))
- Updated TypeScript to 1.8 ([#596](https://github.com/excaliburjs/Excalibur/issues/596))
- Improved contributing document ([#560](https://github.com/excaliburjs/Excalibur/issues/560))
- Improved local and global coordinate tracking for Actors ([#60](https://github.com/excaliburjs/Excalibur/issues/60))
- Updated loader image to match new logo and theme ([#615](https://github.com/excaliburjs/Excalibur/issues/615))
- Ignored additional files for Bower publishing ([#614](https://github.com/excaliburjs/Excalibur/issues/614))

### Fixed

- Actions on the action context threw an error ([#564](https://github.com/excaliburjs/Excalibur/issues/564))
- Actor `getLeft()`, `getTop()`, `getBottom()` and `getRight()` did not respect anchors ([#568](https://github.com/excaliburjs/Excalibur/issues/568))
- Actor.actions.rotateTo and rotateBy were missing RotationType ([#575](https://github.com/excaliburjs/Excalibur/issues/575))
- Actors didn't behave correctly when killed and re-added to game ([#586](https://github.com/excaliburjs/Excalibur/issues/586))
- Default fontFamily for Label didn't work with custom FontSize or FontUnit ([#471](https://github.com/excaliburjs/Excalibur/issues/471))
- Fixed issues with testing sandbox ([#609](https://github.com/excaliburjs/Excalibur/issues/609))
- Issue with camera lerp ([#555](https://github.com/excaliburjs/Excalibur/issues/555))
- Issue setting initial opacity on Actors ([#511](https://github.com/excaliburjs/Excalibur/issues/511))
- Children were not being updated by their parent Actors ([#616](https://github.com/excaliburjs/Excalibur/issues/616))
- Center-anchored Actors were not drawn at the correct canvas coordinates when scaled ([#618](https://github.com/excaliburjs/Excalibur/issues/618))

<!----------------------------------------------------------------------------------------------->

## [0.6.0] - 2016-01-19

### Added

- GamePads now have a connection event ([#473](https://github.com/excaliburjs/Excalibur/issues/473))
- Unit circle drawing for debug mode ([#467](https://github.com/excaliburjs/Excalibur/issues/467))
- Engine now fails gracefully in unsupported browsers ([#386](https://github.com/excaliburjs/Excalibur/issues/386))
- Global fatal error catching ([#381](https://github.com/excaliburjs/Excalibur/issues/381))
- MockEngine for testing ([#360](https://github.com/excaliburjs/Excalibur/issues/360))
- Code coverage reports via Coveralls ([#169](https://github.com/excaliburjs/Excalibur/issues/169))
- SpriteFonts now support different target colors ([#148](https://github.com/excaliburjs/Excalibur/issues/148))
- Cameras now have position, velocity, and acceleration properties ([#490](https://github.com/excaliburjs/Excalibur/issues/490))

### Changed

- `Actor.addChild()` changed to `Actor.add()` ([#519](https://github.com/excaliburjs/Excalibur/issues/519))
- `Actor.removeChild()` changed to `Actor.remove()` ([#519](https://github.com/excaliburjs/Excalibur/issues/519))
- Documentation is only deployed on changes to the master git branch ([#483](https://github.com/excaliburjs/Excalibur/issues/483))
- A warning message is now displayed if no supported audio format is provided for a browser ([#476](https://github.com/excaliburjs/Excalibur/issues/476))
- Updated TSLint directory scanning ([#442](https://github.com/excaliburjs/Excalibur/issues/442), [#443](https://github.com/excaliburjs/Excalibur/issues/443), [#447](https://github.com/excaliburjs/Excalibur/issues/447))
- Deprecated older methods ([#399](https://github.com/excaliburjs/Excalibur/issues/399))
- Changed API for Key events ([#502](https://github.com/excaliburjs/Excalibur/issues/502))

### Fixed

- Actors now properly collide with TileMaps ([#541](https://github.com/excaliburjs/Excalibur/issues/541))
- Gamepad detection is fixed ([#460](https://github.com/excaliburjs/Excalibur/issues/460), [#518](https://github.com/excaliburjs/Excalibur/issues/518))
- Actor scale now correctly occurs after translation ([#514](https://github.com/excaliburjs/Excalibur/issues/514))
- Actors now respect the `visible` property of their children ([#513](https://github.com/excaliburjs/Excalibur/issues/513))
- Fixed centered sprite drawing on Actors ([#507](https://github.com/excaliburjs/Excalibur/issues/507))
- Animation `freezeframe` is now properly set to last Animation frame by default ([#506](https://github.com/excaliburjs/Excalibur/issues/506))
- It is no longer possible to add the same Actor to a scene multiple times ([#504](https://github.com/excaliburjs/Excalibur/issues/504))
- Text alignment on SpriteFonts with Labels is fixed ([#484](https://github.com/excaliburjs/Excalibur/issues/484))
- Engine pointer events properly fire when a camera is zoomed ([#480](https://github.com/excaliburjs/Excalibur/issues/480))
- Fixed a small bug in rotateTo ([#469](https://github.com/excaliburjs/Excalibur/issues/469))
- Setting Label colors now works ([#468](https://github.com/excaliburjs/Excalibur/issues/468))
- Labels now respect set font ([#372](https://github.com/excaliburjs/Excalibur/issues/372))
- UIActor now respects visibility ([#368](https://github.com/excaliburjs/Excalibur/issues/368))
- Solid color Actors now respect opacity ([#364](https://github.com/excaliburjs/Excalibur/issues/364))
- TileMap culling uses proper width and height values ([#293](https://github.com/excaliburjs/Excalibur/issues/293))
- Font API changed while fixing font size issue

<!----------------------------------------------------------------------------------------------->

## [0.5.1] - 2015-06-26

### Added

- Actors can now recursively check the containment of their children ([#453](https://github.com/excaliburjs/Excalibur/issues/453))
- `RotateTo` and `RotateBy` now support ShortestPath, LongestPath, Clockwise, and Counterclockwise rotation ([#461](https://github.com/excaliburjs/Excalibur/issues/461))

### Fixed

- `Actor.contains()` did not work for child actors ([#147](https://github.com/excaliburjs/Excalibur/issues/147))
- Unexpected placement occasionally occurred for Actors with certain collision types ([#319](https://github.com/excaliburjs/Excalibur/issues/319))
- Velocity wasn’t updating properly when fixed and active Actors collided ([#454](https://github.com/excaliburjs/Excalibur/issues/454))
- Actors removed with actor.kill() were not being removed from the draw tree ([#458](https://github.com/excaliburjs/Excalibur/issues/458))
- `RotateTo` and `RotateBy` weren’t using the shortest angle by default ([#282](https://github.com/excaliburjs/Excalibur/issues/282))
- Sprite width and height didn’t take scaling into account ([#437](https://github.com/excaliburjs/Excalibur/issues/437))
- Fixed error message when calling `Actor.setDrawing()` on a non-existent key ([#456](https://github.com/excaliburjs/Excalibur/issues/456))

<!----------------------------------------------------------------------------------------------->

## [0.5.0] - 2015-06-03

### Added

- resource cache busting ([#280](https://github.com/excaliburjs/Excalibur/issues/280))
- HTML5 Gamepad API support ([#15](https://github.com/excaliburjs/Excalibur/issues/15))
- Browserify support ([#312](https://github.com/excaliburjs/Excalibur/issues/312))
- ‘blur’ and ‘visible’ events to detect when the browser window a game is in has focus ([#385](https://github.com/excaliburjs/Excalibur/issues/385))
- Z-index support for Actors, allowing for specific ordered drawing ([#356](https://github.com/excaliburjs/Excalibur/issues/356))
- unlocked drawing for UI elements ([#354](https://github.com/excaliburjs/Excalibur/issues/354))
- `Promise.join()` to return a new promise when promises passed to it have been resolved ([#341](https://github.com/excaliburjs/Excalibur/issues/341), [#340](https://github.com/excaliburjs/Excalibur/issues/340))
- ability to skip a frame in an animation ([#313](https://github.com/excaliburjs/Excalibur/issues/313))
- You can now remove effects from `IDrawable` objects ([#303](https://github.com/excaliburjs/Excalibur/issues/303))
- generic `Resource` type to allow for XHR loading ([#297](https://github.com/excaliburjs/Excalibur/issues/297))
- gray `Color` constants ([#209](https://github.com/excaliburjs/Excalibur/issues/209))

### Changed

- Renamed `engine.addChild()` to `engine.add()` ([#288](https://github.com/excaliburjs/Excalibur/issues/288))
- Renamed `setSpriteTransformationPoint()` to `setAnchor()` ([#269](https://github.com/excaliburjs/Excalibur/issues/269))
- Renamed `TopCamera` to `LockedCamera` ([#184](https://github.com/excaliburjs/Excalibur/issues/184))
- Renamed `Actor.pipeline` to `Actor.traits` ([#351](https://github.com/excaliburjs/Excalibur/issues/351))
- Actor anchoring now uses center origin by default ([#299](https://github.com/excaliburjs/Excalibur/issues/299))
- Actor updates (movement, collision, etc.) now use a pipeline ([#330](https://github.com/excaliburjs/Excalibur/issues/330))
- Organized classes, files, and project structure ([#182](https://github.com/excaliburjs/Excalibur/issues/182), [#347](https://github.com/excaliburjs/Excalibur/issues/347))
- Improvements to collision detection ([#345](https://github.com/excaliburjs/Excalibur/issues/345), [#332](https://github.com/excaliburjs/Excalibur/issues/332))
- Loop optimizations for performance improvements ([#296](https://github.com/excaliburjs/Excalibur/issues/296))
- Updated to TypeScript 1.4 ([#393](https://github.com/excaliburjs/Excalibur/issues/393))
- Improved pointer event handling so touch and mouse events can be captured together ([#334](https://github.com/excaliburjs/Excalibur/issues/334))
- Improved `Point` and `Vector` methods and rotation ([#323](https://github.com/excaliburjs/Excalibur/issues/323), [#302](https://github.com/excaliburjs/Excalibur/issues/302))
- `Color` is now treated as a vector to allow for changes ([#298](https://github.com/excaliburjs/Excalibur/issues/298))
- Cleaned up event type consistency ([#273](https://github.com/excaliburjs/Excalibur/issues/273))
- There is now a default instance of a `Camera` ([#270](https://github.com/excaliburjs/Excalibur/issues/270))
- TSLint now used to enforce code quality

### Fixed

- A Sprite’s dimensions weren’t validated against the size of its texture ([#318](https://github.com/excaliburjs/Excalibur/issues/318))
- Improved sprite drawing performance issues ([#316](https://github.com/excaliburjs/Excalibur/issues/316))
- Actors were sometimes throwing duplicate collision events ([#284](https://github.com/excaliburjs/Excalibur/issues/284))
- Actors were not setting their initial opacity correctly ([#307](https://github.com/excaliburjs/Excalibur/issues/307))
- Particle emitters couldn’t emit less than 60 particles per second ([#301](https://github.com/excaliburjs/Excalibur/issues/301))
- Fixed issue with TileMap collisions ([#286](https://github.com/excaliburjs/Excalibur/issues/286))
- Animations with duplicate frames weren’t being created correctly ([#283](https://github.com/excaliburjs/Excalibur/issues/283))
- Separated drawing and collision logic for CollisionMaps (now TileMap) ([#285](https://github.com/excaliburjs/Excalibur/issues/285))
- Errors in promises were being swallowed if no error callback was supplied ([#337](https://github.com/excaliburjs/Excalibur/issues/337))
- A null promise was being returned if no loader was given to `Engine.start()` ([#335](https://github.com/excaliburjs/Excalibur/issues/335))
- Changed default collisionType to ‘PreventCollision’ ([#324](https://github.com/excaliburjs/Excalibur/issues/324))
- Color didn’t handle alpha = 0 correctly ([#257](https://github.com/excaliburjs/Excalibur/issues/257))
- Blink action usage was confusing ([#279](https://github.com/excaliburjs/Excalibur/issues/279))
- Couldn’t use the `width` and `height` properties of a Texture after it loaded ([#355](https://github.com/excaliburjs/Excalibur/issues/355))
- Using `on(‘pointerdown’)` would not automatically enable pointer capturing ([#398](https://github.com/excaliburjs/Excalibur/issues/398))
- Unsubscribing from an event sometimes removed other event handlers ([#366](https://github.com/excaliburjs/Excalibur/issues/366))
- `Actor.setCenterDrawing()` was hard-coded to true ([#375](https://github.com/excaliburjs/Excalibur/issues/375))
- Console was undefined in IE9. ([#378](https://github.com/excaliburjs/Excalibur/issues/378))
- Pointers were not handling mobile Safari touch events ([#382](https://github.com/excaliburjs/Excalibur/issues/382))
- Fixed debug mode drawing ([#274](https://github.com/excaliburjs/Excalibur/issues/274))
- Flipping a sprite didn’t factor in scaling ([#401](https://github.com/excaliburjs/Excalibur/issues/401))
- Sound continued to play when the game was paused ([#383](https://github.com/excaliburjs/Excalibur/issues/383))
- `UIActor.kill()` didn’t remove the actor ([#373](https://github.com/excaliburjs/Excalibur/issues/373))
- Passing an empty array to `ex.Promise.join` resulted in unresolved promises ([#365](https://github.com/excaliburjs/Excalibur/issues/365))
- MouseUp / TouchEnd events weren’t capture correctly if outside of canvas ([#374](https://github.com/excaliburjs/Excalibur/issues/374))
- Clearing actions from an empty action queue caused problems ([#409](https://github.com/excaliburjs/Excalibur/issues/409))
- `Scene.onActivate()` was being called before Scene.onInitialize() ([#418](https://github.com/excaliburjs/Excalibur/issues/418))
- New z-indexing wasn’t cleaning up after itself ([#433](https://github.com/excaliburjs/Excalibur/issues/433))
- Fixed issue with world / screen coordinates in UIActors ([#371](https://github.com/excaliburjs/Excalibur/issues/371))
- Fade action didn’t work for text ([#261](https://github.com/excaliburjs/Excalibur/issues/261))
- Fade action didn’t work for plain-color actors ([#256](https://github.com/excaliburjs/Excalibur/issues/256))
- Collision events weren’t being published for both collision participants ([#254](https://github.com/excaliburjs/Excalibur/issues/254))
- The loading bar was misrepresenting the time taken to decode audio files ([#106](https://github.com/excaliburjs/Excalibur/issues/106))
- `actor.getCenter()` wasn’t returning the correct value ([#438](https://github.com/excaliburjs/Excalibur/issues/438))
- Cameras were on the engine instead of the scene, resulting in scene transition problems ([#277](https://github.com/excaliburjs/Excalibur/issues/277))
- Actors with sprites larger than the actor would disappear prematurely from the screen ([#287](https://github.com/excaliburjs/Excalibur/issues/287))
- Derived classes can now use offscreen culling ([#294](https://github.com/excaliburjs/Excalibur/issues/294))
- Fixed issue with TileMap culling ([#444](https://github.com/excaliburjs/Excalibur/issues/444))

<!----------------------------------------------------------------------------------------------->

## [0.2.2] - 2014-04-15

### Fixed

- Removed extra declarations file from package that was causing visual studio build problems

<!----------------------------------------------------------------------------------------------->

## [0.2.0] - 2014-04-09

### Added

- Visual Studio 2013 template support ([#139](https://github.com/excaliburjs/Excalibur/issues/139))
- Collision Map for building large static collidable levels ([#33](https://github.com/excaliburjs/Excalibur/issues/33))
- Redundant fallback sound sources for cross browser support ([#125](https://github.com/excaliburjs/Excalibur/issues/125))
- Particle Emitter implementation ([#52](https://github.com/excaliburjs/Excalibur/issues/52))
- Trigger implementation ([#91](https://github.com/excaliburjs/Excalibur/issues/91))
- Timer implementation ([#76](https://github.com/excaliburjs/Excalibur/issues/76))
- Camera Effects: zoom, shake ([#55](https://github.com/excaliburjs/Excalibur/issues/55))
- Polygon IDrawable ([#93](https://github.com/excaliburjs/Excalibur/issues/93))
- Alias 'on' and 'off' for 'addEventListener' and 'removeEventListener' ([#229](https://github.com/excaliburjs/Excalibur/issues/229))
- Optimized draw so only on screen elements are drawn ([#239](https://github.com/excaliburjs/Excalibur/issues/239))
- Support Scale in the x and y directions for actors ([#118](https://github.com/excaliburjs/Excalibur/issues/118))
- Added notion of collision grouping ([#100](https://github.com/excaliburjs/Excalibur/issues/100))
- New Events like 'enterviewport', 'exitviewport', and 'initialize' ([#215](https://github.com/excaliburjs/Excalibur/issues/215), [#224](https://github.com/excaliburjs/Excalibur/issues/224))
- Textures allow direct pixel manipulation ([#155](https://github.com/excaliburjs/Excalibur/issues/155))
- Static Logger improvements with '.debug()', '.info()', '.warn()' and '.error()' ([#81](https://github.com/excaliburjs/Excalibur/issues/81))
- Added callMethod() action to actor ([#244](https://github.com/excaliburjs/Excalibur/issues/244))
- Added fade() action to actor ([#104](https://github.com/excaliburjs/Excalibur/issues/104))
- Added follow() and meet() action to actor ([#77](https://github.com/excaliburjs/Excalibur/issues/77))

### Changed

- 'engine.goToScene()' replaces push and pop ([#168](https://github.com/excaliburjs/Excalibur/issues/168))
- More intuitive starting workflow ([#149](https://github.com/excaliburjs/Excalibur/issues/149))
- Collisions are now more concrete on actors with CollisionType ([#241](https://github.com/excaliburjs/Excalibur/issues/241))
- Namespace all types with 'ex' to prevent Excalibur from polluting the global ([#87](https://github.com/excaliburjs/Excalibur/issues/87))
- Refactor SceneNode to Scene ([#135](https://github.com/excaliburjs/Excalibur/issues/135))
- Refactor keys ([#115](https://github.com/excaliburjs/Excalibur/issues/115))
- Build system with Grunt ([#92](https://github.com/excaliburjs/Excalibur/issues/92))

### Fixed

- Collision event was firing after other actor has been killed ([#228](https://github.com/excaliburjs/Excalibur/issues/228))
- Additional actor was killed when actor.kill() is called ([#226](https://github.com/excaliburjs/Excalibur/issues/226))
- Fixed loading bar ([#195](https://github.com/excaliburjs/Excalibur/issues/195))
- ex.Color.Yellow constant was wrong ([#122](https://github.com/excaliburjs/Excalibur/issues/122))
- removeEventListener did not exist off of engine ([#175](https://github.com/excaliburjs/Excalibur/issues/175))
- Excalibur promises should not swallow exceptions in promise callbacks ([#176](https://github.com/excaliburjs/Excalibur/issues/176))
- Actor.extend did not work on actor subclasses ([#103](https://github.com/excaliburjs/Excalibur/issues/103))

<!----------------------------------------------------------------------------------------------->

## [0.1.1] - 2013-12-19

### Changed

- Refactored Keys to be less confusing ([#115](https://github.com/excaliburjs/Excalibur/issues/115))
- Refactored ActorEvent to be less confusing ([#113](https://github.com/excaliburjs/Excalibur/issues/113))

### Fixed

- 'update' event on the Engine now fires correctly ([#105](https://github.com/excaliburjs/Excalibur/issues/105))
- Actor.extend works on subclasses now ([#103](https://github.com/excaliburjs/Excalibur/issues/103))

<!----------------------------------------------------------------------------------------------->

## 0.1.0 - 2013-12-11

### Added

- Actor based paradigm for managing game objects
- Built-in scripting for actors, allowing objects to move, rotate, blink, scale, and repeat actions
- Entity-entity collision detection
- Event support to react to events happening in the game
- Camera abstraction to easily think about the view port
- Multiple display modes including fixed size, full screen, and dynamic container
- Scene stack support to create multiple game levels
- Sprite sheet and animation support
- Simple sound library for game audio, supporting the Web Audio API and the HTML Audio API
- Promise implementation for managing asynchronous behavior
- Resource loading with optional custom progress bars

<!----------------------------------------------------------------------------------------------->

[unreleased]: https://github.com/excaliburjs/Excalibur/compare/v0.23.0...HEAD
[0.23.0]: https://github.com/excaliburjs/Excalibur/compare/v0.22.0...v0.23.0
[0.22.0]: https://github.com/excaliburjs/Excalibur/compare/v0.21.0...v0.22.0
[0.21.0]: https://github.com/excaliburjs/Excalibur/compare/v0.20.0...v0.21.0
[0.20.0]: https://github.com/excaliburjs/Excalibur/compare/v0.19.1...v0.20.0
[0.19.1]: https://github.com/excaliburjs/Excalibur/compare/v0.19.0...v0.19.1
[0.19.0]: https://github.com/excaliburjs/Excalibur/compare/v0.18.0...v0.19.0
[0.18.0]: https://github.com/excaliburjs/Excalibur/compare/v0.17.0...v0.18.0
[0.17.0]: https://github.com/excaliburjs/Excalibur/compare/v0.16.0...v0.17.0
[0.16.0]: https://github.com/excaliburjs/Excalibur/compare/v0.15.0...v0.16.0
[0.15.0]: https://github.com/excaliburjs/Excalibur/compare/v0.14.0...v0.15.0
[0.14.0]: https://github.com/excaliburjs/Excalibur/compare/v0.13.0...v0.14.0
[0.13.0]: https://github.com/excaliburjs/Excalibur/compare/v0.12.0...v0.13.0
[0.12.0]: https://github.com/excaliburjs/Excalibur/compare/v0.11.0...v0.12.0
[0.11.0]: https://github.com/excaliburjs/Excalibur/compare/v0.10.0...v0.11.0
[0.10.0]: https://github.com/excaliburjs/Excalibur/compare/v0.9.0...v0.10.0
[0.9.0]: https://github.com/excaliburjs/Excalibur/compare/v0.8.0...v0.9.0
[0.8.0]: https://github.com/excaliburjs/Excalibur/compare/v0.7.1...v0.8.0
[0.7.1]: https://github.com/excaliburjs/Excalibur/compare/v0.7.0...v0.7.1
[0.7.0]: https://github.com/excaliburjs/Excalibur/compare/v0.6.0...v0.7.0
[0.6.0]: https://github.com/excaliburjs/Excalibur/compare/v0.5.1...v0.6.0
[0.5.1]: https://github.com/excaliburjs/Excalibur/compare/v0.5.0...v0.5.1
[0.5.0]: https://github.com/excaliburjs/Excalibur/compare/v0.2.2...v0.5.0
[0.2.2]: https://github.com/excaliburjs/Excalibur/compare/v0.2.0...v0.2.2
[0.2.0]: https://github.com/excaliburjs/Excalibur/compare/v0.1.1...v0.2.0
[0.1.1]: https://github.com/excaliburjs/Excalibur/compare/v0.1...v0.1.1
[//]: # 'https://github.com/olivierlacan/keep-a-changelog'<|MERGE_RESOLUTION|>--- conflicted
+++ resolved
@@ -7,7 +7,6 @@
 
 ### Added
 
-<<<<<<< HEAD
 ### Changed
 
 ### Deprecated
@@ -21,9 +20,10 @@
 <!--------------------------------- DO NOT EDIT BELOW THIS LINE --------------------------------->
 
 ## [0.23.0] - 2019-06-08
-=======
-- `ex.Actor.scale`, `ex.Actor.sx/sy`, `ex.Actor.actions.scaleTo/scaleBy` will not work as expected with new collider implementation, set width and height directly
->>>>>>> 85146de3
+
+### Breaking Changes
+
+- `ex.Actor.scale`, `ex.Actor.sx/sy`, `ex.Actor.actions.scaleTo/scaleBy` will not work as expected with new collider implementation, set width and height directly. These features will be completely removed in v0.24.0. 
 
 ### Added
 
