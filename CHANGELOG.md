--- conflicted
+++ resolved
@@ -10,24 +10,18 @@
 -
 ### Added
 
-<<<<<<< HEAD
 - `withEngine` utils support an aditional options parameter to override the Engine default options.
 - Story to show a play / pause implementation. 
-=======
 - `ex.Animation` now support `totalDuration` that will calculate automatically each frame duration based on how many frames have.
->>>>>>> 0905c4e4
 -
 ### Changed
 
 - Internal Actions implementation converted to ECS system and component, this is a backwards compatible change with v0.25.0
   - `ex.ActionsSystem` and `ex.ActionsComponent` now wrap the existing `ex.ActionContext`
   - Actions can be shared with all entities now!
-<<<<<<< HEAD
-  - Dispatch the `hidePlayButton` on the Button Event to prevent that keep on the screen on some situations [#1431].
-  -
-=======
-  - Revert VSCode Workbench Colors
->>>>>>> 0905c4e4
+- Dispatch the `hidePlayButton` on the Button Event to prevent that keep on the screen on some situations [#1431].
+- Revert VSCode Workbench Colors
+-
 ### Deprecated
 
 - Actions `asPromise()` renamed to `toPromise()`
