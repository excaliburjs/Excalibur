# Change Log

All notable changes to this project will be documented in this file.
This project adheres to [Semantic Versioning](http://semver.org/).

<!----------------------------------------------------------------------------------------------->

## [Unreleased]

### Breaking Changes
### Added
<<<<<<< HEAD
- Added optional volume argument to `Sound.play(volume?: number)`, which will play the Audio file
at anywhere from mute (`volume` is 0.0) to full volume (`volume` is 1.0).
=======
- Added another DisplayMode option: `DisplayMode.Position`. When this is selected as the displayMode type, the user must specify a new `position` option
- Added a new Interface `AbsolutePosition` which can described the `position` option. A `string` can also describe `position`
>>>>>>> 9fa3467f
### Changed
- Edge builds have more descriptive versions now containing build number and Git commit hash (e.g. `0.10.0-alpha.105#commit`) ([#777](https://github.com/excaliburjs/Excalibur/issues/777))
### Deprecated
### Removed
### Fixed

<!----------------------------------------------------------------------------------------------->

## [0.10.0] 2017-04-07

### Breaking Changes
- Rename `Engine.width` and `Engine.height` to be `Engine.canvasWidth` and `Engine.canvasHeight` ([#591](https://github.com/excaliburjs/Excalibur/issues/591))
- Rename `Engine.getWidth` and `Engine.getHeight` to be `Engine.getDrawWidth` and `Engine.getDrawHeight` ([#591](https://github.com/excaliburjs/Excalibur/issues/591))
- Changed `GameEvent` to be a generic type for TypeScript, allowing strongly typing the `target` property. ([#724](https://github.com/excaliburjs/Excalibur/issue/724))
- Removed `Body.useEdgeCollision()` parameter `center` ([#724](https://github.com/excaliburjs/Excalibur/issue/724))

### Added
- Added `Engine.isPaused` to retrieve the running status of Engine ([#750](https://github.com/excaliburjs/Excalibur/issues/750))
- Added `Engine.getWorldBounds` to provide a quick way to get the top left corner and bottom right corner of the screen ([#729](https://github.com/excaliburjs/Excalibur/issues/729))
- Added predraw and postdraw events to `Engine` class. These events happen when prior to and after a draw ([#744](https://github.com/excaliburjs/Excalibur/issues/744))
- Added Perlin noise generation helper `ex.PerlinGenerator` for 1d, 2d, and 3d noise, along with drawing utilities ([#491](https://github.com/excaliburjs/Excalibur/issues/491))
- Added font styles support for normal, italic, and oblique in addition to bold text support ([#563](https://github.com/excaliburjs/Excalibur/issues/563))

### Changed
- Update project to use TypeScript 2.2.2 ([#762](https://github.com/excaliburjs/Excalibur/issues/762))
- Changed `Util.extend` to include `Object.assign` functionality ([#763](https://github.com/excaliburjs/Excalibur/issues/763))

### Fixed
- Update the order of the affine transformations to fix bug when scaling and rotating Actors ([#770](https://github.com/excaliburjs/Excalibur/issues/770))

<!----------------------------------------------------------------------------------------------->

## [0.9.0] 2017-02-09

### Added
- Added `preupdate`, `postupdate`, `predraw`, `postdraw` events to TileMap
- Added `ex.Random` with seed support via Mersenne Twister algorithm ([#538](https://github.com/excaliburjs/Excalibur/issues/538))
- Added extended feature detection and reporting to `ex.Detector` ([#707](https://github.com/excaliburjs/Excalibur/issues/707))
  - `ex.Detector.getBrowserFeatures()` to retrieve the support matrix of the current browser
  - `ex.Detector.logBrowserFeatures()` to log the support matrix to the console (runs at startup when in Debug mode)
- Added @obsolete decorator to help give greater visibility to deprecated methods ([#684](https://github.com/excaliburjs/Excalibur/issues/684))
- Added better support for module loaders and TypeScript importing. See [Installation](http://docs.excaliburjs.com/en/latest/installation.html) docs for more info. ([#606](https://github.com/excaliburjs/Excalibur/issues/606))
- Added new Excalibur example project templates ([#706](https://github.com/excaliburjs/Excalibur/issues/706), [#733](https://github.com/excaliburjs/Excalibur/issues/733)):
  - [Browserify](https://github.com/excaliburjs/example-ts-browserify)
  - [Webpack](https://github.com/excaliburjs/example-ts-webpack)
  - [Angular2](https://github.com/excaliburjs/example-ts-angular2)
  - [Universal Windows Platform (UWP)](https://github.com/excaliburjs/example-uwp)
  - [Apache Cordova](https://github.com/excaliburjs/example-cordova)
  - [Xamarin Forms](https://github.com/excaliburjs/example-xamarin)
  - [Electron](https://github.com/excaliburjs/example-electron)
- Added `Pointer.lastPagePos`, `Pointer.lastScreenPos` and `Pointer.lastWorldPos` that store the last pointer move coordinates ([#509](https://github.com/excaliburjs/Excalibur/issues/509))

### Changed
- Changed Util.clamp to use math libraries ([#536](https://github.com/excaliburjs/Excalibur/issues/536))
- Upgraded to TypeScript 2.1.4 ([#726](https://github.com/excaliburjs/Excalibur/issues/726))

### Fixed
- Fixed Scene/Actor activation and initialization order, actors were not being initialized before scene activation causing bugs ([#661](https://github.com/excaliburjs/Excalibur/issues/661))
- Fixed bug with Excalibur where it would not load if a loader was provided without any resources ([#565](https://github.com/excaliburjs/Excalibur/issues/565))
- Fixed bug where an Actor/UIActor/TileMap added during a Timer callback would not initialize before running `draw` loop. ([#584](https://github.com/excaliburjs/Excalibur/issues/584))
- Fixed bug where on slower systems a Sprite may not be drawn on the first `draw` frame ([#748](https://github.com/excaliburjs/Excalibur/issues/748))

<!----------------------------------------------------------------------------------------------->

## [0.8.0] 2016-12-04

### Added
- `ex.Vector.magnitude` alias that calls `ex.Vector.distance()` to get magnitude of Vector ([#663](https://github.com/excaliburjs/Excalibur/issues/663))
- Added new `ex.Line` utilities ([#662](https://github.com/excaliburjs/Excalibur/issues/662)):
  - `ex.Line.slope` for the raw slope (m) value
  - `ex.Line.intercept` for the Y intercept (b) value
  - `ex.Line.findPoint(x?, y?)` to find a point given an X or a Y value
  - `ex.Line.hasPoint(x, y, threshold)` to determine if given point lies on the line
- Added `Vector.One` and `Vector.Half` constants ([#649](https://github.com/excaliburjs/Excalibur/issues/649))
- Added `Vector.isValid` to check for null, undefined, Infinity, or NaN vectors method as part of ([#665](https://github.com/excaliburjs/Excalibur/issues/665))
- Added `ex.Promise.resolve` and `ex.Promise.reject` static methods ([#501](https://github.com/excaliburjs/Excalibur/issues/501))
- PhantomJS based testing infrastructure to accurately test browser features such as image diffs on canvas drawing ([#521](https://github.com/excaliburjs/Excalibur/issues/521))
- Added some basic debug stat collection to Excalibur ([#97](https://github.com/excaliburjs/Excalibur/issues/97)):
  - Added `ex.Engine.stats` to hold frame statistic information
  - Added `ex.Engine.debug` to hold debug flags and current frame stats
  - Added `preframe` and `postframe` events to `Engine` as hooks
  - Added ex.Physics statistics to the Excalibur statistics collection 
- Added new fast body collision detection to Excalibur to prevent fast moving objects from tunneling through other objects ([#665](https://github.com/excaliburjs/Excalibur/issues/665))
  - Added DynamicTree raycast to query the scene for bounds that intersect a ray
  - Added fast BoundingBox raycast test

### Changed
- Internal physics names refactored to be more readable and to use names more in line with game engine terminology (explicit broadphase and narrowphase called out)

### Deprecated
- `ex.Promise.wrap` ([#501](https://github.com/excaliburjs/Excalibur/issues/501))

### Fixed
- Fix `Actor.oldPos` and `Actor.oldVel` values on update ([#666](https://github.com/excaliburjs/Excalibur/issues/666))
- Fix `Label.getTextWidth` returns incorrect result ([#679](https://github.com/excaliburjs/Excalibur/issues/679))
- Fix semi-transparent PNGs appear garbled ([#687](https://github.com/excaliburjs/Excalibur/issues/687))
- Fix incorrect code coverage metrics, previously our test process was reporting higher than actual code coverage ([#521](https://github.com/excaliburjs/Excalibur/issues/521))
- Fix `Actor.getBounds()` and `Actor.getRelativeBounds()` to return accurate bounding boxes based on the scale and rotation of actors. ([#692](https://github.com/excaliburjs/Excalibur/issues/692))

<!----------------------------------------------------------------------------------------------->

## [0.7.1] - 2016-10-03

### Breaking Changes
- Refactored and modified Sound API ([#644](https://github.com/excaliburjs/Excalibur/issues/644))
  - `Sound.setData` now returns a Promise which differs from previous API
  - Removed internal `FallbackAudio` and `Sound` classes and replaced with single `Sound` class
  - Added `AudioTagInstance` and `WebAudioInstance` internal classes

### Added
- `ex.Promise.join(Promise[])` support (in addition to `...promises` support) ([#642](https://github.com/excaliburjs/Excalibur/issues/642))
- Moved build artifacts to separate [excalibur-dist](https://github.com/excaliburjs/excalibur-dist) repository ([#648](https://github.com/excaliburjs/Excalibur/issues/648))
- `ex.Events` namespace and typed event handler `.on(...)` overloads for default events on core excalibur objects ([#639](https://github.com/excaliburjs/Excalibur/issues/639))
- `Engine.timescale` property (default: 1.0) to add time-scaling to the engine for time-based movements ([#543](https://github.com/excaliburjs/Excalibur/issues/543))
- Two new parameters to `ex.Util.DrawUtil.line` that accept a line thickness and end-cap style ([#658](https://github.com/excaliburjs/Excalibur/issues/658))

### Fixed
- `Actor.actions.fade` properly supporting fading between 0 and 1 and vice versa ([#640](https://github.com/excaliburjs/Excalibur/issues/640))
- Fix issues with audio offset tracking and muting while game is invisible ([#644](https://github.com/excaliburjs/Excalibur/issues/644))
- `Actor.getHeight()` and `Actor.getWidth()` now take into account parent scaling ([#645](https://github.com/excaliburjs/Excalibur/issues/645))
- `Actor.debugDraw` now works properly for child actors ([#505](https://github.com/excaliburjs/Excalibur/issues/505), [#645](https://github.com/excaliburjs/Excalibur/issues/645))
- Sprite culling was double scaling calculations ([#646](https://github.com/excaliburjs/Excalibur/issues/646))
- Fix negative zoom sprite culling ([#539](https://github.com/excaliburjs/Excalibur/issues/539))
- Fix Actor updates happening more than once per frame, causing multiple pointer events to trigger ([#643](https://github.com/excaliburjs/Excalibur/issues/643))
- Fix `Actor.on('pointerup')` capturePointer events opt-in on event handler. The opt-in was triggering correctly for handlers on 'pointerdown' and 'pointermove', but not 'pointerup'.

<!----------------------------------------------------------------------------------------------->

## [0.7.0] - 2016-08-29
### Breaking Changes
- Code marked 'Obsolete' has been removed ([#625](https://github.com/excaliburjs/Excalibur/issues/625), [#603](https://github.com/excaliburjs/Excalibur/issues/603))
  - `Actor`
    - `addEventListener`
    - `getWorldX`, `getWorldY`
    - `clearActions`, `easeTo`, `moveTo`, `moveBy`, `rotateTo`, `rotateBy`, `scaleTo`, `scaleBy`, `blink`, `fade`, `delay`, `die`, `callMethod`, `asPromise`, `repeat`, `repeatForever`, `follow`, `meet`
  - `Class`
    - `addEventListener`, `removeEventListener`
  - `Engine`
    - parameterized constructor
    - `addChild`, `removeChild`
  - `UpdateEvent` removed
- `Scene.addChild` and `Scene.removeChild` are now protected
- Removed ex.Template and ex.Binding ([#627](https://github.com/excaliburjs/Excalibur/issues/627))
  
### Added
- New physics system, physical properties for Actors ([#557](https://github.com/excaliburjs/Excalibur/issues/557), [#472](https://github.com/excaliburjs/Excalibur/issues/472))
- Read The Docs support for documentation ([#558](https://github.com/excaliburjs/Excalibur/issues/558))
- Continuous integration builds unstable packages and publishes them ([#567](https://github.com/excaliburjs/Excalibur/issues/567))
- Sound and Texture resources can now process data ([#574](https://github.com/excaliburjs/Excalibur/issues/574))
- Actors now throw an event when they are killed ([#585](https://github.com/excaliburjs/Excalibur/issues/585))
- "Tap to Play" button for iOS to fulfill platform audio requirements ([#262](https://github.com/excaliburjs/Excalibur/issues/262))
- Generic lerp/easing functions ([#320](https://github.com/excaliburjs/Excalibur/issues/320))
- Whitespace checking for conditional statements ([#634](https://github.com/excaliburjs/Excalibur/issues/634))
- Initial support for [Yeoman generator](https://github.com/excaliburjs/generator-excalibur) ([#578](https://github.com/excaliburjs/Excalibur/issues/578))

### Changed
- Upgraded Jasmine testing framework to version 2.4 ([#126](https://github.com/excaliburjs/Excalibur/issues/126))
- Updated TypeScript to 1.8 ([#596](https://github.com/excaliburjs/Excalibur/issues/596))
- Improved contributing document ([#560](https://github.com/excaliburjs/Excalibur/issues/560))
- Improved local and global coordinate tracking for Actors ([#60](https://github.com/excaliburjs/Excalibur/issues/60))
- Updated loader image to match new logo and theme ([#615](https://github.com/excaliburjs/Excalibur/issues/615))
- Ignored additional files for Bower publishing ([#614](https://github.com/excaliburjs/Excalibur/issues/614))

### Fixed
- Actions on the action context threw an error ([#564](https://github.com/excaliburjs/Excalibur/issues/564))
- Actor `getLeft()`, `getTop()`, `getBottom()` and `getRight()` did not respect anchors ([#568](https://github.com/excaliburjs/Excalibur/issues/568))
- Actor.actions.rotateTo and rotateBy were missing RotationType ([#575](https://github.com/excaliburjs/Excalibur/issues/575))
- Actors didn't behave correctly when killed and re-added to game ([#586](https://github.com/excaliburjs/Excalibur/issues/586))
- Default fontFamily for Label didn't work with custom FontSize or FontUnit ([#471](https://github.com/excaliburjs/Excalibur/issues/471))
- Fixed issues with testing sandbox ([#609](https://github.com/excaliburjs/Excalibur/issues/609))
- Issue with camera lerp ([#555](https://github.com/excaliburjs/Excalibur/issues/555))
- Issue setting initial opacity on Actors ([#511](https://github.com/excaliburjs/Excalibur/issues/511))
- Children were not being updated by their parent Actors ([#616](https://github.com/excaliburjs/Excalibur/issues/616))
- Center-anchored Actors were not drawn at the correct canvas coordinates when scaled ([#618](https://github.com/excaliburjs/Excalibur/issues/618))

<!----------------------------------------------------------------------------------------------->

## [0.6.0] - 2016-01-19
### Added
- GamePads now have a connection event ([#473](https://github.com/excaliburjs/Excalibur/issues/473))
- Unit circle drawing for debug mode ([#467](https://github.com/excaliburjs/Excalibur/issues/467))
- Engine now fails gracefully in unsupported browsers ([#386](https://github.com/excaliburjs/Excalibur/issues/386))
- Global fatal error catching ([#381](https://github.com/excaliburjs/Excalibur/issues/381))
- MockEngine for testing ([#360](https://github.com/excaliburjs/Excalibur/issues/360))
- Code coverage reports via Coveralls ([#169](https://github.com/excaliburjs/Excalibur/issues/169))
- SpriteFonts now support different target colors ([#148](https://github.com/excaliburjs/Excalibur/issues/148))
- Cameras now have position, velocity, and acceleration properties ([#490](https://github.com/excaliburjs/Excalibur/issues/490))

### Changed
- `Actor.addChild()` changed to `Actor.add()` ([#519](https://github.com/excaliburjs/Excalibur/issues/519))
- `Actor.removeChild()` changed to `Actor.remove()` ([#519](https://github.com/excaliburjs/Excalibur/issues/519))
- Documentation is only deployed on changes to the master git branch ([#483](https://github.com/excaliburjs/Excalibur/issues/483))
- A warning message is now displayed if no supported audio format is provided for a browser ([#476](https://github.com/excaliburjs/Excalibur/issues/476))
- Updated TSLint directory scanning ([#442](https://github.com/excaliburjs/Excalibur/issues/442), [#443](https://github.com/excaliburjs/Excalibur/issues/443), [#447](https://github.com/excaliburjs/Excalibur/issues/447))
- Deprecated older methods ([#399](https://github.com/excaliburjs/Excalibur/issues/399))
- Changed API for Key events ([#502](https://github.com/excaliburjs/Excalibur/issues/502))

### Fixed
- Actors now properly collide with TileMaps ([#541](https://github.com/excaliburjs/Excalibur/issues/541))
- Gamepad detection is fixed ([#460](https://github.com/excaliburjs/Excalibur/issues/460), [#518](https://github.com/excaliburjs/Excalibur/issues/518))
- Actor scale now correctly occurs after translation ([#514](https://github.com/excaliburjs/Excalibur/issues/514))
- Actors now respect the `visible` property of their children ([#513](https://github.com/excaliburjs/Excalibur/issues/513))
- Fixed centered sprite drawing on Actors ([#507](https://github.com/excaliburjs/Excalibur/issues/507))
- Animation `freezeframe` is now properly set to last Animation frame by default ([#506](https://github.com/excaliburjs/Excalibur/issues/506))
- It is no longer possible to add the same Actor to a scene multiple times ([#504](https://github.com/excaliburjs/Excalibur/issues/504))
- Text alignment on SpriteFonts with Labels is fixed ([#484](https://github.com/excaliburjs/Excalibur/issues/484))
- Engine pointer events properly fire when a camera is zoomed ([#480](https://github.com/excaliburjs/Excalibur/issues/480))
- Fixed a small bug in rotateTo ([#469](https://github.com/excaliburjs/Excalibur/issues/469))
- Setting Label colors now works ([#468](https://github.com/excaliburjs/Excalibur/issues/468))
- Labels now respect set font ([#372](https://github.com/excaliburjs/Excalibur/issues/372))
- UIActor now respects visibility ([#368](https://github.com/excaliburjs/Excalibur/issues/368))
- Solid color Actors now respect opacity ([#364](https://github.com/excaliburjs/Excalibur/issues/364))
- TileMap culling uses proper width and height values ([#293](https://github.com/excaliburjs/Excalibur/issues/293))
- Font API changed while fixing font size issue

<!----------------------------------------------------------------------------------------------->

## [0.5.1] - 2015-06-26
### Added
- Actors can now recursively check the containment of their children ([#453](https://github.com/excaliburjs/Excalibur/issues/453))
- `RotateTo` and `RotateBy` now support ShortestPath, LongestPath, Clockwise, and Counterclockwise rotation ([#461](https://github.com/excaliburjs/Excalibur/issues/461))

### Fixed
- `Actor.contains()` did not work for child actors ([#147](https://github.com/excaliburjs/Excalibur/issues/147))
- Unexpected placement occasionally occurred for Actors with certain collision types ([#319](https://github.com/excaliburjs/Excalibur/issues/319))
- Velocity wasn’t updating properly when fixed and active Actors collided ([#454](https://github.com/excaliburjs/Excalibur/issues/454))
- Actors removed with actor.kill() were not being removed from the draw tree ([#458](https://github.com/excaliburjs/Excalibur/issues/458))
- `RotateTo` and `RotateBy` weren’t using the shortest angle by default ([#282](https://github.com/excaliburjs/Excalibur/issues/282))
- Sprite width and height didn’t take scaling into account ([#437](https://github.com/excaliburjs/Excalibur/issues/437))
- Fixed error message when calling `Actor.setDrawing()` on a non-existent key ([#456](https://github.com/excaliburjs/Excalibur/issues/456))

<!----------------------------------------------------------------------------------------------->

## [0.5.0] - 2015-06-03
### Added
- resource cache busting ([#280](https://github.com/excaliburjs/Excalibur/issues/280))
- HTML5 Gamepad API support ([#15](https://github.com/excaliburjs/Excalibur/issues/15))
- Browserify support ([#312](https://github.com/excaliburjs/Excalibur/issues/312))
- ‘blur’ and ‘visible’ events to detect when the browser window a game is in has focus ([#385](https://github.com/excaliburjs/Excalibur/issues/385))
- Z-index support for Actors, allowing for specific ordered drawing ([#356](https://github.com/excaliburjs/Excalibur/issues/356))
- unlocked drawing for UI elements ([#354](https://github.com/excaliburjs/Excalibur/issues/354))
- `Promise.join()` to return a new promise when promises passed to it have been resolved ([#341](https://github.com/excaliburjs/Excalibur/issues/341), [#340](https://github.com/excaliburjs/Excalibur/issues/340))
- ability to skip a frame in an animation ([#313](https://github.com/excaliburjs/Excalibur/issues/313))
- You can now remove effects from `IDrawable` objects ([#303](https://github.com/excaliburjs/Excalibur/issues/303))
- generic `Resource` type to allow for XHR loading ([#297](https://github.com/excaliburjs/Excalibur/issues/297))
- gray `Color` constants ([#209](https://github.com/excaliburjs/Excalibur/issues/209))

### Changed
- Renamed `engine.addChild()` to `engine.add()` ([#288](https://github.com/excaliburjs/Excalibur/issues/288))
- Renamed `setSpriteTransformationPoint()` to `setAnchor()` ([#269](https://github.com/excaliburjs/Excalibur/issues/269))
- Renamed `TopCamera` to `LockedCamera` ([#184](https://github.com/excaliburjs/Excalibur/issues/184))
- Renamed `Actor.pipeline` to `Actor.traits` ([#351](https://github.com/excaliburjs/Excalibur/issues/351))
- Actor anchoring now uses center origin by default ([#299](https://github.com/excaliburjs/Excalibur/issues/299))
- Actor updates (movement, collision, etc.) now use a pipeline ([#330](https://github.com/excaliburjs/Excalibur/issues/330))
- Organized classes, files, and project structure ([#182](https://github.com/excaliburjs/Excalibur/issues/182), [#347](https://github.com/excaliburjs/Excalibur/issues/347))
- Improvements to collision detection ([#345](https://github.com/excaliburjs/Excalibur/issues/345), [#332](https://github.com/excaliburjs/Excalibur/issues/332))
- Loop optimizations for performance improvements ([#296](https://github.com/excaliburjs/Excalibur/issues/296))
- Updated to TypeScript 1.4 ([#393](https://github.com/excaliburjs/Excalibur/issues/393))
- Improved pointer event handling so touch and mouse events can be captured together ([#334](https://github.com/excaliburjs/Excalibur/issues/334))
- Improved `Point` and `Vector` methods and rotation ([#323](https://github.com/excaliburjs/Excalibur/issues/323), [#302](https://github.com/excaliburjs/Excalibur/issues/302))
- `Color` is now treated as a vector to allow for changes ([#298](https://github.com/excaliburjs/Excalibur/issues/298))
- Cleaned up event type consistency ([#273](https://github.com/excaliburjs/Excalibur/issues/273))
- There is now a default instance of a `Camera` ([#270](https://github.com/excaliburjs/Excalibur/issues/270))
- TSLint now used to enforce code quality

### Fixed
- A Sprite’s dimensions weren’t validated against the size of its texture ([#318](https://github.com/excaliburjs/Excalibur/issues/318))
- Improved sprite drawing performance issues ([#316](https://github.com/excaliburjs/Excalibur/issues/316))
- Actors were sometimes throwing duplicate collision events ([#284](https://github.com/excaliburjs/Excalibur/issues/284))
- Actors were not setting their initial opacity correctly ([#307](https://github.com/excaliburjs/Excalibur/issues/307))
- Particle emitters couldn’t emit less than 60 particles per second ([#301](https://github.com/excaliburjs/Excalibur/issues/301))
- Fixed issue with TileMap collisions ([#286](https://github.com/excaliburjs/Excalibur/issues/286))
- Animations with duplicate frames weren’t being created correctly ([#283](https://github.com/excaliburjs/Excalibur/issues/283))
- Separated drawing and collision logic for CollisionMaps (now TileMap) ([#285](https://github.com/excaliburjs/Excalibur/issues/285))
- Errors in promises were being swallowed if no error callback was supplied ([#337](https://github.com/excaliburjs/Excalibur/issues/337))
- A null promise was being returned if no loader was given to `Engine.start()` ([#335](https://github.com/excaliburjs/Excalibur/issues/335))
- Changed default collisionType to ‘PreventCollision’ ([#324](https://github.com/excaliburjs/Excalibur/issues/324))
- Color didn’t handle alpha = 0 correctly ([#257](https://github.com/excaliburjs/Excalibur/issues/257))
- Blink action usage was confusing ([#279](https://github.com/excaliburjs/Excalibur/issues/279))
- Couldn’t use the `width` and `height` properties of a Texture after it loaded ([#355](https://github.com/excaliburjs/Excalibur/issues/355))
- Using `on(‘pointerdown’)` would not automatically enable pointer capturing ([#398](https://github.com/excaliburjs/Excalibur/issues/398))
- Unsubscribing from an event sometimes removed other event handlers ([#366](https://github.com/excaliburjs/Excalibur/issues/366))
- `Actor.setCenterDrawing()` was hard-coded to true ([#375](https://github.com/excaliburjs/Excalibur/issues/375))
- Console was undefined in IE9. ([#378](https://github.com/excaliburjs/Excalibur/issues/378))
- Pointers were not handling mobile Safari touch events ([#382](https://github.com/excaliburjs/Excalibur/issues/382))
- Fixed debug mode drawing ([#274](https://github.com/excaliburjs/Excalibur/issues/274))
- Flipping a sprite didn’t factor in scaling ([#401](https://github.com/excaliburjs/Excalibur/issues/401))
- Sound continued to play when the game was paused ([#383](https://github.com/excaliburjs/Excalibur/issues/383))
- `UIActor.kill()` didn’t remove the actor ([#373](https://github.com/excaliburjs/Excalibur/issues/373))
- Passing an empty array to `ex.Promise.join` resulted in unresolved promises ([#365](https://github.com/excaliburjs/Excalibur/issues/365))
- MouseUp / TouchEnd events weren’t capture correctly if outside of canvas ([#374](https://github.com/excaliburjs/Excalibur/issues/374))
- Clearing actions from an empty action queue caused problems ([#409](https://github.com/excaliburjs/Excalibur/issues/409))
- `Scene.onActivate()` was being called before Scene.onInitialize() ([#418](https://github.com/excaliburjs/Excalibur/issues/418))
- New z-indexing wasn’t cleaning up after itself ([#433](https://github.com/excaliburjs/Excalibur/issues/433))
- Fixed issue with world / screen coordinates in UIActors ([#371](https://github.com/excaliburjs/Excalibur/issues/371))
- Fade action didn’t work for text ([#261](https://github.com/excaliburjs/Excalibur/issues/261))
- Fade action didn’t work for plain-color actors ([#256](https://github.com/excaliburjs/Excalibur/issues/256))
- Collision events weren’t being published for both collision participants ([#254](https://github.com/excaliburjs/Excalibur/issues/254))
- The loading bar was misrepresenting the time taken to decode audio files ([#106](https://github.com/excaliburjs/Excalibur/issues/106))
- `actor.getCenter()` wasn’t returning the correct value ([#438](https://github.com/excaliburjs/Excalibur/issues/438))
- Cameras were on the engine instead of the scene, resulting in scene transition problems ([#277](https://github.com/excaliburjs/Excalibur/issues/277))
- Actors with sprites larger than the actor would disappear prematurely from the screen ([#287](https://github.com/excaliburjs/Excalibur/issues/287))
- Derived classes can now use offscreen culling ([#294](https://github.com/excaliburjs/Excalibur/issues/294))
- Fixed issue with TileMap culling ([#444](https://github.com/excaliburjs/Excalibur/issues/444))

<!----------------------------------------------------------------------------------------------->

## [0.2.2] - 2014-04-15
### Fixed
- Removed extra declarations file from package that was causing visual studio build problems

<!----------------------------------------------------------------------------------------------->

## [0.2.0] - 2014-04-09
### Added
- Visual Studio 2013 template support ([#139](https://github.com/excaliburjs/Excalibur/issues/139))
- Collision Map for building large static collidable levels ([#33](https://github.com/excaliburjs/Excalibur/issues/33))
- Redundant fallback sound sources for cross browser support ([#125](https://github.com/excaliburjs/Excalibur/issues/125))
- Particle Emitter implementation ([#52](https://github.com/excaliburjs/Excalibur/issues/52))
- Trigger implementation ([#91](https://github.com/excaliburjs/Excalibur/issues/91))
- Timer implementation ([#76](https://github.com/excaliburjs/Excalibur/issues/76))
- Camera Effects: zoom, shake ([#55](https://github.com/excaliburjs/Excalibur/issues/55))
- Polygon IDrawable ([#93](https://github.com/excaliburjs/Excalibur/issues/93))
- Alias 'on' and 'off' for 'addEventListener' and 'removeEventListener' ([#229](https://github.com/excaliburjs/Excalibur/issues/229))
- Optimized draw so only on screen elements are drawn ([#239](https://github.com/excaliburjs/Excalibur/issues/239))
- Support Scale in the x and y directions for actors ([#118](https://github.com/excaliburjs/Excalibur/issues/118))
- Added notion of collision grouping ([#100](https://github.com/excaliburjs/Excalibur/issues/100))
- New Events like 'enterviewport', 'exitviewport', and 'initialize' ([#215](https://github.com/excaliburjs/Excalibur/issues/215), [#224](https://github.com/excaliburjs/Excalibur/issues/224))
- Textures allow direct pixel manipulation ([#155](https://github.com/excaliburjs/Excalibur/issues/155))
- Static Logger improvements with '.debug()', '.info()', '.warn()' and '.error()' ([#81](https://github.com/excaliburjs/Excalibur/issues/81))
- Added callMethod() action to actor ([#244](https://github.com/excaliburjs/Excalibur/issues/244))
- Added fade() action to actor ([#104](https://github.com/excaliburjs/Excalibur/issues/104))
- Added follow() and meet() action to actor ([#77](https://github.com/excaliburjs/Excalibur/issues/77))

### Changed
- 'engine.goToScene()' replaces push and pop ([#168](https://github.com/excaliburjs/Excalibur/issues/168))
- More intuitive starting workflow ([#149](https://github.com/excaliburjs/Excalibur/issues/149))
- Collisions are now more concrete on actors with CollisionType ([#241](https://github.com/excaliburjs/Excalibur/issues/241))
- Namespace all types with 'ex' to prevent Excalibur from polluting the global ([#87](https://github.com/excaliburjs/Excalibur/issues/87))
- Refactor SceneNode to Scene ([#135](https://github.com/excaliburjs/Excalibur/issues/135))
- Refactor keys ([#115](https://github.com/excaliburjs/Excalibur/issues/115))
- Build system with Grunt ([#92](https://github.com/excaliburjs/Excalibur/issues/92))

### Fixed
- Collision event was firing after other actor has been killed ([#228](https://github.com/excaliburjs/Excalibur/issues/228))
- Additional actor was killed when actor.kill() is called ([#226](https://github.com/excaliburjs/Excalibur/issues/226))
- Fixed loading bar ([#195](https://github.com/excaliburjs/Excalibur/issues/195))
- ex.Color.Yellow constant was wrong ([#122](https://github.com/excaliburjs/Excalibur/issues/122))
- removeEventListener did not exist off of engine ([#175](https://github.com/excaliburjs/Excalibur/issues/175))
- Excalibur promises should not swallow exceptions in promise callbacks ([#176](https://github.com/excaliburjs/Excalibur/issues/176))
- Actor.extend did not work on actor subclasses ([#103](https://github.com/excaliburjs/Excalibur/issues/103))

<!----------------------------------------------------------------------------------------------->

## [0.1.1] - 2013-12-19
### Changed
- Refactored Keys to be less confusing ([#115](https://github.com/excaliburjs/Excalibur/issues/115))
- Refactored ActorEvent to be less confusing ([#113](https://github.com/excaliburjs/Excalibur/issues/113))

### Fixed 
- 'update' event on the Engine now fires correctly ([#105](https://github.com/excaliburjs/Excalibur/issues/105))
- Actor.extend works on subclasses now ([#103](https://github.com/excaliburjs/Excalibur/issues/103))

<!----------------------------------------------------------------------------------------------->

## 0.1.0 - 2013-12-11
### Added
- Actor based paradigm for managing game objects
- Built-in scripting for actors, allowing objects to move, rotate, blink, scale, and repeat actions
- Entity-entity collision detection
- Event support to react to events happening in the game
- Camera abstraction to easily think about the view port
- Multiple display modes including fixed size, full screen, and dynamic container
- Scene stack support to create multiple game levels
- Sprite sheet and animation support
- Simple sound library for game audio, supporting the Web Audio API and the HTML Audio API
- Promise implementation for managing asynchronous behavior
- Resource loading with optional custom progress bars

<!----------------------------------------------------------------------------------------------->

[Unreleased]: https://github.com/excaliburjs/Excalibur/compare/v0.10.0...HEAD
[0.10.0]: https://github.com/excaliburjs/Excalibur/compare/v0.9.0...v0.10.0
[0.9.0]: https://github.com/excaliburjs/Excalibur/compare/v0.8.0...v0.9.0
[0.8.0]: https://github.com/excaliburjs/Excalibur/compare/v0.7.1...v0.8.0
[0.7.1]: https://github.com/excaliburjs/Excalibur/compare/v0.7.0...v0.7.1
[0.7.0]: https://github.com/excaliburjs/Excalibur/compare/v0.6.0...v0.7.0
[0.6.0]: https://github.com/excaliburjs/Excalibur/compare/v0.5.1...v0.6.0
[0.5.1]: https://github.com/excaliburjs/Excalibur/compare/v0.5.0...v0.5.1
[0.5.0]: https://github.com/excaliburjs/Excalibur/compare/v0.2.2...v0.5.0
[0.2.2]: https://github.com/excaliburjs/Excalibur/compare/v0.2.0...v0.2.2
[0.2.0]: https://github.com/excaliburjs/Excalibur/compare/v0.1.1...v0.2.0
[0.1.1]: https://github.com/excaliburjs/Excalibur/compare/v0.1...v0.1.1

[//]: # (https://github.com/olivierlacan/keep-a-changelog)<|MERGE_RESOLUTION|>--- conflicted
+++ resolved
@@ -9,13 +9,11 @@
 
 ### Breaking Changes
 ### Added
-<<<<<<< HEAD
 - Added optional volume argument to `Sound.play(volume?: number)`, which will play the Audio file
 at anywhere from mute (`volume` is 0.0) to full volume (`volume` is 1.0).
-=======
 - Added another DisplayMode option: `DisplayMode.Position`. When this is selected as the displayMode type, the user must specify a new `position` option
 - Added a new Interface `AbsolutePosition` which can described the `position` option. A `string` can also describe `position`
->>>>>>> 9fa3467f
+
 ### Changed
 - Edge builds have more descriptive versions now containing build number and Git commit hash (e.g. `0.10.0-alpha.105#commit`) ([#777](https://github.com/excaliburjs/Excalibur/issues/777))
 ### Deprecated
