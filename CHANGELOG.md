--- conflicted
+++ resolved
@@ -16,11 +16,8 @@
 ## Fixed
 - Added missing variable assignments to TileMapImpl constructor ([#957](https://github.com/excaliburjs/Excalibur/pull/957))
 - Correct setting audio volume level from `value` to `setValueAtTime` to comply with deprecation warning in Chrome 59 ([#953](https://github.com/excaliburjs/Excalibur/pull/953))
-<<<<<<< HEAD
+- Force HiDPI scaling to always be at least 1 to prevent visual artifacts in some browsers
 - Recalculate physics geometry when width/height change on Actor ([#948](https://github.com/excaliburjs/Excalibur/pull/948))
-=======
-- Force HiDPI scaling to always be at least 1 to prevent visual artifacts in some browsers
->>>>>>> 70c78cb9
 
 <!--------------------------------- DO NOT EDIT BELOW THIS LINE --------------------------------->
 
