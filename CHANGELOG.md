# Change Log

All notable changes to this project will be documented in this file.
This project adheres to [Semantic Versioning](http://semver.org/).

## [Unreleased]

## Breaking Changes

- Notable deprecated types removed
  - `ex.SortedList` old sorted list is removed
  - `ex.Collection` old collection type is removed
  - `ex.Util` import site, exported code promoted `ex.*`
  - `ex.DisplayMode.Position` is removed, use CSS to position the canvas
  - `ex.Trait` interface, traits are not longer supported
  - `ex.Promises` old promise implementation is removed in favor of browser promises
- Notable method & property removals
  - `ex.Actor`
      * `.getZIndex()` and `.setZIndex()` removed use `.z`
  - `ex.Scene`
      * `.screenElements` removed in favor of `.entities`
      * `.addScreenElement(...)` removed use `.add(...)`
      * `.addTileMap(...)` removed use `.add(...)`
      * `.removeTileMap(...)` removed use `.remove(...)`
  - `ex.Timer`
      * `.unpause()` removed use `.resume()`
  - `ex.Camera`
      * `.rx` removed use `.angularVelocity`
  - `ex.BodyComponent`
      * `.sx` removed use `.scaleFactor`
      * `.rx` removed use `.angularVelocity`
  - `ex.ActionsComponent`
      * `.asPromise()` removed use `.toPromise()`
  - `ex.ActionContext`
      * `.asPromise()` removed use `.toPromise()`
  - `ex.Color`
      * Misspellings corrected
- The old drawing API had been removed from excalibur, this should not affect you unless you were using the `ex.Flags.useLegacyDrawing()` or `ex.Flags.useCanvasGraphicsContext()`.
  - Notably all implementations of `Drawable` are removed, use the new `Graphics` API
  - Methods on actor `ex.Actor.setDrawing(...)`, `ex.Actor.addDrawing(...)` are removed, use the `ex.Actor.graphics.add(...)`, `ex.Actor.graphics.show(...)` and `ex.Actor.graphics.use(...)`
  - The `ex.Actor.onPreDraw(...)` and `ex.Actor.onPostDraw(...)` are removed, use `ex.Actor.graphics.onPreDraw(...)` and `ex.Actor.graphics.onPostDraw(...)`
  - The events `predraw` and `postdraw` are removed
  - `ex.Scene.onPreDraw()` and `ex.Scene.onPostDraw()` are now called with the `ExcaliburGraphicsContext` instead of an `CanvasRenderingContext2D`
- `ex.TileMap` has several breaking changes around naming, but brings it consistent with Tiled terminology and the new `ex.IsometricMap`. Additionally the new names are easier to follow.
  - Constructor has been changed to the following
    ```typescript
     new ex.TileMap({
      pos: ex.vec(100, 100),
      tileWidth: 64,
      tileHeight: 48,
      rows: 20,
      columns: 20
    });
    ```
  - `ex.Cell` has been renamed to `ex.Tile`
    - `ex.Tile` now uses `addGraphic(...)`, `removeGraphic(...)`, `clearGraphics()` and `getGraphics()` instead of having an accessible `ex.Tile.graphics` array.
  - `ex.TileMap.data` has been renamed to `ex.TileMap.tiles`
  - `ex.TileMap.getCell(..)` has been renamed to `ex.TileMap.getTile(...)`
  - `ex.TileMap.getCellByIndex(...)` has been renamed to `ex.TileMap.getTileByIndex(...)`
  - `ex.TileMap.getCellByPoint(...)` has been renamed to `ex.TileMap.getTileByPoint(...)`


### Deprecated

-

### Added

- Added feature to build `SpriteSheet`s from a list of different sized source views using `ex.SpriteSheet.fromImageSourceWithSourceViews(...)`
  ```typescript
    const ss = ex.SpriteSheet.fromImageSourceWithSourceViews({
      image,
      sourceViews: [
        {x: 0, y: 0, width: 20, height: 30},
        {x: 20, y: 0, width: 40, height: 50},
      ]
    });
  ```
- Added draw call sorting `new ex.Engine({useDrawSorting: true})` to efficiently draw render plugins in batches to avoid expensive renderer switching as much as possible. By default this is turned on, but can be opted out of.
- Added the ability to clone into a target `Matrix` this is useful to save allocations and in turn garbage collection pauses.
- `ex.Engine` now support setting the pixel ratio in the constructor `new ex.Engine({pixelRatio: 2})`, this is useful for smooth `ex.Text` rendering when `antialiasing: false` and rendering pixel art type graphics
- `ex.TileMap` now supports per Tile custom colliders!
  ```typescript
  const tileMap = new ex.TileMap(...);
  const tile = tileMap.getTile(0, 0);
  tile.solid = true;
  tile.addCollider(...); // add your custom collider!
  ```
- New `ex.IsometricMap` for drawing isometric grids! (They also support custom colliders via the same mechanism as `ex.TileMap`)
  ```typescript
  new ex.IsometricMap({
      pos: ex.vec(250, 10),
      tileWidth: 32,
      tileHeight: 16,
      columns: 15,
      rows: 15
    });
  ```
  - `ex.IsometricTile` now come with a `ex.IsometricEntityComponent` which can be applied to any entity that needs to be correctly sorted to preserve the isometric illusion
  - `ex.IsometricEntitySystem` generates a new z-index based on the `elevation` and y position of an entity with `ex.IsometricEntityComponent`

- Added arbitrary non-convex polygon support (only non-self intersecting) with `ex.PolygonCollider(...).triangulate()` which builds a new `ex.CompositeCollider` composed of triangles.
- Added faster `ex.BoundingBox.transform(...)` implementation.
- Added faster `ex.BoundingBox.overlap(...)` implementation.
- Added `ex.Vector.min(...)` and `ex.Vector.max(...)` to find the min/max of each vector component between 2 vectors.
- Added `ex.TransformComponent.zIndexChange$` observable to watch when z index changes.

### Fixed

<<<<<<< HEAD
- Fixed issue where CompositeColliders treat separate constituents as separate collisionstart/collisionend which is unexpected
=======
- Fixed issue where resources that failed to load would silently fail making debugging challenging
>>>>>>> a0aee3e8
- Fixed issue where large pieces of Text were rendered as black rectangles on mobile, excalibur now internally breaks these into smaller chunks in order to render them.
- Fixed issue #2263 where keyboard input `wasPressed` was not working in the `onPostUpdate` lifecycle
- Fixed issue #2263 where there were some keys missing from the `ex.Input.Keys` enum, including `Enter`
- Fixed issue where Rectangle line renderer did not respect z order

### Updates

- Performance improvement to GraphicsSystem
- Performance improvement to the transform capture of the previous frame transform and motion

### Changed

- Split offscreen detection into a separate system
- Renamed `ex.Matrix.multv()` and `ex.Matrix.multm()` to `ex.Matrix.multiply()` which matches our naming conventions

<!--------------------------------- DO NOT EDIT BELOW THIS LINE --------------------------------->
<!--------------------------------- DO NOT EDIT BELOW THIS LINE --------------------------------->
<!--------------------------------- DO NOT EDIT BELOW THIS LINE --------------------------------->

## [0.25.3] - 2022-02-05

## Breaking Changes

- Small breaking change to `engine.screenshot()` you must now use `await engine.screenshot()`. This avoids copy buffer performance impact of `preserveDrawingBuffer: true` by capturing a screen shot request on the next frame when the buffer has not yet been cleared.

### Deprecated

-

### Added

-

### Fixed

- Fixed issue where collision normals are inaccurate on polygon colliders that offset from their origin
- Fixed issue where only Pixel 6 devices crash when using their MAX_TEXTURE_IMAGE_UNITS, artificially cap Excalibur to 125 textures max
- Fixed issue [#2224] where pointer events sometimes didn't work in mobile platforms due to `touch-action` not being set to `none`
- Fixed issue [#2203] where `engine.screenshot()` did not work in the WebGL implementation
- Fixed issue [#1528] where screenshots didn't match the displayed game's size in HiDPI displays, images are now consistent with the game. If you want the full scaled image pass `engine.screenshot(true)` to preserve HiDPI Resolution.
- Fixed issue [#2206] error and warning logs for large images to help developers identify error situations in the webgl implementation

### Updates

-

### Changed

-

## [0.25.2] - 2022-01-21

### Breaking Changes

- `ex.Util.extend()` is removed, modern js spread operator `{...someobject, ...someotherobject}` handles this better.
- Excalibur post processing is now moved to the `engine.graphicsContext.addPostProcessor()`
- Breaking change to `ex.PostProcessor`, all post processors must now now implement this interface
  ```typescript
  export interface PostProcessor {
    intialize(gl: WebGLRenderingContext): void;
    getShader(): Shader;
  }
  ```
### Deprecated

- The static `Engine.createMainLoop` is now marked deprecated and will be removed in v0.26.0, it is replaced by the `Clock` api
- Mark legacy draw routines in `ex.Engine`, `ex.Scene`, and `ex.Actor` deprecated

### Added

- Added ability to build custom renderer plugins that are accessible to the `ex.ExcaliburGraphicsContext.draw<TCustomRenderer>(...)` after registering them `ex.ExcaliburGraphicsContext.register(new LineRenderer())`
- Added ability to draw circles and rectangles with outlines! `ex.ExcaliburGraphicsContext.drawCircle(...)` and `ex.ExcaliburGraphicsContext.drawRectangle(...)`
- Added `ex.CoordPlane` can be set in the `new ex.Actor({coordPlane: CoordPlane.Screen})` constructor
- Added convenience feature, setting the color, sets the color on default graphic if applicable
- Added a `DebugGraphicsComponent` for doing direct debug draw in the `DebugSystem`
- Added back TileMap debug draw
- Added `ex.Scene.timers` to expose the list of timers
- Added support for different webgl texture blending modes as `ex.ImageFiltering` :
  * `ex.ImageFiltering.Blended` -  Blended is useful when you have high resolution artwork and would like it blended and smoothed
  * `ex.ImageFiltering.Pixel` - Pixel is useful when you do not want smoothing aka antialiasing applied to your graphics.
- Excalibur will set a "default" blend mode based on the `ex.EngineOption` antialiasing property, but can be overridden per graphic
  - `antialiasing: true`, then the blend mode defaults to  `ex.ImageFiltering.Blended`
  - `antialiasing: false`, then the blend mode defaults to `ex.ImageFiltering.Pixel`
- `ex.Text/ex.Font` defaults to blended which improves the default look of text rendering dramatically!
- `ex.Circle` and `ex.Polygon` also default to blended which improves the default look dramatically!
- `ex.ImageSource` can now specify a blend mode before the Image is loaded, otherwise
- Added new `measureText` method to the `ex.SpriteFont` and `ex.Font` to return the bounds of any particular text
- Added new `Clock` api to manage the core main loop. Clocks hide the implementation detail of how the mainloop runs, users just knows that it ticks somehow. Clocks additionally encapsulate any related browser timing, like `performance.now()`
  1. `StandardClock` encapsulates the existing `requestAnimationFrame` api logic
  2. `TestClock` allows a user to manually step the mainloop, this can be useful for frame by frame debugging #1170 
  3. The base abstract clock implements the specifics of elapsed time 

- Added a new feature to Engine options to set a maximum fps `new ex.Engine({...options, maxFps: 30})`. This can be useful when needing to deliver a consistent experience across devices.
- Pointers can now be configured to use the collider or the graphics bounds as the target for pointers with the `ex.PointerComponent`
  - `useColliderShape` - (default true) uses the collider component geometry for pointer events
  - `useGraphicsBounds` - (default false) uses the graphics bounds for pointer events


### Fixed

- Fixed issue [#2192] where Actor.center was not correct in child actors
- Fixed issue where `ex.CircleCollider`s did not respect rotation/scale when offset
- Fixed issue [#2157] when compiling in TS strict mode complaining about `ex.Poolable`
- Fixed issue where scaled graphics were not calculating the correct bounds
- Fixed unreleased issue where clock implementation was not updating frame id
- Fixed alpha pre-multiply math in multiple shaders
- Fixed label initialization of fonts, passing a font in the constructor work
- Fixed bug in sprite bounds calculations not taking scale into account
- Fixed bug with pointer api where clicking on screen coordinate actors didn't work
- Fixed [#1815] issue where Camera would jitter when using a strategies based off of actors in the previous frame. 
- Fixed issue where TileMaps would sometimes have a geometry seam that may not fall on an actual screen pixel causing a visible gap between tiles and the background
  -- ![image](https://user-images.githubusercontent.com/612071/144700377-ac4585ba-3f4c-44b8-95db-ad36c5fc9a32.png)
- Fixed unreleased issue where SpriteFonts log every frame they detect a misconfigured font.
- Fixed unreleased issue where clock when constraining fps would pass larger than expected elapsed times to the simulation causing things to "speed up" bizarrely
- Fixed unreleased issue where games with no resources would crash
- Fixed issue [#2152] where shared state in `ex.Font` and `ex.SpriteFont` prevented text from aligning properly when re-used
- Fixed issue where fast moving `CompositeCollider`s were erroneously generating pairs for their constituent parts
- Fixed Safari 13.1 crash when booting Excalibur because of they odd MediaQuery API in older Safari
- Fixed issue where pointers did not work because of missing types
- Fixed issue with `ArcadeSolver` where stacked/overlapped tiles would double solve the position of the collider for the same overlap
- Fixed issue where changing the `ex.Sprite.width` or `ex.Sprite.height` did not resize the graphic.
- Fixed issue where initial Actor anchors set in the constructor were not being set in the graphics component
- EventDispatcher
  - `EventDispatcher` - doesn't require the target object. The context of `this` is not tampered anymore.
- Pointers
  - `PointerAbstraction` - is fixed to maintain reference
-

### Updates

- The following Engine's pieces: `Collision` `Graphics` `Resources` `Trigger` are updated to reflect the new EventDispatcher behavior.
- Refactor camera/screen interaction to utilize transforms instead of bespoke coordinate conversion
### Changed

- Updated Graphics to improve general performance
- Updated the webgl primitives to make building `ex.Shader`s, `ex.VertexBuffer`s, and `ex.VertexLayout`s much easier 
- Broke up the internal monolithic shader into separate internal renderer plugins
- Changed the debug system to separate displaying the debug position point (`game.debug.transform.showPosition = true`) and debug position label (`game.debug.transform.showPositionLabel = true`)
- `ex.ColorBlindCorrector` is renamed to `ex.ColorBlindnessPostProcessor`, and `ex.ColorBlindness` is renamed to `ex.ColorBlindnessMode`
   - Color blindness can still be corrected or simulated:
      * `game.debug.colorBlindMode.correct(ex.ColorBlindnessMode.Deuteranope)`
      * `game.debug.colorBlindMode.simulate(ex.ColorBlindnessMode.Deuteranope)`
- Excalibur now uses pre-multiplied alpha automatically, images will be unpacked into memory using `gl.pixelStorei(gl.UNPACK_PREMULTIPLY_ALPHA_WEBGL, true)`
- Excalibur FPS is now sampled over 100ms blocks, this gives a more usable fps in the stats. The sampler is available off of the engine clock `engine.clock.fpsSampler.fps` 
- Pointer Events:
  * Event types (up, down, move, etc) now all exist in 2 types `ex.Input.PointerEvent` and `ex.Input.WheelEvent`
  * The `stopPropagation()` method used to cancel further dispatches has been renamed to `cancel()` to match other events API.
  * Events no longer have a reference to the `pointer` but now have all of the same information that was availabe on the pointer `worldPos`, `screenPos`, `pagePos`


## [0.25.1] - 2021-11-05

### Added

- *Experimental:* Native ES module bundle distribution in package `esm/excalibur.js` entrypoint ([#2064](https://github.com/excaliburjs/Excalibur/pull/2064))
- `withEngine` utils support an aditional options parameter to override the Engine default options.
- Story to show a play / pause implementation. 
- `ex.Animation` now support `totalDuration` that will calculate automatically each frame duration based on how many frames have.
- `ex.Animation` now supports `.reverse()` to reverse the direction of play in an animation, use the `ex.Animation.direction` to inspect if the animation is playing in the `ex.AnimationDirection.Forward` direction or the `ex.AnimationDirection.Backward` direction.
### Changed

- Pointer system refactored into 2 parts:
   * First is an ECS style system `ex.PointerSystem` that dispatches events to Entities/Actors
   * Second is an event receiver `ex.PointerEventReceiver` which is responsible for collecting the native browser events
   * The API is mostly backwards compatible breaking changes are listed in the breaking change section, event types have been simplified, and `stopPropagation()` and been renamed to `cancel()`
- Internal Actions implementation converted to ECS system and component, this is a backwards compatible change with v0.25.0
  - `ex.ActionsSystem` and `ex.ActionsComponent` now wrap the existing `ex.ActionContext`
  - Actions can be shared with all entities now!
- Dispatch the `hidePlayButton` on the Button Event to prevent that keep on the screen on some situations [#1431].
- Revert VSCode Workbench Colors

### Deprecated

- Actions `asPromise()` renamed to `toPromise()`

### Fixed

- Fixed loader button position on window resize
- Fixed issue with setting `ex.TileMap.z` to a value
- Fixed crash in debug system if there is no collider geometry
- Fixed ImageSource loading error message [#2049]

## [0.25.0] - 2021-10-03

### Breaking Changes

- Actor Drawing: `ex.Actor.addDrawing`, `ex.Actor.setDrawing`, `onPostDraw()`, and `onPreDraw()` are no longer on by default and will be removed in v0.26.0, they are available behind a flag `ex.Flags.useLegacyDrawing()`
  - For custom drawing use the `ex.Canvas`
- `ex.Actor.rx` has been renamed to `ex.Actor.angularVelocity`
- Rename `ex.Edge` to `ex.EdgeCollider` and `ex.ConvexPolygon` to `ex.PolygonCollider` to avoid confusion and maintian consistency
- `ex.Label` constructor now only takes the option bag constructor and the font properties have been replaced with `ex.Font`
  ```typescript
  const label = new ex.Label({
    text: 'My Text',
    x: 100,
    y: 100,
    font: new ex.Font({
      family: 'Consolas',
      size: 32
    })
  });
  ```
- `ex.Physics.debug` properties for Debug drawing are now moved to `engine.debug.physics`, `engine.debug.collider`, and `engine.debug.body`.
  - Old `debugDraw(ctx: CanvasRenderingContext2D)` methods are removed.
- Collision `Pair`'s are now between Collider's and not bodies
- `PerlinNoise` has been removed from the core repo will now be offered as a [plugin](https://github.com/excaliburjs/excalibur-perlin)
- Legacy drawing implementations are moved behind `ex.LegacyDrawing` new Graphics implemenations of `Sprite`, `SpriteSheet`, `Animation` are now the default import.
  - To use any of the `ex.LegacyDrawing.*` implementations you must opt-in with the `ex.Flags.useLegacyDrawing()` note: new graphics do not work in this egacy mode
- Renames `CollisionResolutionStrategy.Box` collision resolution strategy to `Arcade`
- Renames `CollisionResolutionStrategy.RigidBody` collision resolution strategy to `Realistic`
- `Collider` is now a first class type and encapsulates what `Shape` used to be. `Collider` is no longer a member of the `Body`
- `CollisionType` and `CollisionGroup` are now a member of the `Body` component, the reasoning is they define how the simulated physics body will behave in simulation.
- `Timer`'s no longer automatically start when added to a `Scene`, this `Timer.start()` must be called. ([#1865](ttps://github.com/excaliburjs/Excalibur/issues/1865))
- `Timer.complete` is now read-only to prevent odd bugs, use `reset()`, `stop()`, and `start()` to manipulate timers.
- `Actor.actions.repeat()` and `Actor.actions.repeatForever()` now require a handler that specifies the actions to repeat. This is more clear and helps prevent bugs like #1891

  ```typescript
  const actor = new ex.Actor();

  actor.actions
    // Move up in a zig-zag by repeating 5 times
    .repeat((ctx) => {
      ctx.moveBy(10, 0, 10);
      ctx.moveBy(0, 10, 10);
    }, 5)
    .callMethod(() => {
      console.log('Done repeating!');
    });
  ```

- Removes `Entity.components` as a way to access, add, and remove components
- `ex.Camera.z` has been renamed to property `ex.Camera.zoom` which is the zoom factor
- `ex.Camera.zoom(...)` has been renamed to function `ex.Camera.zoomOverTime()`
- TileMap no longer needs registered SpriteSheets, `Sprite`'s can be added directly to `Cell`'s with `addGraphic`
  - The confusing `TileSprite` type is removed (Related to TileMap plugin updates https://github.com/excaliburjs/excalibur-tiled/issues/4, https://github.com/excaliburjs/excalibur-tiled/issues/23, https://github.com/excaliburjs/excalibur-tiled/issues/108)
- Directly changing debug drawing by `engine.isDebug = value` has been replaced by `engine.showDebug(value)` and `engine.toggleDebug()` ([#1655](https://github.com/excaliburjs/Excalibur/issues/1655))
- `UIActor` Class instances need to be replaced to `ScreenElement` (This Class it's marked as Obsolete) ([#1656](https://github.com/excaliburjs/Excalibur/issues/1656))
- Switch to browser based promise, the Excalibur implementation `ex.Promise` is marked deprecated ([#994](https://github.com/excaliburjs/Excalibur/issues/994))
- `DisplayMode`'s have changed ([#1733](https://github.com/excaliburjs/Excalibur/issues/1733)) & ([#1928](https://github.com/excaliburjs/Excalibur/issues/1928)):

  - `DisplayMode.FitContainer` fits the screen to the available width/height in the canvas parent element, while maintaining aspect ratio and resolution
  - `DisplayMode.FillContainer` update the resolution and viewport dyanmically to fill the available space in the canvas parent element, DOES NOT preserve `aspectRatio`
  - `DisplayMode.FitScreen` fits the screen to the available browser window space, while maintaining aspect ratio and resolution
  - `DisplayMode.FillScreen` now does what `DisplayMode.FullScreen` used to do, the resolution and viewport dynamically adjust to fill the available space in the window, DOES NOT preserve `aspectRatio` ([#1733](https://github.com/excaliburjs/Excalibur/issues/1733))
  - `DisplayMode.FullScreen` is now removed, use `Screen.goFullScreen()`.

- `SpriteSheet` now is immutable after creation to reduce chance of bugs if you modified a public field. The following properties are read-only: `columns`, `rows`, `spWidth`, `spHeight`, `image`, `sprites` and `spacing`.
- `Engine.pointerScope` now defaults to a more expected `ex.Input.PointerScope.Canvas` instead of `ex.Input.PointerScope.Document` which can cause frustrating bugs if building an HTML app with Excalibur

### Added

- New property `center` to `Screen` to encapsulate screen center coordinates calculation considering zoom and device pixel ratio
- New `ex.Shape.Capsule(width, height)` helper for defining capsule colliders, these are useful for ramps or jagged floor colliders.
- New collision group constructor argument added to Actor`new Actor({collisionGroup: collisionGroup})`
- `SpriteSheet.getSprite(x, y)` can retrieve a sprite from the SpriteSheet by x and y coordinate. For example, `getSprite(0, 0)` returns the top left sprite in the sheet.
  - `SpriteSheet`'s now have dimensionality with `rows` and `columns` optionally specified, if not there is always 1 row, and `sprites.length` columns
- `new Actor({radius: 10})` can now take a radius parameter to help create circular actors
- The `ExcaliburGraphicsContext` now supports drawing debug text
- `Entity` may also now optionally have a `name`, this is useful for finding entities by name or when displaying in debug mode.
- New `DebugSystem` ECS system will show debug drawing output for things toggled on/off in the `engine.debug` section, this allows for a less cluttered debug experience.
  - Each debug section now has a configurable color.
- Turn on WebGL support with `ex.Flags.useWebGL()`
- Added new helpers to `CollisionGroup` to define groups that collide with specified groups `CollisionGroup.collidesWith([groupA, groupB])`
  - Combine groups with `const groupAandB = CollisionGroup.combine([groupA, groupB])`
  - Invert a group instance `const everthingButGroupA = groupA.invert()`
- Improved Collision Simulation
  - New ECS based `CollisionSystem` and `MotionSystem`
  - Rigid body's can now sleep for improved performance
  - Multiple contacts now supported which improves stability
  - Iterative solver for improved stability
- Added `ColliderComponent` to hold individual `Collider` implementations like `Circle`, `Box`, or `CompositeCollider`
  - `Actor.collider.get()` will get the current collider
  - `Actor.collider.set(someCollider)` allows you to set a specific collider
- New `CompositeCollider` type to combine multiple colliders together into one for an entity
  - Composite colliders flatten into their individual colliders in the collision system
  - Composite collider keeps it's internal colliders in a DynamicTree for fast `.collide` checks
- New `TransformComponent` to encapsulate Entity transform, that is to say position, rotation, and scale
- New `MotionComponent` to encapsulate Entity transform values changing over time like velocity and acceleration
- Added multi-line support to `Text` graphics ([#1866](https://github.com/excaliburjs/Excalibur/issues/1866))
- Added `TileMap` arbitrary graphics support with `.addGraphic()` ([#1862](https://github.com/excaliburjs/Excalibur/issues/1862))
- Added `TileMap` row and column accessors `getRows()` and `getColumns()` ([#1859](https://github.com/excaliburjs/Excalibur/issues/1859))
- Added the ability to store arbitrary data in `TileMap` cells with `Cell.data.set('key', 'value')` and `Cell.data.get('key')` ([#1861](https://github.com/excaliburjs/Excalibur/issues/1861))
- Actions `moveTo()`, `moveBy()`, `easeTo()`, `scaleTo()`, and `scaleBy()` now have vector overloads
- `Animation.fromSpriteSheet` will now log a warning if an index into the `SpriteSheet` is invalid ([#1856](https://github.com/excaliburjs/Excalibur/issues/1856))
- `new ImageSource()` will now log a warning if an image type isn't fully supported. ([#1855](https://github.com/excaliburjs/Excalibur/issues/1855))
- `Timer.start()` to explicitly start timers, and `Timer.stop()` to stop timers and "rewind" them.
- `Timer.timeToNextAction` will return the milliseconds until the next action callback
- `Timer.timeElapsedTowardNextAction` will return the milliseconds counted towards the next action callback
- `BoundingBox` now has a method for detecting zero dimensions in width or height `hasZeroDimensions()`
- `BoundingBox`'s can now by `transform`'d by a `Matrix`
- Added `new Entity(components: Component[])` constructor overload to create entities with components quickly.
- Added `Entity.get(type: ComponentType)` to get strongly typed components if they exist on the entity.
- Added `Entity.has(type: ComponentType)` overload to check if an entity has a component of that type.
- Added `Entity.hasTag(tag: string)`, `Entity.addTag(tag: string)`, and `Entity.removeTag(tag: string, force: boolean)`.
  - Tag `offscreen` is now added to entities that are offscreen
- Added `Entity.componentAdded$` and `Entity.componentRemoved$` for observing component changes on an entity.
- For child/parent entities:
  - Added `Entity.addChild(entity: Entity)`, `Entity.removeChild(entity: Entity)`, `Entity.removeAllChildren()` for managing child entities
  - Added `Entity.addTemplate(templateEntity: Entity)` for adding template entities or "prefab".
  - Added `Entity.parent` readonly accessor to the parent (if exists), and `Entity.unparent()` to unparent an entity.
  - Added `Entity.getAncestors()` is a sorted list of parents starting with the topmost parent.
  - Added `Entity.children` readonly accessor to the list of children.
- Add the ability to press enter to start the game after loaded
- Add Excalibur Feature Flag implementation for releasing experimental or preview features ([#1673](https://github.com/excaliburjs/Excalibur/issues/1673))
- Color now can parse RGB/A string using Color.fromRGBString('rgb(255, 255, 255)') or Color.fromRGBString('rgb(255, 255, 255, 1)')
- `DisplayMode.FitScreen` will now scale the game to fit the available space, preserving the `aspectRatio`. ([#1733](https://github.com/excaliburjs/Excalibur/issues/1733))
- `SpriteSheet.spacing` now accepts a structure `{ top: number, left: number, margin: number }` for custom spacing dimensions ([#1788](https://github.com/excaliburjs/Excalibur/issues/1778))
- `SpriteSheet.ctor` now has an overload that accepts `spacing` for consistency although the object constructor is recommended ([#1788](https://github.com/excaliburjs/Excalibur/issues/1778))
- Add `SpriteSheet.getSpacingDimensions()` method to retrieve calculated spacing dimensions ([#1788](https://github.com/excaliburjs/Excalibur/issues/1778))
- Add `KeyEvent.value?: string` which is the key value (or "typed" value) that the browser detected. For example, holding Shift and pressing 9 will have a value of `(` which is the typed character.
- Add `KeyEvent.originalEvent?: KeyboardEvent` which exposes the raw keyboard event handled from the browser.
- Added a new getter to GraphicsComponent.ts called currentKeys that will return the names of the graphics shown in all layers
- Added a new getter to GraphicsLayer called currentKeys that will the names of the graphics shown in this layer

### Changed

- `Gif` now supports new graphics component
- `Algebra.ts` refactored into separate files in `Math/`
- Engine/Scene refactored to make use of the new ECS world which simplifies their logic
- `TileMap` now uses the built in `Collider` component instead of custom collision code.
- Updates the Excalibur ECS implementation for ease of use and Excalibur draw system integration
  - Adds "ex." namespace to built in component types like "ex.transform"
  - Adds `ex.World` to encapsulate all things ECS
  - Adds `ex.CanvasDrawSystem` to handle all HTML Canvas 2D drawing via ECS
  - Updates `ex.Actor` to use new `ex.TransformComponent` and `ex.CanvasDrawComponent`

### Deprecated

- `Timer.unpause()` has be deprecated in favor of `Timer.resume()` ([#1864](https://github.com/excaliburjs/Excalibur/issues/1864))
- Removed UIActor Stub in favor of ScreenElement ([#1656](https://github.com/excaliburjs/Excalibur/issues/1656))
- `ex.SortedList` as deprecated
- `ex.Promise` is marked deprecated ([#994](https://github.com/excaliburjs/Excalibur/issues/994))
- `ex.DisplayMode.Position` CSS can accomplish this task better than Excalibur ([#1733](https://github.com/excaliburjs/Excalibur/issues/1733))

### Fixed

- Fixed allow `ex.ColliderComponent` to not have a collider
- Fixed issue where collision events were not being forwarded from individual colliders in a `ex.CompositeCollider`
- Fixed issue where `ex.CompositeCollider`'s individual colliders were erroneously generating pairs
- Fixed issue where `GraphicsOptions` `width/height` could not be used to define a `ex.Sprite` with equivalent `sourceView` and `destSize` ([#1863](https://github.com/excaliburjs/Excalibur/issues/1863))
- Fixed issue where `ex.Scene.onActivate/onDeactivate` were called with the wrong arguments ([#1850](https://github.com/excaliburjs/Excalibur/issues/1850))
- Fixed issue where no width/height argmunents to engine throws an error
- Fixed issue where zero dimension image draws on the ExcaliburGraphicsContext throw an error
- Fixed issue where the first scene onInitialize fires at Engine contructor time and before the "play button" clicked ([#1900](https://github.com/excaliburjs/Excalibur/issues/1900))
- Fixed issue where the "play button" click was being interpreted as an input event excalibur needed to handle ([#1854](https://github.com/excaliburjs/Excalibur/issues/1854))
- Fixed issue where pointer events were not firing at the ex.Engine.input.pointers level ([#1439](https://github.com/excaliburjs/Excalibur/issues/1439))
- Fixed issue where pointer events propagate in an unexpected order, now they go from high z-index to low z-index ([#1922](https://github.com/excaliburjs/Excalibur/issues/1922))
- Fixed issue with Raster padding which caused images to grow over time ([#1897](https://github.com/excaliburjs/Excalibur/issues/1897))
- Fixed N+1 repeat/repeatForever bug ([#1891](https://github.com/excaliburjs/Excalibur/issues/1891))
- Fixed repeat/repeatForever issue with `rotateTo` ([#635](https://github.com/excaliburjs/Excalibur/issues/635))
- Entity update lifecycle is now called correctly
- Fixed GraphicsSystem `enterviewport` and `exitviewport` event
- Fixed DOM element leak when restarting games, play button elements piled up in the DOM.
- Fixed issues with `ex.Sprite` not rotating/scaling correctly around the anchor (Related to TileMap plugin updates https://github.com/excaliburjs/excalibur-tiled/issues/4, https://github.com/excaliburjs/excalibur-tiled/issues/23, https://github.com/excaliburjs/excalibur-tiled/issues/108)
  - Optionally specify whether to draw around the anchor or not `drawAroundAnchor`
- Fixed in the browser "FullScreen" api, coordinates are now correctly mapped from page space to world space ([#1734](https://github.com/excaliburjs/Excalibur/issues/1734))
- Fix audio decoding bug introduced in https://github.com/excaliburjs/Excalibur/pull/1707
- Fixed issue with promise resolve on double resource load ([#1434](https://github.com/excaliburjs/Excalibur/issues/1434))
- Fixed Firefox bug where scaled graphics with anti-aliasing turned off are not pixelated ([#1676](https://github.com/excaliburjs/Excalibur/issues/1676))
- Fixed z-index regression where actors did not respect z-index ([#1678](https://github.com/excaliburjs/Excalibur/issues/1678))
- Fixed Animation flicker bug when switching to an animation ([#1636](https://github.com/excaliburjs/Excalibur/issues/1636))
- Fixed `ex.Actor.easeTo` actions, they now use velocity to move Actors ([#1638](https://github.com/excaliburjs/Excalibur/issues/1638))
- Fixed `Scene` constructor signature to make the `Engine` argument optional ([#1363](https://github.com/excaliburjs/Excalibur/issues/1363))
- Fixed `anchor` properly of single shape `Actor` [#1535](https://github.com/excaliburjs/Excalibur/issues/1535)
- Fixed Safari bug where `Sound` resources would fail to load ([#1848](https://github.com/excaliburjs/Excalibur/issues/1848))

<!----------------------------------------------------------------------------------------------->

## [0.24.5] - 2020-09-07

### Breaking Changes

- [#1361] Makes use of proxies, Excalibur longer supports IE11 :boom: ([#1361]https://github.com/excaliburjs/Excalibur/issues/1361)

### Added

- Adds new ECS Foundations API, which allows excalibur core behavior to be manipulated with ECS style code ([#1361]https://github.com/excaliburjs/Excalibur/issues/1361)
  - Adds new `ex.Entity` & `ex.EntityManager` which represent anything that can do something in a Scene and are containers for Components
  - Adds new `ex.Component` type which allows encapsulation of state on entities
  - Adds new `ex.Query` & `ex.QueryManager` which allows queries over entities that match a component list
  - Adds new `ex.System` type which operates on matching Entities to do some behavior in Excalibur.
  - Adds new `ex.Observable` a small observable implementation for observing Entity component changes over time

### Fixed

- Fixed Animation flicker bug on the first frame when using animations with scale, anchors, or rotation. ([#1636](https://github.com/excaliburjs/Excalibur/issues/1636))

<!----------------------------------------------------------------------------------------------->

## [0.24.4] - 2020-09-02

### Added

- Add new `ex.Screen` abstraction to manage viewport size and resolution independently and all other screen related logic. ([#1617](https://github.com/excaliburjs/Excalibur/issues/1617))
  - New support for the browser fullscreen API
- Add color blind mode simulation and correction in debug object.
  ([#390](https://github.com/excaliburjs/Excalibur/issues/390))
- Add `LimitCameraBoundsStrategy`, which always keeps the camera locked to within the given bounds. ([#1498](https://github.com/excaliburjs/Excalibur/issues/1498))
- Add mechanisms to manipulate the `Loader` screen. ([#1417](https://github.com/excaliburjs/Excalibur/issues/1417))
  - Logo position `Loader.logoPosition`
  - Play button position `Loader.playButtonPosition`
  - Loading bar position `Loader.loadingBarPosition`
  - Loading bar color `Loader.loadingBarColor` by default is white, but can be any excalibur `ex.Color`

### Changed

- Remove usage of `mock.engine` from the tests. Use real engine instead.
- Upgrade Excalibur to TypeScript 3.9.2
- Upgrade Excalibur to Node 12 LTS

### Fixed

- Fixed Loader play button markup and styles are now cleaned up after clicked ([#1431](https://github.com/excaliburjs/Excalibur/issues/1431))
- Fixed Excalibur crashing when embedded within a cross-origin IFrame ([#1151](https://github.com/excaliburjs/Excalibur/issues/1151))
- Fixed performance issue where uneccessary effect processing was occurring for opacity changes ([#1549](https://github.com/excaliburjs/Excalibur/issues/1549))
- Fixed issue when loading images from a base64 strings that would crash the loader ([#1543](https://github.com/excaliburjs/Excalibur/issues/1543))
- Fixed issue where actors that were not in scene still received pointer events ([#1555](https://github.com/excaliburjs/Excalibur/issues/1555))
- Fixed Scene initialization order when using the lifecycle overrides ([#1553](https://github.com/excaliburjs/Excalibur/issues/1553))

<!----------------------------------------------------------------------------------------------->

## [0.24.0] - 2020-04-23

### Breaking Changes

- Remove obsolete `.extend()` semantics in Class.ts as as well as related test cases.

### Added

- Added new option for constructing bounding boxes. You can now construct with an options
  object rather than only individual coordinate parameters. ([#1151](https://github.com/excaliburjs/Excalibur/issues/1151))
- Added new interface for specifying the type of the options object passed to the
  bounding box constructor.
- Added the `ex.vec(x, y)` shorthand for creating vectors.
  ([#1340](https://github.com/excaliburjs/Excalibur/issues/1340))
- Added new event `processed` to `Sound` that passes processed `string | AudioBuffer` data. ([#1474](https://github.com/excaliburjs/Excalibur/pull/1474))
- Added new property `duration` to `Sound` and `AudioInstance` that exposes the track's duration in seconds when Web Audio API is used. ([#1474](https://github.com/excaliburjs/Excalibur/pull/1474))

### Changed

- Animation no longer mutate underlying sprites, instead they draw the sprite using the animations parameters. This allows more robust flipping at runtime. ([#1258](https://github.com/excaliburjs/Excalibur/issues/1258))
- Changed obsolete decorator to only log the same message 5 times. ([#1281](https://github.com/excaliburjs/Excalibur/issues/1281))
- Switched to core-js based polyfills instead of custom written ones ([#1214](https://github.com/excaliburjs/Excalibur/issues/1214))
- Updated to TypeScript@3.6.4 and node 10 LTS build
- `Sound.stop()` now always rewinds the track, even when the sound is paused. ([#1474](https://github.com/excaliburjs/Excalibur/pull/1474))

### Deprecated

- `ex.Vector.magnitude()` will be removed in `v0.25.0`, use `ex.Vector.size()`. ([#1277](https://github.com/excaliburjs/Excalibur/issues/1277))

### Fixed

- Fixed Excalibur crashing when displaying both a tilemap and a zero-size actor ([#1418](https://github.com/excaliburjs/Excalibur/issues/1418))
- Fixed animation flipping behavior ([#1172](https://github.com/excaliburjs/Excalibur/issues/1172))
- Fixed actors being drawn when their opacity is 0 ([#875](https://github.com/excaliburjs/Excalibur/issues/875))
- Fixed iframe event handling, excalibur will respond to keyboard events from the top window ([#1294](https://github.com/excaliburjs/Excalibur/issues/1294))
- Fixed camera to be vector backed so `ex.Camera.x = ?` and `ex.Camera.pos.setTo(...)` both work as expected([#1299](https://github.com/excaliburjs/Excalibur/issues/1299))
- Fixed missing on/once/off signatures on `ex.Pointer` ([#1345](https://github.com/excaliburjs/Excalibur/issues/1345))
- Fixed sounds not being stopped when `Engine.stop()` is called. ([#1476](https://github.com/excaliburjs/Excalibur/pull/1476))

<!----------------------------------------------------------------------------------------------->

## [0.23.0] - 2019-06-08

### Breaking Changes

- `ex.Actor.scale`, `ex.Actor.sx/sy`, `ex.Actor.actions.scaleTo/scaleBy` will not work as expected with new collider implementation, set width and height directly. These features will be completely removed in v0.24.0.

### Added

- New collision group implementation ([#1091](https://github.com/excaliburjs/Excalibur/issues/1091), [#862](https://github.com/excaliburjs/Excalibur/issues/862))
- New `ex.Collider` type which is the container for all collision related behavior and state. Actor is now extracted from collision.
- New interface `Clonable<T>` to indicate if an object contains a clone method
- New interface `Eventable<T>` to indicated if an object can emit and receive events
- `ex.Vector.scale` now also works with vector input
- `ex.BoundingBox.fromDimension(width: number, height: number)` can generate a bounding box from a width and height
- `ex.BoundingBox.translate(pos: Vector)` will create a new bounding box shifted by `pos`
- `ex.BoundingBox.scale(scale: Vector)` will create a new bounding box scaled by `scale`
- Added `isActor()` and `isCollider()` type guards
- Added `ex.CollisionShape.draw` collision shapes can now be drawn, actor's will use these shapes if no other drawing is specified
- Added a `getClosestLineBetween` method to `CollisionShape`'s for returning the closest line between 2 shapes ([#1071](https://github.com/excaliburjs/Excalibur/issues/1071))

### Changed

- Change `ex.Actor.within` to use surface of object geometry instead of the center to make judgements ([#1071](https://github.com/excaliburjs/Excalibur/issues/1071))
- Changed `moveBy`, `rotateBy`, and `scaleBy` to operate relative to the current actor position at a speed, instead of moving to an absolute by a certain time.
- Changed event handlers in excalibur to expect non-null event objects, before `hander: (event?: GameEvent) => void` implied that event could be null. This change addresses ([#1147](https://github.com/excaliburjs/Excalibur/issues/1147)) making strict null/function checks compatible with new TypeScript.
- Changed collision system to remove actor coupling, in addition `ex.Collider` is a new type that encapsulates all collision behavior. Use `ex.Actor.body.collider` to interact with collisions in Excalibur ([#1119](https://github.com/excaliburjs/Excalibur/issues/1119))
  - Add new `ex.Collider` type that is the housing for all collision related code
    - The source of truth for `ex.CollisionType` is now on collider, with a convenience getter on actor
    - The collision system now operates on `ex.Collider`'s not `ex.Actor`'s
  - `ex.CollisionType` has been moved to a separate file outside of `Actor`
    - CollisionType is switched to a string enum, style guide also updated
  - `ex.CollisionPair` now operates on a pair of `ex.Colliders`'s instead of `ex.Actors`'s
  - `ex.CollisionContact` now operates on a pair of `ex.Collider`'s instead of `ex.Actors`'s
  - `ex.Body` has been modified to house all the physical position/transform information
    - Integration has been moved from actor to `Body` as a physical concern
    - `useBoxCollision` has been renamed to `useBoxCollider`
    - `useCircleCollision` has been renamed to `useCircleCollider`
    - `usePolygonCollision` has been renamed to `usePolygonCollider`
    - `useEdgeCollision` has been renamed to `useEdgeCollider`
  - Renamed `ex.CollisionArea` to `ex.CollisionShape`
    - `ex.CircleArea` has been renamed to `ex.Circle`
    - `ex.PolygonArea` has been renamed to `ex.ConvexPolygon`
    - `ex.EdgeArea` has been renamed to `ex.Edge`
  - Renamed `getWidth()` & `setWidth()` to property `width`
    - Actor and BoundingBox are affected
  - Renamed `getHeight()` & `setHeight()` to property `height`
    - Actor and BoundingBox are affected
  - Renamed `getCenter()` to the property `center`
    - Actor, BoundingBox, and Cell are affected
  - Renamed `getBounds()` to the property `bounds`
    - Actor, Collider, and Shapes are affected
  - Renamed `getRelativeBounds()` to the property `localBounds`
    - Actor, Collider, and Shapes are affected
  - Renamed `moi()` to the property `inertia` (moment of inertia)
  - Renamed `restitution` to the property `bounciness`
  - Moved `collisionType` to `Actor.body.collider.type`
  - Moved `Actor.integrate` to `Actor.body.integrate`

### Deprecated

- Legacy groups `ex.Group` will be removed in v0.24.0, use collision groups as a replacement [#1091](https://github.com/excaliburjs/Excalibur/issues/1091)
- Legacy collision groups off `Actor` will be removed in v0.24.0, use `Actor.body.collider.collisionGroup` [#1091](https://github.com/excaliburjs/Excalibur/issues/1091)
- Removed `NaiveCollisionBroadphase` as it was no longer used
- Renamed methods and properties will be available until `v0.24.0`
- Deprecated collision attributes on actor, use `Actor.body.collider`
  - `Actor.x` & `Actor.y` will be removed in `v0.24.0` use `Actor.pos.x` & `Actor.pos.y`
  - `Actor.collisionArea` will be removed in `v0.24.0` use `Actor.body.collider.shape`
  - `Actor.getLeft()`, `Actor.getRight()`, `Actor.getTop()`, and `Actor.getBottom` are deprecated
    - Use `Actor.body.collider.bounds.(left|right|top|bottom)`
  - `Actor.getGeometry()` and `Actor.getRelativeGeometry()` are removed, use `Collider`
  - Collision related properties on Actor moved to `Collider`, use `Actor.body.collider`
    - `Actor.torque`
    - `Actor.mass`
    - `Actor.moi`
    - `Actor.friction`
    - `Actor.restitution`
  - Collision related methods on Actor moved to `Collider`, use `Actor.body.collider` or `Actor.body.collider.bounds`
    - `Actor.getSideFromIntersect(intersect)` -> `BoundingBox.sideFromIntersection`
    - `Actor.collidesWithSide(actor)` -> `Actor.body.collider.bounds.intersectWithSide`
    - `Actor.collides(actor)` -> `Actor.body.collider.bounds.intersect`

### Fixed

- Fixed issue where leaking window/document handlers was possible when calling `ex.Engine.stop()` and `ex.Engine.start()` ([#1063](https://github.com/excaliburjs/Excalibur/issues/1120))
- Fixed wrong `Camera` and `Loader` scaling on HiDPI screens when option `suppressHiDPIScaling` is set. ([#1120](https://github.com/excaliburjs/Excalibur/issues/1120))
- Fixed polyfill application by exporting a `polyfill()` function that can be called. ([#1132](https://github.com/excaliburjs/Excalibur/issues/1132))
- Fixed `Color.lighten()` ([#1084](https://github.com/excaliburjs/Excalibur/issues/1084))

<!----------------------------------------------------------------------------------------------->

## [0.22.0] - 2019-04-06

### Breaking Changes

- `ex.BaseCamera` replaced with `Camera` ([#1087](https://github.com/excaliburjs/Excalibur/issues/1087))

### Added

- Added `enableCanvasTransparency` property that can enable/disable canvas transparency ([#1096](https://github.com/excaliburjs/Excalibur/issues/1096))

### Changed

- Upgraded Excalibur to TypeScript 3.3.3333 ([#1052](https://github.com/excaliburjs/Excalibur/issues/1052))
- Added exceptions on `SpriteSheetImpl` constructor to check if the source texture dimensions are valid ([#1108](https://github.com/excaliburjs/Excalibur/issues/1108))

<!----------------------------------------------------------------------------------------------->

## [0.21.0] - 2019-02-02

### Added

- Added ability to automatically convert .gif files to SpriteSheet, Animations, and Sprites ([#153](https://github.com/excaliburjs/Excalibur/issues/153))
- New `viewport` property on camera to return a world space bounding box of the current visible area ([#1078](https://github.com/excaliburjs/Excalibur/issues/1078))

### Changed

- Updated `ex.Color` and `ex.Vector` constants to be static getters that return new instances each time, eliminating a common source of bugs ([#1085](https://github.com/excaliburjs/Excalibur/issues/1085))
- Remove optionality of engine in constructor of Scene and \_engine private with an underscore prefix ([#1067](https://github.com/excaliburjs/Excalibur/issues/1067))

### Deprecated

- Rename `ex.BaseCamera` to `Camera`, `ex.BaseCamera` will be removed in `v0.22.0` ([#1087](https://github.com/excaliburjs/Excalibur/issues/1087))

### Fixed

- Fixed issue of early offscreen culling related to zooming in and out ([#1078](https://github.com/excaliburjs/Excalibur/issues/1078))
- Fixed issue where setting `suppressPlayButton: true` blocks load in certain browsers ([#1079](https://github.com/excaliburjs/Excalibur/issues/1079))
- Fixed issue where the absence of a pointer button caused an error in the console([#1153](https://github.com/excaliburjs/Excalibur/issues/1153))

<!----------------------------------------------------------------------------------------------->

## [0.20.0] - 2018-12-10

### Breaking Changes

- `ex.PauseAfterLoader` removed, use `ex.Loader` instead ([#1031](https://github.com/excaliburjs/Excalibur/issues/1031))

### Added

- Added strongly-typed `EventTypes` enum to Events.ts to avoid magic strings ([#1066](https://github.com/excaliburjs/Excalibur/issues/1066))

### Changed

- Added parameter on SpriteSheet constructor so you can define how many pixels of space are between sprites ([#1058](https://github.com/excaliburjs/Excalibur/issues/1058))

<!----------------------------------------------------------------------------------------------->

## [0.19.1] - 2018-10-22

### Fixed

- Fixed issue where there were missing files in the dist (Loader.css, Loader.logo.png) ([#1057](https://github.com/excaliburjs/Excalibur/issues/1057))

## [0.19.0] - 2018-10-13

### Changed

- Excalibur user documentation has now moved to [excaliburjs.com/docs](https://excaliburjs.com/docs)
- Excalibur will now prompt for user input before starting the game to be inline with the new webaudio requirements from chrome/mobile browsers ([#1031](https://github.com/excaliburjs/Excalibur/issues/1031))

### Deprecated

- `PauseAfterLoader` for iOS in favor of new click-to-play functionality built into the default `Loader` ([#1031](https://github.com/excaliburjs/Excalibur/issues/1031))

### Fixed

- Fixed issue where Edge web audio playback was breaking ([#1047](https://github.com/excaliburjs/Excalibur/issues/1047))
- Fixed issue where pointer events do not work in mobile ([#1044](https://github.com/excaliburjs/Excalibur/issues/1044))
- Fixed issue where iOS was not loading by including the right polyfills ([#1043](https://github.com/excaliburjs/Excalibur/issues/1043))
- Fixed issue where sprites do not work in Firefox ([#980](https://github.com/excaliburjs/Excalibur/issues/978))
- Fixed issue where collision pairs could sometimes be incorrect ([#975](https://github.com/excaliburjs/Excalibur/issues/975))
- Fixed box collision velocity resolution so that objects resting on a surface do not accumulate velocity ([#986](https://github.com/excaliburjs/Excalibur/pull/1034))

<!----------------------------------------------------------------------------------------------->

## [0.18.0] - 2018-08-04

### Breaking Changes

- `Sound.setVolume()` replaced with `Sound.volume`
- `Sound.setLoop()` replaced with `Sound.loop`

### Added

- Add `Scene.isActorInDrawTree` method to determine if an actor is in the scene's draw tree.

### Fixed

- Fixed missing `exitviewport/enterviewport` events on Actors.on/once/off signatures ([#978](https://github.com/excaliburjs/Excalibur/issues/978))
- Fix issue where Actors would not be properly added to a scene if they were removed from that scene during the same frame ([#979](https://github.com/excaliburjs/Excalibur/issues/979))

<!----------------------------------------------------------------------------------------------->

## [0.17.0] - 2018-06-04

### Breaking Changes

- Property scope `Pointer.actorsUnderPointer` changed to private
- `Sprite.sx` replaced with `Sprite.x`
- `Sprite.sy` replaced with `Sprite.y`
- `Sprite.swidth` replaced with `Sprite.width`
- `Sprite.sheight` replaced with `Sprite.height`

### Added

- Allow timers to limit repeats to a finite number of times ([#957](https://github.com/excaliburjs/Excalibur/pull/974))
- Convenience method on Scene to determine whether it is the current scene. Scene.isCurrentScene() ([#982](https://github.com/excaliburjs/Excalibur/issues/982))
- New `PointerEvent.stopPropagation()` method added. Works the same way as (`https://developer.mozilla.org/en-US/docs/Web/API/Event/stopPropagation`)
  ([#912](https://github.com/excaliburjs/Excalibur/issues/912))
- New `Actor.getAncestors()` method, which retrieves full array of current Actor ancestors
- Static `Actor.defaults` prop, which implements `IActorDefaults`.
- Native sound events now exposed
  - `volumechange` - on playing sound volume change;
  - `pause` - on playback pause;
  - `stop` - on playback stop;
  - `emptied` - on data cleanup(f.e. when setting new data);
  - `resume` - on playback resume;
  - `playbackstart` - on playback start;
  - `playbackend` - on playback end;
- Added `Sound.instances` getter, which returns active tracks. Playing or paused
- Added `Sound.getTrackId(track: [[AudioInstance]])` method. Which returns id of track provided,
  if it is in list of active tracks.

### Changed

- Refactored Easing functions to be reversable ([#944](https://github.com/excaliburjs/Excalibur/pull/944))
- Now at creation every `Actor.anchor` prop is set to default `Actor.defaults.anchor`.
- Scene.remove(Actor) now starts the Actor.Kill event cycle ([#981](https://github.com/excaliburjs/Excalibur/issues/981))

### Deprecated

- `CapturePointer.update()` method now doesn't propagate event to actor, just verifies pointer events for actor.
- Added `Sound.volume` & `Sound.loop` properties as a replacement for `Sound.setVolume()` and `Sound.setLoop()`. The methods `setVolume` and `setLoop` have been marked obsolete.

### Fixed

- Added missing variable assignments to TileMapImpl constructor ([#957](https://github.com/excaliburjs/Excalibur/pull/957))
- Correct setting audio volume level from `value` to `setValueAtTime` to comply with deprecation warning in Chrome 59 ([#953](https://github.com/excaliburjs/Excalibur/pull/953))
- Force HiDPI scaling to always be at least 1 to prevent visual artifacts in some browsers
- Recalculate physics geometry when width/height change on Actor ([#948](https://github.com/excaliburjs/Excalibur/pull/948))
- Fix camera move chaining ([#944](https://github.com/excaliburjs/Excalibur/pull/944))
- Fix `pickSet(allowDuplicates: true)` now returns the proper length array with correct elements ([#977](https://github.com/excaliburjs/Excalibur/issues/977))
- `Index` export order to prevent `almond.js` from creation of corrupted modules loading order.
- `Sound.pause()` now saves correct timings.
- Fix `ex.Vector.isValid` edgecase at `Infinity` ([#1006](https://github.com/excaliburjs/Excalibur/issues/1006))

<!----------------------------------------------------------------------------------------------->

## [0.16.0] - 2018-03-31

### Added

- New typesafe and override safe event lifecycle overriding, all `onEventName` handlers will no longer be dangerous to override ([#582](https://github.com/excaliburjs/Excalibur/issues/582))
  - New lifecycle event `onPreKill` and `onPostKill`
- SpriteSheets can now produce animations from custom sprite coordinates `SpriteSheet.getAnimationByCoords(engine, coords[], speed)` ([#918](https://github.com/excaliburjs/Excalibur/issues/918))
- Added drag and drop support for Actors ([#134](https://github.com/excaliburjs/Excalibur/issues/134))
  - New Event `enter`
  - New Event `leave`
  - New Event `pointerenter`
  - New Event `pointerleave`
  - New Event `pointerdragstart`
  - New Event `pointerdragend`
  - New Event `pointerdragmove`
  - New Event `pointerdragenter`
  - New Event `pointerdragleave`
  - New Class `PointerDragEvent` which extends `PointerEvent`
  - New Class `GlobalCoordinates` that contains Vectors for the world, the page, and the screen.
  - Added property `ICapturePointerConfig.captureDragEvents` which controls whether to emit drag events to the actor
  - Added property `PointerEvent.pointer` which equals the original pointer object

### Deprecated

- `Sprite.sx`, `Sprite.sy`, `Sprite.swidth`, `Sprite.sheight` have been deprecated in favor of `Sprite.x`, `Sprite.y`, `Sprite.width`, `Sprite.height` ([#918](https://github.com/excaliburjs/Excalibur/issues/918))

### Fixed

- Added missing lifecycle event handlers on Actors, Triggers, Scenes, Engine, and Camera ([#582](https://github.com/excaliburjs/Excalibur/issues/582))
- Tile Maps now correctly render negative x-axis coordinates ([#904](https://github.com/excaliburjs/Excalibur/issues/904))
- Offscreen culling in HiDPI mode ([#949](https://github.com/excaliburjs/Excalibur/issues/949))
  - Correct bounds check to check drawWidth/drawHeight for HiDPI
  - suppressHiDPIScaling now also suppresses pixel ratio based scaling
- Extract and separate Sprite width/height from drawWidth/drawHeight to prevent context corruption ([#951](https://github.com/excaliburjs/Excalibur/pull/951))

<!----------------------------------------------------------------------------------------------->

## [0.15.0] - 2018-02-16

### Breaking Changes

- `LockedCamera` replaced with `BaseCamera.strategy.lockToActor`
- `SideCamera` replaced with `BaseCamera.strategy.lockToActorAxis`
- `Body.wasTouching` replaced with event type `CollisionEnd`

### Added

- Option bag constructors have been added for commonly-used classes (see [Constructors.md](https://github.com/excaliburjs/Excalibur/blob/main/src/engine/Docs/Constructors.md)) ([#410](https://github.com/excaliburjs/Excalibur/issues/410))

<!----------------------------------------------------------------------------------------------->

## [0.14.0] - 2017-12-02

### Breaking Changes

- Triggers now have a new option bag constructor using the `ITriggerOptions` interface. ([#863](https://github.com/excaliburjs/Excalibur/issues/863)).
- `update` event replaced with `postupdate` event
- `CollisionEvent` replaced by `PreCollisionEvent`
- `getDrawWidth()` and `getDrawHeight()` replaced with the getters `drawWidth` and `drawHeight`
- `PointerEvent.x` and `PointerEvent.y` replaced with `PointerEvent.pos`

### Added

- Automatic HiDPI screen detection and scaling in excalibur internals to correct blurry bitmap rendering on HiDPI screens. This feature can optionally be suppressed with `IEngineOptions.suppressHiDPIScaling`.
- Added new line utility `Line.normal()` and `Line.distanceToPoint` ([#703](https://github.com/excaliburjs/Excalibur/issues/703))
- Added new PolygonArea utility `PolygonArea.getClosestFace(point)` ([#703](https://github.com/excaliburjs/Excalibur/issues/703))
- Triggers now fire an `EnterTriggerEvent` when an actor enters the trigger, and an `ExitTriggerEvent` when an actor exits the trigger. ([#863](https://github.com/excaliburjs/Excalibur/issues/863))
- Actors have a new events `CollisionStart` which when 2 actors first start colliding and `CollisionEnd` when 2 actors are no longer colliding. ([#863](https://github.com/excaliburjs/Excalibur/issues/863))
- New camera strategies implementation for following targets in a scene. Allows for custom strategies to be implemented on top of some prebuilt
  - `LockCameraToActorStrategy` which behaves like `LockedCamera` and can be switched on with `Camera.strategy.lockToActor(actor)`.
  - `LockCameraToActorAxisStrategy` which behaves like `SideCamera` and can be switched on with `Camera.strategy.lockToActorAxis(actor, ex.Axis.X)`
  - `ElasticToActorStrategy` which is a new strategy that elastically moves the camera to an actor and can be switched on with `Camera.strategy.elasticToActor(actor, cameraElasticity, cameraFriction)`
  - `CircleAroundActorStrategy` which is a new strategy that will follow an actor when a certain radius from the camera focus and can be switched on with `Camera.strategy.circleAroundActor(actor)`

### Changed

- `Trigger` has been rebuilt to provide a better experience
  - The trigger `action` only fires when an actor enters the designated area instead of every frame of collision. ([#863](https://github.com/excaliburjs/Excalibur/issues/863))
  - Triggers can now draw like other Actors, but are still not visible by default ([#863](https://github.com/excaliburjs/Excalibur/issues/863))

### Deprecated

- `Body.wasTouching` has been deprecated in favor of a new event type `CollisionEnd` ([#863](https://github.com/excaliburjs/Excalibur/issues/863))
- `SideCamera` and `LockedCamera` are deprecated in favor of camera strategies

### Fixed

- Fixed odd jumping behavior when polygons collided with the end of an edge ([#703](https://github.com/excaliburjs/Excalibur/issues/703))

<!----------------------------------------------------------------------------------------------->

## [0.13.0] - 2017-10-07

### Breaking Changes

- `Scene.children` replaced with `Scene.actors`

### Added

- Convenience getters implemented `halfDrawWidth`, `halfDrawHeight`, `halfCanvasWidth`, `halfCanvasHeight`, `canvasWidth`, and `canvasHeight`.
- New pause/unpause feature for timers to help with more robust pausing ([#885](https://github.com/excaliburjs/Excalibur/issues/885))
- New event listening feature to listen to events only `.once(...)` then unsubscribe automatically ([#745](https://github.com/excaliburjs/Excalibur/issues/745))
- New collision event `postcollision` to indicate if collision resolution occured ([#880](https://github.com/excaliburjs/Excalibur/issues/880))

### Deprecated

- `PointerEvent.x` and `PointerEvent.y`, in favor of `PointerEvent.pos` ([#612](https://github.com/excaliburjs/Excalibur/issues/612))
- `CollisionEvent` has been deprecated in favor of the more clear `PreCollisionEvent` ([#880](https://github.com/excaliburjs/Excalibur/issues/880))
- `getDrawWidth()` and `getDrawHeight()` have been marked obsolete and changed into the getters `drawWidth` and `drawHeight` respectively in order to progressively make getters/setters consistent ([#861](https://github.com/excaliburjs/Excalibur/issues/612))

### Fixed

- Fixed same instance of color potentially being shared, and thus mutated, between instance actors ([#840](https://github.com/excaliburjs/Excalibur/issues/840))
- Fixed bug where active and passive type collisions would resolve when they shouldn't in rigid body physics mode ([#880](https://github.com/excaliburjs/Excalibur/issues/880))

<!----------------------------------------------------------------------------------------------->

## [0.12.0] 2017-08-12

### Breaking Changes

- `CollisionType.Elastic` has been removed
- `Promises.wrap` has been replaced with `Promise.resolve`

### Added

- Added new hsl and hex format options in Color.toString(format). rgb is the default to maintain backwards compatibility ([#852](https://github.com/excaliburjs/Excalibur/issues/852))

### Changed

- `Animation.loop` property now to set to `true` by default ([#583](https://github.com/excaliburjs/Excalibur/issues/583))
- Added backgroundColor to engine options as part of Engine constructor ([#846](https://github.com/excaliburjs/Excalibur/issues/846))

### Deprecated

- `ex.Scene.children` is now `ex.Scene.actors` ([#796](https://github.com/excaliburjs/Excalibur/issues/796))

<!----------------------------------------------------------------------------------------------->

## [0.11.0] 2017-06-10

### Breaking Changes

- Renamed `Utils.removeItemToArray()` to `Utils.removeItemFromArray()` ([#798](https://github.com/excaliburjs/Excalibur/issues/798/))

### Added

- Added optional volume argument to `Sound.play(volume?: number)`, which will play the Audio file at anywhere from mute (`volume` is 0.0) to full volume (`volume` is 1.0). ([#801](https://github.com/excaliburjs/Excalibur/issues/801))
- Added another DisplayMode option: `DisplayMode.Position`. When this is selected as the displayMode type, the user must specify a new `position` option ([#781](https://github.com/excaliburjs/Excalibur/issues/781))
- Added a static method `distance` to the `Vector` class ([#517](https://github.com/excaliburjs/Excalibur/issues/517))
- Added `WheelEvent` event type for the `wheel` browser event, Excalibur now supports scroll wheel ([#808](https://github.com/excaliburjs/Excalibur/issues/808/))

### Changed

- Camera zoom over time now returns a promise that resolves on completion ([#800](https://github.com/excaliburjs/Excalibur/issues/800))
- Edge builds have more descriptive versions now containing build number and Git commit hash (e.g. `0.10.0-alpha.105#commit`) ([#777](https://github.com/excaliburjs/Excalibur/issues/777))

### Fixed

- Fixed camera zoom over time, before it did not work at all ([#800](https://github.com/excaliburjs/Excalibur/issues/800))
- Fixed semi-colon key not being detected on Firefox and Opera. ([#789](https://github.com/excaliburjs/Excalibur/issues/789))

<!----------------------------------------------------------------------------------------------->

## [0.10.0] 2017-04-07

### Breaking Changes

- Rename `Engine.width` and `Engine.height` to be `Engine.canvasWidth` and `Engine.canvasHeight` ([#591](https://github.com/excaliburjs/Excalibur/issues/591))
- Rename `Engine.getWidth` and `Engine.getHeight` to be `Engine.getDrawWidth` and `Engine.getDrawHeight` ([#591](https://github.com/excaliburjs/Excalibur/issues/591))
- Changed `GameEvent` to be a generic type for TypeScript, allowing strongly typing the `target` property. ([#724](https://github.com/excaliburjs/Excalibur/issue/724))
- Removed `Body.useEdgeCollision()` parameter `center` ([#724](https://github.com/excaliburjs/Excalibur/issue/724))

### Added

- Added `Engine.isPaused` to retrieve the running status of Engine ([#750](https://github.com/excaliburjs/Excalibur/issues/750))
- Added `Engine.getWorldBounds` to provide a quick way to get the top left corner and bottom right corner of the screen ([#729](https://github.com/excaliburjs/Excalibur/issues/729))
- Added predraw and postdraw events to `Engine` class. These events happen when prior to and after a draw ([#744](https://github.com/excaliburjs/Excalibur/issues/744))
- Added Perlin noise generation helper `ex.PerlinGenerator` for 1d, 2d, and 3d noise, along with drawing utilities ([#491](https://github.com/excaliburjs/Excalibur/issues/491))
- Added font styles support for normal, italic, and oblique in addition to bold text support ([#563](https://github.com/excaliburjs/Excalibur/issues/563))

### Changed

- Update project to use TypeScript 2.2.2 ([#762](https://github.com/excaliburjs/Excalibur/issues/762))
- Changed `Util.extend` to include `Object.assign` functionality ([#763](https://github.com/excaliburjs/Excalibur/issues/763))

### Fixed

- Update the order of the affine transformations to fix bug when scaling and rotating Actors ([#770](https://github.com/excaliburjs/Excalibur/issues/770))

<!----------------------------------------------------------------------------------------------->

## [0.9.0] 2017-02-09

### Added

- Added `preupdate`, `postupdate`, `predraw`, `postdraw` events to TileMap
- Added `ex.Random` with seed support via Mersenne Twister algorithm ([#538](https://github.com/excaliburjs/Excalibur/issues/538))
- Added extended feature detection and reporting to `ex.Detector` ([#707](https://github.com/excaliburjs/Excalibur/issues/707))
  - `ex.Detector.getBrowserFeatures()` to retrieve the support matrix of the current browser
  - `ex.Detector.logBrowserFeatures()` to log the support matrix to the console (runs at startup when in Debug mode)
- Added `@obsolete` decorator to help give greater visibility to deprecated methods ([#684](https://github.com/excaliburjs/Excalibur/issues/684))
- Added better support for module loaders and TypeScript importing. See [Installation](https://excaliburjs.com/docs/installation) docs for more info. ([#606](https://github.com/excaliburjs/Excalibur/issues/606))
- Added new Excalibur example project templates ([#706](https://github.com/excaliburjs/Excalibur/issues/706), [#733](https://github.com/excaliburjs/Excalibur/issues/733)):
  - [Browserify](https://github.com/excaliburjs/example-ts-browserify)
  - [Webpack](https://github.com/excaliburjs/example-ts-webpack)
  - [Angular2](https://github.com/excaliburjs/example-ts-angular2)
  - [Universal Windows Platform (UWP)](https://github.com/excaliburjs/example-uwp)
  - [Apache Cordova](https://github.com/excaliburjs/example-cordova)
  - [Xamarin Forms](https://github.com/excaliburjs/example-xamarin)
  - [Electron](https://github.com/excaliburjs/example-electron)
- Added `Pointer.lastPagePos`, `Pointer.lastScreenPos` and `Pointer.lastWorldPos` that store the last pointer move coordinates ([#509](https://github.com/excaliburjs/Excalibur/issues/509))

### Changed

- Changed `Util.clamp` to use math libraries ([#536](https://github.com/excaliburjs/Excalibur/issues/536))
- Upgraded to TypeScript 2.1.4 ([#726](https://github.com/excaliburjs/Excalibur/issues/726))

### Fixed

- Fixed Scene/Actor activation and initialization order, actors were not being initialized before scene activation causing bugs ([#661](https://github.com/excaliburjs/Excalibur/issues/661))
- Fixed bug where the engine would not load if a loader was provided without any resources ([#565](https://github.com/excaliburjs/Excalibur/issues/565))
- Fixed bug where an Actor/UIActor/TileMap added during a Timer callback would not initialize before running `draw` loop. ([#584](https://github.com/excaliburjs/Excalibur/issues/584))
- Fixed bug where on slower systems a Sprite may not be drawn on the first `draw` frame ([#748](https://github.com/excaliburjs/Excalibur/issues/748))

<!----------------------------------------------------------------------------------------------->

## [0.8.0] 2016-12-04

### Added

- `ex.Vector.magnitude` alias that calls `ex.Vector.distance()` to get magnitude of Vector ([#663](https://github.com/excaliburjs/Excalibur/issues/663))
- Added new `ex.Line` utilities ([#662](https://github.com/excaliburjs/Excalibur/issues/662)):
  - `ex.Line.slope` for the raw slope (m) value
  - `ex.Line.intercept` for the Y intercept (b) value
  - `ex.Line.findPoint(x?, y?)` to find a point given an X or a Y value
  - `ex.Line.hasPoint(x, y, threshold)` to determine if given point lies on the line
- Added `Vector.One` and `Vector.Half` constants ([#649](https://github.com/excaliburjs/Excalibur/issues/649))
- Added `Vector.isValid` to check for null, undefined, Infinity, or NaN vectors method as part of ([#665](https://github.com/excaliburjs/Excalibur/issues/665))
- Added `ex.Promise.resolve` and `ex.Promise.reject` static methods ([#501](https://github.com/excaliburjs/Excalibur/issues/501))
- PhantomJS based testing infrastructure to accurately test browser features such as image diffs on canvas drawing ([#521](https://github.com/excaliburjs/Excalibur/issues/521))
- Added some basic debug stat collection to Excalibur ([#97](https://github.com/excaliburjs/Excalibur/issues/97)):
  - Added `ex.Engine.stats` to hold frame statistic information
  - Added `ex.Engine.debug` to hold debug flags and current frame stats
  - Added `preframe` and `postframe` events to `Engine` as hooks
  - Added ex.Physics statistics to the Excalibur statistics collection
- Added new fast body collision detection to Excalibur to prevent fast moving objects from tunneling through other objects ([#665](https://github.com/excaliburjs/Excalibur/issues/665))
  - Added DynamicTree raycast to query the scene for bounds that intersect a ray
  - Added fast BoundingBox raycast test

### Changed

- Internal physics names refactored to be more readable and to use names more in line with game engine terminology (explicit broadphase and narrowphase called out)

### Deprecated

- `ex.Promise.wrap` ([#501](https://github.com/excaliburjs/Excalibur/issues/501))

### Fixed

- Fix `Actor.oldPos` and `Actor.oldVel` values on update ([#666](https://github.com/excaliburjs/Excalibur/issues/666))
- Fix `Label.getTextWidth` returns incorrect result ([#679](https://github.com/excaliburjs/Excalibur/issues/679))
- Fix semi-transparent PNGs appear garbled ([#687](https://github.com/excaliburjs/Excalibur/issues/687))
- Fix incorrect code coverage metrics, previously our test process was reporting higher than actual code coverage ([#521](https://github.com/excaliburjs/Excalibur/issues/521))
- Fix `Actor.getBounds()` and `Actor.getRelativeBounds()` to return accurate bounding boxes based on the scale and rotation of actors. ([#692](https://github.com/excaliburjs/Excalibur/issues/692))

<!----------------------------------------------------------------------------------------------->

## [0.7.1] - 2016-10-03

### Breaking Changes

- Refactored and modified Sound API ([#644](https://github.com/excaliburjs/Excalibur/issues/644))
  - `Sound.setData` now returns a Promise which differs from previous API
  - Removed internal `FallbackAudio` and `Sound` classes and replaced with single `Sound` class
  - Added `AudioTagInstance` and `WebAudioInstance` internal classes

### Added

- `ex.Promise.join(Promise[])` support (in addition to `...promises` support) ([#642](https://github.com/excaliburjs/Excalibur/issues/642))
- Moved build artifacts to separate [excalibur-dist](https://github.com/excaliburjs/excalibur-dist) repository ([#648](https://github.com/excaliburjs/Excalibur/issues/648))
- `ex.Events` namespace and typed event handler `.on(...)` overloads for default events on core excalibur objects ([#639](https://github.com/excaliburjs/Excalibur/issues/639))
- `Engine.timescale` property (default: 1.0) to add time-scaling to the engine for time-based movements ([#543](https://github.com/excaliburjs/Excalibur/issues/543))
- Two new parameters to `ex.Util.DrawUtil.line` that accept a line thickness and end-cap style ([#658](https://github.com/excaliburjs/Excalibur/issues/658))

### Fixed

- `Actor.actions.fade` properly supporting fading between 0 and 1 and vice versa ([#640](https://github.com/excaliburjs/Excalibur/issues/640))
- Fix issues with audio offset tracking and muting while game is invisible ([#644](https://github.com/excaliburjs/Excalibur/issues/644))
- `Actor.getHeight()` and `Actor.getWidth()` now take into account parent scaling ([#645](https://github.com/excaliburjs/Excalibur/issues/645))
- `Actor.debugDraw` now works properly for child actors ([#505](https://github.com/excaliburjs/Excalibur/issues/505), [#645](https://github.com/excaliburjs/Excalibur/issues/645))
- Sprite culling was double scaling calculations ([#646](https://github.com/excaliburjs/Excalibur/issues/646))
- Fix negative zoom sprite culling ([#539](https://github.com/excaliburjs/Excalibur/issues/539))
- Fix Actor updates happening more than once per frame, causing multiple pointer events to trigger ([#643](https://github.com/excaliburjs/Excalibur/issues/643))
- Fix `Actor.on('pointerup')` capturePointer events opt-in on event handler. The opt-in was triggering correctly for handlers on 'pointerdown' and 'pointermove', but not 'pointerup'.

<!----------------------------------------------------------------------------------------------->

## [0.7.0] - 2016-08-29

### Breaking Changes

- Code marked 'Obsolete' has been removed ([#625](https://github.com/excaliburjs/Excalibur/issues/625), [#603](https://github.com/excaliburjs/Excalibur/issues/603))
  - `Actor`
    - `addEventListener`
    - `getWorldX`, `getWorldY`
    - `clearActions`, `easeTo`, `moveTo`, `moveBy`, `rotateTo`, `rotateBy`, `scaleTo`, `scaleBy`, `blink`, `fade`, `delay`, `die`, `callMethod`, `asPromise`, `repeat`, `repeatForever`, `follow`, `meet`
  - `Class`
    - `addEventListener`, `removeEventListener`
  - `Engine`
    - parameterized constructor
    - `addChild`, `removeChild`
  - `UpdateEvent` removed
- `Scene.addChild` and `Scene.removeChild` are now protected
- Removed ex.Template and ex.Binding ([#627](https://github.com/excaliburjs/Excalibur/issues/627))

### Added

- New physics system, physical properties for Actors ([#557](https://github.com/excaliburjs/Excalibur/issues/557), [#472](https://github.com/excaliburjs/Excalibur/issues/472))
- Read The Docs support for documentation ([#558](https://github.com/excaliburjs/Excalibur/issues/558))
- Continuous integration builds unstable packages and publishes them ([#567](https://github.com/excaliburjs/Excalibur/issues/567))
- Sound and Texture resources can now process data ([#574](https://github.com/excaliburjs/Excalibur/issues/574))
- Actors now throw an event when they are killed ([#585](https://github.com/excaliburjs/Excalibur/issues/585))
- "Tap to Play" button for iOS to fulfill platform audio requirements ([#262](https://github.com/excaliburjs/Excalibur/issues/262))
- Generic lerp/easing functions ([#320](https://github.com/excaliburjs/Excalibur/issues/320))
- Whitespace checking for conditional statements ([#634](https://github.com/excaliburjs/Excalibur/issues/634))
- Initial support for [Yeoman generator](https://github.com/excaliburjs/generator-excalibur) ([#578](https://github.com/excaliburjs/Excalibur/issues/578))

### Changed

- Upgraded Jasmine testing framework to version 2.4 ([#126](https://github.com/excaliburjs/Excalibur/issues/126))
- Updated TypeScript to 1.8 ([#596](https://github.com/excaliburjs/Excalibur/issues/596))
- Improved contributing document ([#560](https://github.com/excaliburjs/Excalibur/issues/560))
- Improved local and global coordinate tracking for Actors ([#60](https://github.com/excaliburjs/Excalibur/issues/60))
- Updated loader image to match new logo and theme ([#615](https://github.com/excaliburjs/Excalibur/issues/615))
- Ignored additional files for Bower publishing ([#614](https://github.com/excaliburjs/Excalibur/issues/614))

### Fixed

- Actions on the action context threw an error ([#564](https://github.com/excaliburjs/Excalibur/issues/564))
- Actor `getLeft()`, `getTop()`, `getBottom()` and `getRight()` did not respect anchors ([#568](https://github.com/excaliburjs/Excalibur/issues/568))
- Actor.actions.rotateTo and rotateBy were missing RotationType ([#575](https://github.com/excaliburjs/Excalibur/issues/575))
- Actors didn't behave correctly when killed and re-added to game ([#586](https://github.com/excaliburjs/Excalibur/issues/586))
- Default fontFamily for Label didn't work with custom FontSize or FontUnit ([#471](https://github.com/excaliburjs/Excalibur/issues/471))
- Fixed issues with testing sandbox ([#609](https://github.com/excaliburjs/Excalibur/issues/609))
- Issue with camera lerp ([#555](https://github.com/excaliburjs/Excalibur/issues/555))
- Issue setting initial opacity on Actors ([#511](https://github.com/excaliburjs/Excalibur/issues/511))
- Children were not being updated by their parent Actors ([#616](https://github.com/excaliburjs/Excalibur/issues/616))
- Center-anchored Actors were not drawn at the correct canvas coordinates when scaled ([#618](https://github.com/excaliburjs/Excalibur/issues/618))

<!----------------------------------------------------------------------------------------------->

## [0.6.0] - 2016-01-19

### Added

- GamePads now have a connection event ([#473](https://github.com/excaliburjs/Excalibur/issues/473))
- Unit circle drawing for debug mode ([#467](https://github.com/excaliburjs/Excalibur/issues/467))
- Engine now fails gracefully in unsupported browsers ([#386](https://github.com/excaliburjs/Excalibur/issues/386))
- Global fatal error catching ([#381](https://github.com/excaliburjs/Excalibur/issues/381))
- MockEngine for testing ([#360](https://github.com/excaliburjs/Excalibur/issues/360))
- Code coverage reports via Coveralls ([#169](https://github.com/excaliburjs/Excalibur/issues/169))
- SpriteFonts now support different target colors ([#148](https://github.com/excaliburjs/Excalibur/issues/148))
- Cameras now have position, velocity, and acceleration properties ([#490](https://github.com/excaliburjs/Excalibur/issues/490))

### Changed

- `Actor.addChild()` changed to `Actor.add()` ([#519](https://github.com/excaliburjs/Excalibur/issues/519))
- `Actor.removeChild()` changed to `Actor.remove()` ([#519](https://github.com/excaliburjs/Excalibur/issues/519))
- Documentation is only deployed on changes to the main git branch ([#483](https://github.com/excaliburjs/Excalibur/issues/483))
- A warning message is now displayed if no supported audio format is provided for a browser ([#476](https://github.com/excaliburjs/Excalibur/issues/476))
- Updated TSLint directory scanning ([#442](https://github.com/excaliburjs/Excalibur/issues/442), [#443](https://github.com/excaliburjs/Excalibur/issues/443), [#447](https://github.com/excaliburjs/Excalibur/issues/447))
- Deprecated older methods ([#399](https://github.com/excaliburjs/Excalibur/issues/399))
- Changed API for Key events ([#502](https://github.com/excaliburjs/Excalibur/issues/502))

### Fixed

- Actors now properly collide with TileMaps ([#541](https://github.com/excaliburjs/Excalibur/issues/541))
- Gamepad detection is fixed ([#460](https://github.com/excaliburjs/Excalibur/issues/460), [#518](https://github.com/excaliburjs/Excalibur/issues/518))
- Actor scale now correctly occurs after translation ([#514](https://github.com/excaliburjs/Excalibur/issues/514))
- Actors now respect the `visible` property of their children ([#513](https://github.com/excaliburjs/Excalibur/issues/513))
- Fixed centered sprite drawing on Actors ([#507](https://github.com/excaliburjs/Excalibur/issues/507))
- Animation `freezeframe` is now properly set to last Animation frame by default ([#506](https://github.com/excaliburjs/Excalibur/issues/506))
- It is no longer possible to add the same Actor to a scene multiple times ([#504](https://github.com/excaliburjs/Excalibur/issues/504))
- Text alignment on SpriteFonts with Labels is fixed ([#484](https://github.com/excaliburjs/Excalibur/issues/484))
- Engine pointer events properly fire when a camera is zoomed ([#480](https://github.com/excaliburjs/Excalibur/issues/480))
- Fixed a small bug in rotateTo ([#469](https://github.com/excaliburjs/Excalibur/issues/469))
- Setting Label colors now works ([#468](https://github.com/excaliburjs/Excalibur/issues/468))
- Labels now respect set font ([#372](https://github.com/excaliburjs/Excalibur/issues/372))
- UIActor now respects visibility ([#368](https://github.com/excaliburjs/Excalibur/issues/368))
- Solid color Actors now respect opacity ([#364](https://github.com/excaliburjs/Excalibur/issues/364))
- TileMap culling uses proper width and height values ([#293](https://github.com/excaliburjs/Excalibur/issues/293))
- Font API changed while fixing font size issue

<!----------------------------------------------------------------------------------------------->

## [0.5.1] - 2015-06-26

### Added

- Actors can now recursively check the containment of their children ([#453](https://github.com/excaliburjs/Excalibur/issues/453))
- `RotateTo` and `RotateBy` now support ShortestPath, LongestPath, Clockwise, and Counterclockwise rotation ([#461](https://github.com/excaliburjs/Excalibur/issues/461))

### Fixed

- `Actor.contains()` did not work for child actors ([#147](https://github.com/excaliburjs/Excalibur/issues/147))
- Unexpected placement occasionally occurred for Actors with certain collision types ([#319](https://github.com/excaliburjs/Excalibur/issues/319))
- Velocity wasn’t updating properly when fixed and active Actors collided ([#454](https://github.com/excaliburjs/Excalibur/issues/454))
- Actors removed with actor.kill() were not being removed from the draw tree ([#458](https://github.com/excaliburjs/Excalibur/issues/458))
- `RotateTo` and `RotateBy` weren’t using the shortest angle by default ([#282](https://github.com/excaliburjs/Excalibur/issues/282))
- Sprite width and height didn’t take scaling into account ([#437](https://github.com/excaliburjs/Excalibur/issues/437))
- Fixed error message when calling `Actor.setDrawing()` on a non-existent key ([#456](https://github.com/excaliburjs/Excalibur/issues/456))

<!----------------------------------------------------------------------------------------------->

## [0.5.0] - 2015-06-03

### Added

- resource cache busting ([#280](https://github.com/excaliburjs/Excalibur/issues/280))
- HTML5 Gamepad API support ([#15](https://github.com/excaliburjs/Excalibur/issues/15))
- Browserify support ([#312](https://github.com/excaliburjs/Excalibur/issues/312))
- ‘blur’ and ‘visible’ events to detect when the browser window a game is in has focus ([#385](https://github.com/excaliburjs/Excalibur/issues/385))
- Z-index support for Actors, allowing for specific ordered drawing ([#356](https://github.com/excaliburjs/Excalibur/issues/356))
- unlocked drawing for UI elements ([#354](https://github.com/excaliburjs/Excalibur/issues/354))
- `Promise.join()` to return a new promise when promises passed to it have been resolved ([#341](https://github.com/excaliburjs/Excalibur/issues/341), [#340](https://github.com/excaliburjs/Excalibur/issues/340))
- ability to skip a frame in an animation ([#313](https://github.com/excaliburjs/Excalibur/issues/313))
- You can now remove effects from `IDrawable` objects ([#303](https://github.com/excaliburjs/Excalibur/issues/303))
- generic `Resource` type to allow for XHR loading ([#297](https://github.com/excaliburjs/Excalibur/issues/297))
- gray `Color` constants ([#209](https://github.com/excaliburjs/Excalibur/issues/209))

### Changed

- Renamed `engine.addChild()` to `engine.add()` ([#288](https://github.com/excaliburjs/Excalibur/issues/288))
- Renamed `setSpriteTransformationPoint()` to `setAnchor()` ([#269](https://github.com/excaliburjs/Excalibur/issues/269))
- Renamed `TopCamera` to `LockedCamera` ([#184](https://github.com/excaliburjs/Excalibur/issues/184))
- Renamed `Actor.pipeline` to `Actor.traits` ([#351](https://github.com/excaliburjs/Excalibur/issues/351))
- Actor anchoring now uses center origin by default ([#299](https://github.com/excaliburjs/Excalibur/issues/299))
- Actor updates (movement, collision, etc.) now use a pipeline ([#330](https://github.com/excaliburjs/Excalibur/issues/330))
- Organized classes, files, and project structure ([#182](https://github.com/excaliburjs/Excalibur/issues/182), [#347](https://github.com/excaliburjs/Excalibur/issues/347))
- Improvements to collision detection ([#345](https://github.com/excaliburjs/Excalibur/issues/345), [#332](https://github.com/excaliburjs/Excalibur/issues/332))
- Loop optimizations for performance improvements ([#296](https://github.com/excaliburjs/Excalibur/issues/296))
- Updated to TypeScript 1.4 ([#393](https://github.com/excaliburjs/Excalibur/issues/393))
- Improved pointer event handling so touch and mouse events can be captured together ([#334](https://github.com/excaliburjs/Excalibur/issues/334))
- Improved `Point` and `Vector` methods and rotation ([#323](https://github.com/excaliburjs/Excalibur/issues/323), [#302](https://github.com/excaliburjs/Excalibur/issues/302))
- `Color` is now treated as a vector to allow for changes ([#298](https://github.com/excaliburjs/Excalibur/issues/298))
- Cleaned up event type consistency ([#273](https://github.com/excaliburjs/Excalibur/issues/273))
- There is now a default instance of a `Camera` ([#270](https://github.com/excaliburjs/Excalibur/issues/270))
- TSLint now used to enforce code quality

### Fixed

- A Sprite’s dimensions weren’t validated against the size of its texture ([#318](https://github.com/excaliburjs/Excalibur/issues/318))
- Improved sprite drawing performance issues ([#316](https://github.com/excaliburjs/Excalibur/issues/316))
- Actors were sometimes throwing duplicate collision events ([#284](https://github.com/excaliburjs/Excalibur/issues/284))
- Actors were not setting their initial opacity correctly ([#307](https://github.com/excaliburjs/Excalibur/issues/307))
- Particle emitters couldn’t emit less than 60 particles per second ([#301](https://github.com/excaliburjs/Excalibur/issues/301))
- Fixed issue with TileMap collisions ([#286](https://github.com/excaliburjs/Excalibur/issues/286))
- Animations with duplicate frames weren’t being created correctly ([#283](https://github.com/excaliburjs/Excalibur/issues/283))
- Separated drawing and collision logic for CollisionMaps (now TileMap) ([#285](https://github.com/excaliburjs/Excalibur/issues/285))
- Errors in promises were being swallowed if no error callback was supplied ([#337](https://github.com/excaliburjs/Excalibur/issues/337))
- A null promise was being returned if no loader was given to `Engine.start()` ([#335](https://github.com/excaliburjs/Excalibur/issues/335))
- Changed default collisionType to ‘PreventCollision’ ([#324](https://github.com/excaliburjs/Excalibur/issues/324))
- Color didn’t handle alpha = 0 correctly ([#257](https://github.com/excaliburjs/Excalibur/issues/257))
- Blink action usage was confusing ([#279](https://github.com/excaliburjs/Excalibur/issues/279))
- Couldn’t use the `width` and `height` properties of a Texture after it loaded ([#355](https://github.com/excaliburjs/Excalibur/issues/355))
- Using `on(‘pointerdown’)` would not automatically enable pointer capturing ([#398](https://github.com/excaliburjs/Excalibur/issues/398))
- Unsubscribing from an event sometimes removed other event handlers ([#366](https://github.com/excaliburjs/Excalibur/issues/366))
- `Actor.setCenterDrawing()` was hard-coded to true ([#375](https://github.com/excaliburjs/Excalibur/issues/375))
- Console was undefined in IE9. ([#378](https://github.com/excaliburjs/Excalibur/issues/378))
- Pointers were not handling mobile Safari touch events ([#382](https://github.com/excaliburjs/Excalibur/issues/382))
- Fixed debug mode drawing ([#274](https://github.com/excaliburjs/Excalibur/issues/274))
- Flipping a sprite didn’t factor in scaling ([#401](https://github.com/excaliburjs/Excalibur/issues/401))
- Sound continued to play when the game was paused ([#383](https://github.com/excaliburjs/Excalibur/issues/383))
- `UIActor.kill()` didn’t remove the actor ([#373](https://github.com/excaliburjs/Excalibur/issues/373))
- Passing an empty array to `ex.Promise.join` resulted in unresolved promises ([#365](https://github.com/excaliburjs/Excalibur/issues/365))
- MouseUp / TouchEnd events weren’t capture correctly if outside of canvas ([#374](https://github.com/excaliburjs/Excalibur/issues/374))
- Clearing actions from an empty action queue caused problems ([#409](https://github.com/excaliburjs/Excalibur/issues/409))
- `Scene.onActivate()` was being called before Scene.onInitialize() ([#418](https://github.com/excaliburjs/Excalibur/issues/418))
- New z-indexing wasn’t cleaning up after itself ([#433](https://github.com/excaliburjs/Excalibur/issues/433))
- Fixed issue with world / screen coordinates in UIActors ([#371](https://github.com/excaliburjs/Excalibur/issues/371))
- Fade action didn’t work for text ([#261](https://github.com/excaliburjs/Excalibur/issues/261))
- Fade action didn’t work for plain-color actors ([#256](https://github.com/excaliburjs/Excalibur/issues/256))
- Collision events weren’t being published for both collision participants ([#254](https://github.com/excaliburjs/Excalibur/issues/254))
- The loading bar was misrepresenting the time taken to decode audio files ([#106](https://github.com/excaliburjs/Excalibur/issues/106))
- `actor.getCenter()` wasn’t returning the correct value ([#438](https://github.com/excaliburjs/Excalibur/issues/438))
- Cameras were on the engine instead of the scene, resulting in scene transition problems ([#277](https://github.com/excaliburjs/Excalibur/issues/277))
- Actors with sprites larger than the actor would disappear prematurely from the screen ([#287](https://github.com/excaliburjs/Excalibur/issues/287))
- Derived classes can now use offscreen culling ([#294](https://github.com/excaliburjs/Excalibur/issues/294))
- Fixed issue with TileMap culling ([#444](https://github.com/excaliburjs/Excalibur/issues/444))

<!----------------------------------------------------------------------------------------------->

## [0.2.2] - 2014-04-15

### Fixed

- Removed extra declarations file from package that was causing visual studio build problems

<!----------------------------------------------------------------------------------------------->

## [0.2.0] - 2014-04-09

### Added

- Visual Studio 2013 template support ([#139](https://github.com/excaliburjs/Excalibur/issues/139))
- Collision Map for building large static collidable levels ([#33](https://github.com/excaliburjs/Excalibur/issues/33))
- Redundant fallback sound sources for cross browser support ([#125](https://github.com/excaliburjs/Excalibur/issues/125))
- Particle Emitter implementation ([#52](https://github.com/excaliburjs/Excalibur/issues/52))
- Trigger implementation ([#91](https://github.com/excaliburjs/Excalibur/issues/91))
- Timer implementation ([#76](https://github.com/excaliburjs/Excalibur/issues/76))
- Camera Effects: zoom, shake ([#55](https://github.com/excaliburjs/Excalibur/issues/55))
- Polygon IDrawable ([#93](https://github.com/excaliburjs/Excalibur/issues/93))
- Alias 'on' and 'off' for 'addEventListener' and 'removeEventListener' ([#229](https://github.com/excaliburjs/Excalibur/issues/229))
- Optimized draw so only on screen elements are drawn ([#239](https://github.com/excaliburjs/Excalibur/issues/239))
- Support Scale in the x and y directions for actors ([#118](https://github.com/excaliburjs/Excalibur/issues/118))
- Added notion of collision grouping ([#100](https://github.com/excaliburjs/Excalibur/issues/100))
- New Events like 'enterviewport', 'exitviewport', and 'initialize' ([#215](https://github.com/excaliburjs/Excalibur/issues/215), [#224](https://github.com/excaliburjs/Excalibur/issues/224))
- Textures allow direct pixel manipulation ([#155](https://github.com/excaliburjs/Excalibur/issues/155))
- Static Logger improvements with '.debug()', '.info()', '.warn()' and '.error()' ([#81](https://github.com/excaliburjs/Excalibur/issues/81))
- Added callMethod() action to actor ([#244](https://github.com/excaliburjs/Excalibur/issues/244))
- Added fade() action to actor ([#104](https://github.com/excaliburjs/Excalibur/issues/104))
- Added follow() and meet() action to actor ([#77](https://github.com/excaliburjs/Excalibur/issues/77))

### Changed

- 'engine.goToScene()' replaces push and pop ([#168](https://github.com/excaliburjs/Excalibur/issues/168))
- More intuitive starting workflow ([#149](https://github.com/excaliburjs/Excalibur/issues/149))
- Collisions are now more concrete on actors with CollisionType ([#241](https://github.com/excaliburjs/Excalibur/issues/241))
- Namespace all types with 'ex' to prevent Excalibur from polluting the global ([#87](https://github.com/excaliburjs/Excalibur/issues/87))
- Refactor SceneNode to Scene ([#135](https://github.com/excaliburjs/Excalibur/issues/135))
- Refactor keys ([#115](https://github.com/excaliburjs/Excalibur/issues/115))
- Build system with Grunt ([#92](https://github.com/excaliburjs/Excalibur/issues/92))

### Fixed

- Collision event was firing after other actor has been killed ([#228](https://github.com/excaliburjs/Excalibur/issues/228))
- Additional actor was killed when actor.kill() is called ([#226](https://github.com/excaliburjs/Excalibur/issues/226))
- Fixed loading bar ([#195](https://github.com/excaliburjs/Excalibur/issues/195))
- ex.Color.Yellow constant was wrong ([#122](https://github.com/excaliburjs/Excalibur/issues/122))
- removeEventListener did not exist off of engine ([#175](https://github.com/excaliburjs/Excalibur/issues/175))
- Excalibur promises should not swallow exceptions in promise callbacks ([#176](https://github.com/excaliburjs/Excalibur/issues/176))
- Actor.extend did not work on actor subclasses ([#103](https://github.com/excaliburjs/Excalibur/issues/103))

<!----------------------------------------------------------------------------------------------->

## [0.1.1] - 2013-12-19

### Changed

- Refactored Keys to be less confusing ([#115](https://github.com/excaliburjs/Excalibur/issues/115))
- Refactored ActorEvent to be less confusing ([#113](https://github.com/excaliburjs/Excalibur/issues/113))

### Fixed

- 'update' event on the Engine now fires correctly ([#105](https://github.com/excaliburjs/Excalibur/issues/105))
- Actor.extend works on subclasses now ([#103](https://github.com/excaliburjs/Excalibur/issues/103))

<!----------------------------------------------------------------------------------------------->

## 0.1.0 - 2013-12-11

### Added

- Actor based paradigm for managing game objects
- Built-in scripting for actors, allowing objects to move, rotate, blink, scale, and repeat actions
- Entity-entity collision detection
- Event support to react to events happening in the game
- Camera abstraction to easily think about the view port
- Multiple display modes including fixed size, full screen, and dynamic container
- Scene stack support to create multiple game levels
- Sprite sheet and animation support
- Simple sound library for game audio, supporting the Web Audio API and the HTML Audio API
- Promise implementation for managing asynchronous behavior
- Resource loading with optional custom progress bars

<!----------------------------------------------------------------------------------------------->

[unreleased]: https://github.com/excaliburjs/Excalibur/compare/v0.25.1...HEAD
[0.25.1]: https://github.com/excaliburjs/Excalibur/compare/v0.25.0...v0.25.1
[0.25.0]: https://github.com/excaliburjs/Excalibur/compare/v0.24.5...v0.25.0
[0.24.5]: https://github.com/excaliburjs/Excalibur/compare/v0.24.4...v0.24.5
[0.24.4]: https://github.com/excaliburjs/Excalibur/compare/v0.24.0...v0.24.4
[0.24.0]: https://github.com/excaliburjs/Excalibur/compare/v0.23.0...v0.24.0
[0.23.0]: https://github.com/excaliburjs/Excalibur/compare/v0.22.0...v0.23.0
[0.22.0]: https://github.com/excaliburjs/Excalibur/compare/v0.21.0...v0.22.0
[0.21.0]: https://github.com/excaliburjs/Excalibur/compare/v0.20.0...v0.21.0
[0.20.0]: https://github.com/excaliburjs/Excalibur/compare/v0.19.1...v0.20.0
[0.19.1]: https://github.com/excaliburjs/Excalibur/compare/v0.19.0...v0.19.1
[0.19.0]: https://github.com/excaliburjs/Excalibur/compare/v0.18.0...v0.19.0
[0.18.0]: https://github.com/excaliburjs/Excalibur/compare/v0.17.0...v0.18.0
[0.17.0]: https://github.com/excaliburjs/Excalibur/compare/v0.16.0...v0.17.0
[0.16.0]: https://github.com/excaliburjs/Excalibur/compare/v0.15.0...v0.16.0
[0.15.0]: https://github.com/excaliburjs/Excalibur/compare/v0.14.0...v0.15.0
[0.14.0]: https://github.com/excaliburjs/Excalibur/compare/v0.13.0...v0.14.0
[0.13.0]: https://github.com/excaliburjs/Excalibur/compare/v0.12.0...v0.13.0
[0.12.0]: https://github.com/excaliburjs/Excalibur/compare/v0.11.0...v0.12.0
[0.11.0]: https://github.com/excaliburjs/Excalibur/compare/v0.10.0...v0.11.0
[0.10.0]: https://github.com/excaliburjs/Excalibur/compare/v0.9.0...v0.10.0
[0.9.0]: https://github.com/excaliburjs/Excalibur/compare/v0.8.0...v0.9.0
[0.8.0]: https://github.com/excaliburjs/Excalibur/compare/v0.7.1...v0.8.0
[0.7.1]: https://github.com/excaliburjs/Excalibur/compare/v0.7.0...v0.7.1
[0.7.0]: https://github.com/excaliburjs/Excalibur/compare/v0.6.0...v0.7.0
[0.6.0]: https://github.com/excaliburjs/Excalibur/compare/v0.5.1...v0.6.0
[0.5.1]: https://github.com/excaliburjs/Excalibur/compare/v0.5.0...v0.5.1
[0.5.0]: https://github.com/excaliburjs/Excalibur/compare/v0.2.2...v0.5.0
[0.2.2]: https://github.com/excaliburjs/Excalibur/compare/v0.2.0...v0.2.2
[0.2.0]: https://github.com/excaliburjs/Excalibur/compare/v0.1.1...v0.2.0
[0.1.1]: https://github.com/excaliburjs/Excalibur/compare/v0.1...v0.1.1
[//]: # 'https://github.com/olivierlacan/keep-a-changelog'<|MERGE_RESOLUTION|>--- conflicted
+++ resolved
@@ -107,11 +107,8 @@
 
 ### Fixed
 
-<<<<<<< HEAD
 - Fixed issue where CompositeColliders treat separate constituents as separate collisionstart/collisionend which is unexpected
-=======
 - Fixed issue where resources that failed to load would silently fail making debugging challenging
->>>>>>> a0aee3e8
 - Fixed issue where large pieces of Text were rendered as black rectangles on mobile, excalibur now internally breaks these into smaller chunks in order to render them.
 - Fixed issue #2263 where keyboard input `wasPressed` was not working in the `onPostUpdate` lifecycle
 - Fixed issue #2263 where there were some keys missing from the `ex.Input.Keys` enum, including `Enter`
