# Change Log

All notable changes to this project will be documented in this file.
This project adheres to [Semantic Versioning](http://semver.org/).

## [Unreleased]

### Breaking Changes

-

### Deprecated

-

### Added

<<<<<<< HEAD
- Added a new `ex.Sound({...})` option back constructor to set all the same props available on sound
- Added a new `ex.SoundManager` type for managing groups of audio/sound effects/music volume in an easier way

```ts
const soundManager = new ex.SoundManger({
  channels: ['fx', 'music', 'background'],
  sounds: {
    jumpSnd: { sound: jumpSnd, volume: 0.4, channels: ['fx'] },
    forestSnd: { sound: forestSnd, volume: 0.2, channels: ['music', 'background'] },
    challengeMusic: { sound: challengeMusic, volume: 0.2, channels: ['music'] },
    guitarLoop: { sound: guitarLoop, volume: 0.2, channels: ['music'] }
  }
});

// play a specific sound
soundManager.play('jumpSnd');

// mute a specific channel with all member sounds
soundManager.channel.mute('music');

// mute all sound
soundManager.mute();
// unmute all sound that was previously muted, and resume playing from the current location
soundManager.unmute();

// unmute a specific channel that was muted
soundManager.channel.unmute('music');

// play a specific channel
soundManager.channel.play('music');

// set the max volume of an entire channel
soundManager.channel.setVolume('music', 0.9);
```

=======
- Added `ex.Animation.data` to store arbitrary meta data for an animation. Data can be directly added in the constructor as an option, by using the optional `data` argument in `fromSpriteSheet(...)` and as an option in `fromSpriteSheetCoordinates({...})`
>>>>>>> c53949c4
- Added a new configuration option to `ex.Engine({global: ...})` where you can provide a keyboard global to override if iframe detection fails for anyway.
- Added new way to output data from scenes `onDeactivate()`, returning data will be passed to the next `SceneActivationContext` in the `previousSceneData` property!
- Added new `transitionstart` and `transitionend` events to `ex.Scenes`
- Pipe `navigation*` events to `ex.Engine`
- Added ability to use `ex.Vector` to specify offset and margin in `SpriteSheet.fromImageSource({..})`
- New PostProcessor.onDraw() hook to handle uploading textures
- Adds contact solve bias to RealisticSolver, this allows customization on which direction contacts are solved first. By default there is no bias set to 'none'.
- Queries can now take additional options to filter in/out by components or tags.

```ts
const query = new Query({
  // all fields are optional
  components: {
    all: [ComponentA, ComponentB] as const, // important for type safety!
    any: [ComponentC, ComponentD] as const, // important for type safety!
    not: [ComponentE]
  },
  tags: {
    all: ['tagA', 'tagB'],
    any: ['tagC', 'tagD'],
    not: ['tagE']
  }
})

// previous constructor type still works and is shorthand for components.all
new Query([ComponentA, ComponentB] as const)
```

- Queries can now match all entities by specifying no filters

```ts
const query = new Query({})
```

- Adds `maxVel` attribute to `MotionComponent`, which clamps velocity on separated X and Y axes
- Add `Clock.clearSchedule(id)` and have `Clock.schedule` return an ID so you can clear a scheduled callback before it fires

### Fixed

- Fixed issue where an animation that was `anim.reset()` inside of an animation event handler like `anim.once('end', () => anim.reset())` would not work correctly
- Fixed issue where `GpuParticleEmitter` did not rotate with their parents
- Fixed issue where Cpu `ParticleEmitter` did not respect `ParticleTransform.Local`
- Fixed issue where same origin iframes did not work properly with keyboard & pointer events
- Fixed issue where the initial scene onPreLoad was not being run
- Fixed unecessary coupling with `ex.ColliderComponent`/`ex.BodyComponent` that prevented collider tracking on entities that have `ex.TransformComponent`/`ex.ColliderComponent`, this influenced users doing Entity level ECS with pointer events.
- Fixed issue where passing 0 to `ex.Sound.play(0)` would not set the volume to 0, instead the previous volume would play.
- Fixed issue where the Actor.color did not respect being set
- Fixed offscreen culling issue when using parallax on TileMaps
- Fixed division by 0 when timescale is 0 in actions
- Fixed `onTransition` on the initial scene transition
- Fixed `ex.TriggerOptions` type to all optional parameters
- Fixed issue where the ActorArgs type hint would not error when providing a color causing confusion when it didn't produce a default graphic.
- Fixed false positive warning when adding timers 
- Fixed issue where gamepad buttons wouldn't progress the default loader play button
- Add defense around middling Safari fullscreen support and update documentation
- Fixed issue where non-standard gamepad buttons would not be emitted by Excalibur
  - Added an additional param to the `ex.GamepadButtonEvent` `index`to disabiguate between `ex.Buttons.Unknown`
- Fixed issue where Realistic solver would not sort contacts by distance causing some artifacts on seams
- Fixed issue with CompositeCollider where large TileMaps would sometimes causes odd collision behavior in the Realistic Solver when the body & collider components are far apart in a TileMap.
- Fixed crash on Xiaomi Redmi Phones by lazy loading the GPU particle renderer, GPU particles still do not work on these phones
- Add warning if World.add() falls through! This is caused by multiple versions of Excalibur usually
- Fixed CollidePolygonPolygon crash with some defense against invalid separation
- Fixed issue with PostProcessor where it would not run correctly if no actors present
- Removed warning in development for unadded entities

### Updates

-

### Changed

- Changed the behavior of `fromSpriteSheet(...)`, `fromSpriteSheetCoordinates({...})` and `clone()` of `ex.Animation` to return the subclass if called from there
- Optimized BoundingBox.rayCast and BoundingBox.rayCastTime
- Optimized BoundingBox.intersect(otherBoundingBox)
- Change logging behavior for entities not in scenes, only log in dev builds

<!--------------------------------- DO NOT EDIT BELOW THIS LINE --------------------------------->
<!--------------------------------- DO NOT EDIT BELOW THIS LINE --------------------------------->
<!--------------------------------- DO NOT EDIT BELOW THIS LINE --------------------------------->

## [v0.30.0]

### Breaking Changes

- `ex.Engine.goto(...)` removed, use `ex.Engine.goToScene(...)`
- `ex.GraphicsComponent.show(...)` removed, use `ex.GraphicsComponent.use(...)`
- `ex.EventDispatcher` removed, use `ex.EventEmitter` instead.
- `ex.Engine.getAntialiasing()` and `ex.Engine.setAntialiasing(bool)` have been removed, use the engine constructor parameter to configure `new ex.Engine({antialiasing: true})` or set on the screen `engine.screen.antialiasing = true`
- `ex.Physics.*` configuration statics removed, use the engine constructor parameter to configure `new ex.Engine({physics: ...})`
- `ex.Input.*` namespace removed and types promoted to `ex.*`
- Removed legacy `ex.Configurable` function type used for doing dark magic to allow types to be configured by instances of that same type :boom:
- Collision events now only target `ex.Collider` types, this previously would sometimes emit an `ex.Entity` if you attached to the `ex.ColliderComponent`
  * `ex.PreCollisionEvent`
  * `ex.PostCollisionEvent`
  * `ex.ContactStartEvent`
  * `ex.ContactEndEvent`
  * `ex.CollisionPreSolveEvent`
  * `ex.CollisionPostSolveEvent`
  * `ex.CollisionStartEvent`
  * `ex.CollisionEndEvent`
- `System.priority` is refactored to be static.
- `ex.Timer` now only takes the option bag constructor
- `PreDrawEvent`, `PostDrawEvent`, `PreTransformDrawEvent`, `PostTransformDrawEvent`, `PreUpdateEvent`, `PostUpdateEvent` now use `elapsedMs` instead of `delta` for the elapsed milliseconds between the last frame.460696
- `Trigger` API has been slightly changed:
  - `action` now returns the triggering entity: `(entity: Entity) => void`
  - `target` now works in conjunction with `filter` instead of overwriting it.
  - `EnterTriggerEvent` and `ExitTriggerEvent` now contain a `entity: Entity` property instead of `actor: Actor`
- `ex.Vector.normalize()` return zero-vector (`(0,0)`) instead of `(0,1)` when normalizing a vector with a magnitude of 0
- `ex.Gif` transparent color constructor arg is removed in favor of the built in Gif file mechanism
- Remove core-js dependency, it is no longer necessary in modern browsers. Technically a breaking change for older browsers
- `ex.Particle` and `ex.ParticleEmitter` now have an API that looks like modern Excalibur APIs
  * `particleSprite` is renamed to `graphic`
  * `particleRotationalVelocity` is renamed to `angularVelocity`
  * `fadeFlag` is renamed to `fade`
  * `acceleration` is renamed to `acc`
  * `particleLife` is renamed to `life`
  * `minVel` is renamed to `minSpeed`
  * `maxVel` is renamed to `maxSpeed`
  * `ParticleEmitter` now takes a separate `particle: ParticleConfig` parameter to disambiguate between particles parameters and emitter ones
    ```typescript
    const emitter =  new ex.ParticleEmitter({
        width: 10,
        height: 10,
        radius: 5,
        emitterType: ex.EmitterType.Rectangle,
        emitRate: 300,
        isEmitting: true,
        particle: {
          transform: ex.ParticleTransform.Global,
          opacity: 0.5,
          life: 1000,
          acc: ex.vec(10, 80),
          beginColor: ex.Color.Chartreuse,
          endColor: ex.Color.Magenta,
          startSize: 5,
          endSize: 100,
          minVel: 100,
          maxVel: 200,
          minAngle: 5.1,
          maxAngle: 6.2,
          fade: true,
          maxSize: 10,
          graphic: swordImg.toSprite(),
          randomRotation: true,
          minSize: 1
        }
      });
    ```

### Deprecated

- `easeTo(...)` and `easeBy(...)` actions marked deprecated, use `moveTo({easing: ...})` instead
- `Vector.size` is deprecated, use `Vector.magnitude` instead
- `ScreenShader` v_texcoord is deprecated, use v_uv. This is changed to match the materials shader API
- `actor.getGlobalPos()` - use `actor.globalPos` instead
- `actor.getGlobalRotation()` - use `actor.globalRotation` instead
- `actor.getGlobalScale()` - use `actor.globalScale` instead

### Added

- Added `ex.SpriteSheet.getTiledSprite(...)` to help pulling tiling sprites out of a sprite sheet
- Alias the `engine.screen.drawWidth/drawHeight` with `engine.screen.width/height`;
- Added convenience types `ex.TiledSprite` and `ex.TiledAnimation` for Tiling Sprites and Animations
  ```typescript
  const tiledGroundSprite = new ex.TiledSprite({
    image: groundImage,
    width: game.screen.width,
    height: 200,
    wrapping: {
      x: ex.ImageWrapping.Repeat,
      y: ex.ImageWrapping.Clamp
    }
  });

  const tilingAnimation = new ex.TiledAnimation({
    animation: cardAnimation,
    sourceView: {x: 20, y: 20},
    width: 200,
    height: 200,
    wrapping: ex.ImageWrapping.Repeat
  });
  ```
- Added new static builder for making images from canvases `ex.ImageSource.fromHtmlCanvasElement(image: HTMLCanvasElement, options?: ImageSourceOptions)`
- Added GPU particle implementation for MANY MANY particles in the simulation, similar to the existing CPU particle implementation. Note `maxParticles` is new for GPU particles.
  ```typescript
  var particles = new ex.GpuParticleEmitter({
    pos: ex.vec(300, 500),
    maxParticles: 10_000,
    emitRate: 1000,
    radius: 100,
    emitterType: ex.EmitterType.Circle,
    particle: {
      beginColor: ex.Color.Orange,
      endColor: ex.Color.Purple,
      focus: ex.vec(0, -400),
      focusAccel: 1000,
      startSize: 100,
      endSize: 0,
      life: 3000,
      minSpeed: -100,
      maxSpeed: 100,
      angularVelocity: 2,
      randomRotation: true,
      transform: ex.ParticleTransform.Local
    }
  });
  ```
- Added `ex.assert()` that can be used to throw in development builds
- Added `easing` option to `moveTo(...)`
- Added new option bag style input to actions with durations in milliseconds instead of speed
  ```typescript
  player.actions.rotateTo({angleRadians: angle, duration: 1000, rotationType});
  player.actions.moveTo({pos: ex.vec(100, 100), duration: 1000});
  player.actions.scaleTo({scale: ex.vec(2, 2), duration: 1000});
  player.actions.repeatForever(ctx => {
    ctx.curveTo({
      controlPoints: [cp1, cp2, dest],
      duration: 5000,
      mode: 'uniform'
    });
    ctx.curveTo({
      controlPoints: [cp2, cp1, start1],
      duration: 5000,
      mode: 'uniform'
    });
  });
  ```
- Added `ex.lerpAngle(startAngleRadians: number, endAngleRadians: number, rotationType: RotationType, time: number): number` in order to lerp angles between each other
- Added `pointerenter` and `pointerleave` events to `ex.TileMap` tiles!
- Added `pointerenter` and `pointerleave` events to `ex.IsometricMap` tiles!
- Added new `ex.BezierCurve` type for drawing cubic bezier curves
- Added 2 new actions `actor.actions.curveTo(...)` and `actor.actions.curveBy(...)`
- Added new `ex.lerp(...)`, `ex.inverseLerp(...)`, and `ex.remap(...)` for numbers
- Added new `ex.lerpVector(...)`,` ex.inverseLerpVector(...)`, and `ex.remapVector(...)` for `ex.Vector`
- Added new `actor.actions.flash(...)` `Action` to flash a color for a period of time
- Added a new `ex.NineSlice` `Graphic` for creating arbitrarily resizable rectangular regions, useful for creating UI, backgrounds, and other resizable elements.
  ```typescript
  var nineSlice = new ex.NineSlice({
    width: 300,
    height: 100,
    source: inputTile,
    sourceConfig: {
      width: 64,
      height: 64,
      topMargin: 5,
      leftMargin: 7,
      bottomMargin: 5,
      rightMargin: 7
    },
    destinationConfig: {
      drawCenter: true,
      horizontalStretch: ex.NineSliceStretch.Stretch,
      verticalStretch: ex.NineSliceStretch.Stretch
    }
  });

  actor.graphics.add(nineSlice);
  ```
- Added a method to force graphics on screen `ex.GraphicsComponent.forceOnScreen`
- Added new `ex.Slide` scene transition, which can slide a screen shot of the current screen: `up`, `down`, `left`, or `right`. Optionally you can add an `ex.EasingFunction`, by default `ex.EasingFunctions.Linear`
  ```typescript
  game.goToScene('otherScene', {
    destinationIn: new ex.Slide({
      duration: 1000,
      easingFunction: ex.EasingFunctions.EaseInOutCubic,
      slideDirection: 'up'
    })
  });
  ```
- Added inline SVG image support `ex.ImageSource.fromSvgString('<svg>...</svg>')`, note images produced this way still must be loaded.
- Added ability to optionally specify sprite options in the `.toSprite(options:? SpriteOptions)`
- The `ex.Engine` constructor had a new `enableCanvasContextMenu` arg that can be used to enable the right click context menu, by default the context menu is disabled which is what most games seem to want.
- Child `ex.Actor` inherits opacity of parents
- `ex.Engine.timeScale` values of 0 are now supported
- `ex.Trigger` now supports all valid actor constructor parameters from `ex.ActorArgs` in addition to `ex.TriggerOptions`
- `ex.Gif` can now handle default embedded GIF frame timings
- New `ex.Screen.worldToPagePixelRatio` API that will return the ratio between excalibur pixels and the HTML pixels. 
  * Additionally excalibur will now decorate the document root with this same value as a CSS variable `--ex-pixel-ratio`
  * Useful for scaling HTML UIs to match your game
    ```css
    .ui-container {
      pointer-events: none;
      position: absolute;
      transform-origin: 0 0;
      transform: scale(
        calc(var(--pixel-conversion)),
        calc(var(--pixel-conversion)));
    }
    ```
- New updates to `ex.coroutine(...)`
  * New `ex.CoroutineInstance` is returned (still awaitable)
  * Control coroutine autostart with `ex.coroutine(function*(){...}, {autostart: false})`
  * `.start()` and `.cancel()` coroutines
  * Nested coroutines!
- Excalibur will now clean up WebGL textures that have not been drawn in a while, which improves stability for long game sessions
  * If a graphic is drawn again it will be reloaded into the GPU seamlessly
- You can now query for colliders on the physics world
  ```typescript
    const scene = ...;
    const colliders = scene.physics.query(ex.BoundingBox.fromDimensions(...));
  ```
- `actor.oldGlobalPos` returns the globalPosition from the previous frame
- create development builds of excalibur that bundlers can use in dev mode
- show warning in development when Entity hasn't been added to a scene after a few seconds
- New `RentalPool` type for sparse object pooling
- New `ex.SparseHashGridCollisionProcessor` which is a simpler (and faster) implementation for broadphase pair generation. This works by bucketing colliders into uniform sized square buckets and using that to generate pairs.
- CollisionContact can be biased toward a collider by using `contact.bias(collider)`. This adjusts the contact so that the given collider is colliderA, and is helpful if you 
are doing mtv adjustments during precollision.
- `angleBetween` medhod added to Vector class, to find the angle for which a vector needs to be rotated to match some given angle:
  ```typescript
    const point = vec(100, 100)
    const destinationDirection = Math.PI / 4
    const angleToRotate = point.angleBetween(destinationDirection, RotationType.ShortestPath)
    expect(point.rotate(angleToRotate).toAngle()).toEqual(destinationDirection)
  ```

### Fixed

- Fixed issue where `ex.ParticleEmitter.clearParticles()` did not work
- Fixed issue where the pointer `lastWorldPos` was not updated when the current `Camera` moved
- Fixed issue where `cancel()`'d events still bubbled to the top level input handlers
- Fixed issue where unexpected html HTML content from an image would silently hang the loader
- Fixed issue where Collision events ahd inconsistent targets, sometimes they were Colliders and sometimes they were Entities
- Fixed issue where `ex.Engine.screenshot()` images may not yet be loaded in time for use in `ex.Transition`s
- Fixed issue where there would be an incorrect background color for 1 frame when transitioning to a new scene
- Fixed issue where `blockInput: true` on scene transition only blocked input events, not accessors like `wasHeld(...)` etc.
- Fixed issue where users could not easily define a custom `RendererPlugin` because the type was not exposed
- Fixed issue where `ex.Fade` sometimes would not complete depending on the elapsed time
- Fixed issue where `ex.PolygonColliders` would get trapped in infinite loop for degenerate polygons (< 3 vertices)
- Fixed issue where certain devices that support large numbers of texture slots exhaust the maximum number of if statements (complexity) in the shader.
- Fixed issue where `ex.Label` where setting the opacity of caused a multiplicative opacity effect when actor opacity set
- Fixed issue where the `ex.Loader` would have a low res logo on small configured resolution sizes
- Fixed issue where `ex.Gif` was not parsing certain binary formats correctly
- Fixed issue where the boot `ex.Loader` was removing pixelRatio override
- Fixed `ex.RasterOptions`, it now extends `ex.GraphicsOptions` which is the underlying truth
- Fixed issue where rayCast `filter` would not be called in hit order
- Fixed issue where rayCasts would return inconsistent orderings with the `ex.SparseHashGridCollisionProcessor` strategy
- Fixed issue where CircleCollider tangent raycast did not work correctly
- Fixed issue where you were required to provide a transition if you provided a loader in the `ex.Engine.start('scene', { loader })`
- Fixed issue where `ex.Scene.onPreLoad(loader: ex.DefaultLoader)` would lock up the engine if there was an empty loader
- Fixed issue where `ex.Scene` scoped input events would preserve state and get stuck causing issues when switching back to the original scene.
- Fixed issue where not all physical keys from the spec were present in `ex.Keys` including the reported `ex.Keys.Tab`
- Fixed invalid graphics types around `ex.Graphic.tint`
- improve types to disallow invalid combo of collider/width/height/radius in actor args
- only add default color graphic for the respective collider used
- Fixed issue where `ex.SpriteFont` did not respect scale when measuring text
- Fixed issue where negative transforms would cause collision issues because polygon winding would change.
- Fixed issue where removing and re-adding an actor would cause subsequent children added not to function properly with regards to their parent/child transforms
- Fixed issue where `ex.GraphicsSystem` would crash if a parent entity did not have a `ex.TransformComponent`
- Fixed a bug in the new physics config merging, and re-arranged to better match the existing pattern
- Fixed a bug in `canonicalizeAngle`, don't allow the result to be 2PI, now it will be in semi-open range [0..2PI)
- Removed circular dependency between `Actions` and `Math` packages by moving `RotationType` into `Math` package. 

### Updates

- Remove units by default from parameters
- Perf improve PolygonCollider.contains(...) perf by keeping geometry tests in local space.
- Perf improvement to image rendering! with ImageRendererV2! Roughly doubles the performance of image rendering
- Perf improvement to retrieving components with `ex.Entity.get()` which widely improves engine performance
- Non-breaking parameters that reference `delta` to `elapsedMs` to better communicate intent and units
- Perf improvements to `ex.ParticleEmitter` 
  * Use the same integrator as the MotionSystem in the tight loop
  * Leverage object pools to increase performance and reduce allocations
- Perf improvements to collision narrowphase and solver steps
  * Working in the local polygon space as much as possible speeds things up
  * Add another pair filtering condition on the `SparseHashGridCollisionProcessor` which reduces pairs passed to narrowphase
  * Switching to c-style loops where possible
  * Caching get component calls
  * Removing allocations where it makes sense
- Perf Side.fromDirection(direction: Vector): Side - thanks @ikudrickiy!
- Perf improvements to PointerSystem by using new spatial hash grid data structure
- Perf improvements: Hot path allocations
  * Reduce State/Transform stack hot path allocations in graphics context
  * Reduce Transform allocations
  * Reduce AffineMatrix allocations

- Perf improvements to `CircleCollider` bounds calculations
- Switch from iterators to c-style loops which bring more speed
  * `Entity` component iteration
  * `EntityManager` iteration
  * `EventEmitter`s
  * `GraphicsSystem` entity iteration
  * `PointerSystem` entity iteration
- Perf improvements to `GraphicsGroup` by reducing per draw allocations in bounds calculations

### Changed

- Applied increased TS strictness:
  * Director API subtree
  * Resource API subtree
  * Graphics API subtree
  * TileMap API subtree

## [v0.29.3]

### Breaking Changes

- `ex.Action` now requires a unique `id` property
- Z-indexes are now relative to the parent's Z-index. You can get the global Z-index with the `globalZ` property on the Actor or TransformComponent.

### Deprecated

### Added

- Built in actions now have a unique `id` property
- `globalZ` property to Actor and TransformComponent

### Fixed

- Fixed animation glitch caused by uninitialized state in `ImageRenderer`
- Fixed issue where `ex.Loader.suppressPlayButton = true` did not work. Only using the `ex.Engine({suppressPlayButton: true})` worked

### Updates

-

### Changed

- `ex.Vector.toAngle()` now returns angles from `[0 - 2 PI)`

## [v0.29.2]

### Breaking Changes

-

### Deprecated

- `

### Added

- Added ability to configure image wrapping on `ex.ImageSource` with the new `ex.ImageWrapping.Clamp` (default), `ex.ImageWrapping.Repeat`, and `ex.ImageWrapping.Mirror`.
  ```typescript
  const image = new ex.ImageSource('path/to/image.png', {
    filtering: ex.ImageFiltering.Pixel,
    wrapping: {
      x: ex.ImageWrapping.Repeat,
      y: ex.ImageWrapping.Repeat,
    }
  });
  ```
- Added pointer event support to `ex.TileMap`'s and individual `ex.Tile`'s
- Added pointer event support to `ex.IsometricMap`'s and individual `ex.IsometricTile`'s
- Added `useAnchor` parameter to `ex.GraphicsGroup` to allow users to opt out of anchor based positioning, if set to false all graphics members
will be positioned with the top left of the graphic at the actor's position.
  ```typescript
  const graphicGroup = new ex.GraphicsGroup({
    useAnchor: false,
    members: [
      {
        graphic: heartImage.toSprite(),
        offset: ex.vec(0, 0),
      },
      {
        graphic: heartImage.toSprite(),
        offset: ex.vec(0, 16),
      },
      {
        graphic: heartImage.toSprite(),
        offset: ex.vec(16, 16),
      },
      {
        graphic: heartImage.toSprite(),
        offset: ex.vec(16, 0),
      },
    ],
  });
  ```
- Added simplified `ex.coroutine` overloads, you need not pass engine as long as you are in an Excalibur lifecycle
  ```typescript
  const result = ex.coroutine(function* () {...});
  ```
- Added way to bind 'this' to `ex.coroutine` overloads, you need not pass engine as long as you are in an Excalibur lifecycle
  ```typescript
  const result = ex.coroutine({myThis: 'cool'}, function* () {...});
  ```
- Added optional `ex.coroutine` timing parameter to schedule when they are updated
  ```typescript
  const result = ex.coroutine(engine, function * () {...}, { timing: 'postupdate' })
  ```
- Added `GraphicsComponent.bounds` which will report the world bounds of the graphic if applicable!
- Added `ex.Vector.EQUALS_EPSILON` to configure the `ex.Vector.equals(v)` threshold
- Added way to add custom WebGL context lost/recovered handlers for your game
  ```typescript
  const game = new ex.Engine({
    handleContextLost: (e) => {...},
    handleContextRestored: (e) => {...}
  })
  ```

### Fixed

- Fixed issue where `ex.TileMap` culling did not work properly when using fixed updates lower than refresh rate
- Fixed incomplete types for font options in `ex.FontSource().toFont(options)`
- Fixed issue with `ex.Loader` start button position when using CSS transforms
- Fixed issue where adding scenes with the same name did not work when it was previously removed
- Fixed issue when WebGL context lost occurs where there was no friendly output to the user
- Fixed issue where HiDPI scaling could accidentally scale past the 4k mobile limit, if the context would scale too large it will now attempt to recover by backing off.
- Fixed issue where logo was sometimes not loaded during `ex.Loader`
- Fixed issue where unbounded containers would grow infinitely when using the following display modes:
  * `DisplayMode.FillContainer`
  * `DisplayMode.FitContainer`
  * `DisplayMode.FitContainerAndFill`
  * `DisplayMode.FitContainerAndZoom`
- Fixed issue where `ex.ParticleEmitter` z-index did not propagate to particles
- Fixed incongruent behavior as small scales when setting `transform.scale = v` and `transform.scale.setTo(x, y)`
- Fixed `ex.coroutine` TypeScript type to include yielding `undefined`
- Fixed issue where Firefox on Linux would throw an error when using custom Materials due to unused attributes caused by glsl compiler optimization. 
- Fixed issue where start transition did not work properly if deferred
- Fixed issue where transitions did not cover the whole screen if camera was zoomed
- Fixed issue where `Color.toHex()` produced invalid strings if the channel values are negative or fractional, or if the alpha channel was different than 1

### Updates

-

### Changed

- Significant 2x performance improvement to image drawing in Excalibur
- Simplified `ex.Loader` viewport/resolution internal configuration

## [v0.29.0]

### Breaking Changes
- `ex.Entity.tags` is now a javascript `Set` instead of an `Array` this will affect methods that inspected tags as an array before.
- `ex.Engine.goToScene`'s second argument now takes `GoToOptions` instead of just scene activation data
  ```typescript
  {
    /**
     * Optionally supply scene activation data passed to Scene.onActivate
    */
    sceneActivationData?: TActivationData,
    /**
     * Optionally supply destination scene "in" transition, this will override any previously defined transition
    */
    destinationIn?: Transition,
    /**
     * Optionally supply source scene "out" transition, this will override any previously defined transition
    */
    sourceOut?: Transition,
    /**
     * Optionally supply a different loader for the destination scene, this will override any previously defined loader
    */
    loader?: DefaultLoader
  }
  ```

- `ex.Physics` static is marked as deprecated, configuring these setting will move to the `ex.Engine({...})` constructor
  ```typescript
  const engine = new ex.Engine({
    ...
    physics: {
      solver: ex.SolverStrategy.Realistic,
      gravity: ex.vec(0, 20),
      arcade: {
        contactSolveBias: ex.ContactSolveBias.VerticalFirst
      },
    }
  })
  ```
- Changed the `Font` default base align to `Top` this is more in line with user expectations. This does change the default rendering to the top left corner of the font instead of the bottom left.
- Remove confusing Graphics Layering from `ex.GraphicsComponent`, recommend we use the `ex.GraphicsGroup` to manage this behavior
  * Update `ex.GraphicsGroup` to be consistent and use `offset` instead of `pos` for graphics relative positioning
- ECS implementation has been updated to remove the "stringly" typed nature of components & systems
  * For average users of Excalibur folks shouldn't notice any difference
  * For folks leveraging the ECS, Systems/Components no longer have type parameters based on strings. The type itself is used to track changes.
  * `class MySystem extends System<'ex.component'>` becomes `class MySystem extends System`
  * `class MyComponent extends Component<'ex.component'>` becomes `class MyComponent extends Component`
  * `ex.System.update(elapsedMs: number)` is only passed an elapsed time
- Prevent people from inadvertently overriding `update()` in `ex.Scene` and `ex.Actor`. This method can still be overridden with the `//@ts-ignore` pragma
- `ex.SpriteSheet.getSprite(...)` will now throw on invalid sprite coordinates, this is likely always an error and a warning is inappropriate. This also has the side benefit that you will always get a definite type out of the method.


### Deprecated

-

### Added

- Added new `ex.Tilemap.getOnScreenTiles()` method to help users access onscreen tiles for logic or other concerns.
- Added `ex.FontSource` resource type
  ```typescript
  const fontSource = new ex.FontSource('/my-font.ttf', 'My Font')
  loader.addResource(fontSource)

  game.start(loader).then(() => {
    const font = fontSource.toFont() // returns ex.Font
  })
  ```

  Font options can be defined either at the source or at the `toFont()` call. If defined in both, `toFont(options)` will
  override the options in the `FontSource`.

  ```typescript
  const fontSource = new ex.FontSource('/my-font.ttf', 'My Font', { 
    filtering: ex.ImageFiltering.Pixel,
    size: 16, // set a default size
  })
  const font = fontSource.toFont({
    // override just the size
    size: 20,
  })
  ```
- Added fullscreen after load feature! You can optionally provide a `fullscreenContainer` with a string id or an instance of the `HTMLElement`
  ```typescript
  new ex.Loader({
    fullscreenAfterLoad: true,
    fullscreenContainer: document.getElementById('container')
  });
  ```
- Added new `ex.Debug` static for more convenient debug drawing where you might not have a graphics context accessible to you. This works by batching up all the debug draw requests and flushing them during the debug draw step.
  * `ex.Debug.drawRay(ray: Ray, options?: { distance?: number, color?: Color })`
  * `ex.Debug.drawBounds(boundingBox: BoundingBox, options?: { color?: Color })`
  * `ex.Debug.drawCircle(center: Vector, radius: number, options?: ...)`
  * `ex.Debug.drawPolygon(points: Vector[], options?: { color?: Color })`
  * `ex.Debug.drawText(text: string, pos: Vector)`
  * `ex.Debug.drawLine(start: Vector, end: Vector, options?: LineGraphicsOptions)`
  * `ex.Debug.drawLines(points: Vector[], options?: LineGraphicsOptions)`
  * `drawPoint(point: Vector, options?: PointGraphicsOptions)`
- Experimental `ex.coroutine` for running code that changes over time, useful for modeling complex animation code. Coroutines return a promise when they are complete. You can think of each `yield` as a frame.
  * The result of a yield is the current elapsed time
  * You can yield a number in milliseconds and it will wait that long before resuming
  * You can yield a promise and it will wait until it resolves before resuming
  ```typescript
    const completePromise = coroutine(engine, function * () {
      let elapsed = 0;
      elapsed = yield 200; // frame 1 wait 200 ms before resuming
      elapsed = yield fetch('./some/data.json'); // frame 2
      elapsed = yield; // frame 3
    });
  ```
- Added additional options in rayCast options
  * `ignoreCollisionGroupAll: boolean` will ignore testing against anything with the `CollisionGroup.All` which is the default for all
  * `filter: (hit: RayCastHit) => boolean` will allow people to do arbitrary filtering on raycast results, this runs very last after all other collision group/collision mask decisions have been made
- Added additional data `side` and `lastContact` to `onCollisionEnd` and `collisionend` events
- Added configuration option to `ex.PhysicsConfig` to configure composite collider onCollisionStart/End behavior
- Added configuration option to `ex.TileMap({ meshingLookBehind: Infinity })` which allows users to configure how far the TileMap looks behind for matching colliders (default is 10).
- Added Arcade Collision Solver bias to help mitigate seams in geometry that can cause problems for certain games.
  - `ex.ContactSolveBias.None` No bias, current default behavior collisions are solved in the default distance order
  - `ex.ContactSolveBias.VerticalFirst` Vertical collisions are solved first (useful for platformers with up/down gravity)
  - `ex.ContactSolveBias.HorizontalFirst` Horizontal collisions are solved first (useful for games with left/right predominant forces)
    ```typescript
    const engine = new ex.Engine({
      ...
      physics: {
        solver: ex.SolverStrategy.Realistic,
        arcade: {
          contactSolveBias: ex.ContactSolveBias.VerticalFirst
        },
      }
    })
    ```
- Added Graphics `opacity` on the Actor constructor `new ex.Actor({opacity: .5})`
- Added Graphics pixel `offset` on the Actor constructor `new ex.Actor({offset: ex.vec(-15, -15)})`
- Added new `new ex.Engine({uvPadding: .25})` option to allow users using texture atlases in their sprite sheets to configure this to avoid texture bleed. This can happen if you're sampling from images meant for pixel art
- Added new antialias settings for pixel art! This allows for smooth subpixel rendering of pixel art without shimmer/fat-pixel artifacts.
  - Use `new ex.Engine({pixelArt: true})` to opt in to all the right defaults to make this work!
- Added new antialias configuration options to deeply configure how Excalibur does any antialiasing, or you can provide `antialiasing: true`/`antialiasing: false` to use the old defaults.
  - Example;
   ```typescript
   const game = new ex.Engine({
      antialiasing: {
          pixelArtSampler: false,
          filtering: ex.ImageFiltering.Pixel,
          nativeContextAntialiasing: false,
          canvasImageRendering: 'pixelated'
      }
   })
   ```
- Added new `lineHeight` property on `SpriteFont` and `Font` to manually adjust the line height when rendering text.
- Added missing dual of `ex.GraphicsComponent.add()`, you can now `ex.GraphicsComponent.remove(name)`;
- Added additional options to `ex.Animation.fromSpriteSheetCoordinates()` you can now pass any valid `ex.GraphicOptions` to influence the sprite per frame
  ```typescript
  const anim = ex.Animation.fromSpriteSheetCoordinates({
    spriteSheet: ss,
    frameCoordinates: [
      {x: 0, y: 0, duration: 100, options: { flipHorizontal: true }},
      {x: 1, y: 0, duration: 100, options: { flipVertical: true }},
      {x: 2, y: 0, duration: 100},
      {x: 3, y: 0, duration: 100}
    ],
    strategy: ex.AnimationStrategy.Freeze
  });
  ```
- Added additional options to `ex.SpriteSheet.getSprite(..., options)`. You can pass any valid `ex.GraphicOptions` to modify a copy of the sprite from the spritesheet.
  ```typescript
  const sprite = ss.getSprite(0, 0, {
    flipHorizontal: true,
    flipVertical: true,
    width: 200,
    height: 201,
    opacity: .5,
    scale: ex.vec(2, 2),
    origin: ex.vec(0, 1),
    tint: ex.Color.Red,
    rotation: 4
  });
- New simplified way to query entities `ex.World.query([MyComponentA, MyComponentB])`
- New way to query for tags on entities `ex.World.queryTags(['A', 'B'])`
- Systems can be added as a constructor to a world, if they are the world will construct and pass a world instance to them
  ```typescript
  world.add(MySystem);
  ...

  class MySystem extends System {
    query: Query;
    constructor(world: World) {
      super()
      this.query = world.query([MyComponent]);
    }

    update
  }
  ```
- Added `RayCastHit`as part of every raycast not just the physics world query!
  * Additionally added the ray distance and the contact normal for the surface
- Added the ability to log a message once to all log levels
  * `debugOnce`
  * `infoOnce`
  * `warnOnce`
  * `errorOnce`
  * `fatalOnce`
- Added ability to load additional images into `ex.Material`s!
  ```typescript
  const noise = new ex.ImageSource('./noise.avif');
  loader.addResource(noise);

  var waterMaterial = game.graphicsContext.createMaterial({
    name: 'water',
    fragmentSource: waterFrag,
    color: ex.Color.fromRGB(55, 0, 200, .6),
    images: {
      u_noise: noise
    }
  });
  ```
- Scene Transition & Loader API, this gives you the ability to have first class support for individual scene resource loading and scene transitions.
  * Add or remove scenes by constructor
  * Add loaders by constructor
  * New `ex.DefaultLoader` type that allows for easier custom loader creation
  * New `ex.Transition` type for building custom transitions
  * New scene lifecycle to allow scene specific resource loading
      * `onTransition(direction: "in" | "out") {...}`
      * `onPreLoad(loader: DefaultLoader) {...}`
  * New async `goToScene()` API that allows overriding loaders/transitions between scenes
  * Scenes now can have `async onInitialize` and `async onActivate`!
  * New scenes director API that allows upfront definition of scenes/transitions/loaders

  * Example:
    Defining scenes upfront
    ```typescript
    const game = new ex.Engine({
      scenes: {
        scene1: {
          scene: scene1,
          transitions: {
            out: new ex.FadeInOut({duration: 1000, direction: 'out', color: ex.Color.Black}),
            in: new ex.FadeInOut({duration: 1000, direction: 'in'})
          }
        },
        scene2: {
          scene: scene2,
          loader: ex.DefaultLoader, // Constructor only option!
          transitions: {
            out: new ex.FadeInOut({duration: 1000, direction: 'out'}),
            in: new ex.FadeInOut({duration: 1000, direction: 'in', color: ex.Color.Black })
          }
        },
      scene3: ex.Scene // Constructor only option!
      } 
    })

    // Specify the boot loader & first scene transition from loader
    game.start('scene1',
    {
      inTransition: new ex.FadeInOut({duration: 500, direction: 'in', color: ex.Color.ExcaliburBlue})
      loader: boot,
    });
    ```
  - Scene specific input API so that you can add input handlers that only fire when a scene is active!
    ```typescript
    class SceneWithInput extends ex.Scene {
      onInitialize(engine: ex.Engine<any>): void {
        this.input.pointers.on('down', () => {
          console.log('pointer down from scene1');
        });
      }
    }
    class OtherSceneWithInput extends ex.Scene {
      onInitialize(engine: ex.Engine<any>): void {
        this.input.pointers.on('down', () => {
          console.log('pointer down from scene2');
        });
      }
    }
    ```

### Fixed

- Performance improvement in `ex.TileMap` finding onscreen tiles is now BLAZINGLY FAST thanks to a suggestion from Kristen Maeyvn in the Discord.
  - TileMaps no longer need a quad tree, we can calculate the onscreen tiles with math by converting the screen into tilemap space 😎
- Fixed bug where `ex.TileMap.getTileByPoint()` did not take into account the rotation/scale of the tilemap.
- Fixes issue where mis-matched coordinate planes on parent/children caused bizarre issues. Now children are forced to inherit their parent's coordinate plane, it will always be the coordinate plane of the top most parent.
- Fixed issue with Log ScreenAppender utility where it was not positioned correctly, you can now deeply configure it!
  ```typescript
  export interface ScreenAppenderOptions {
    engine: Engine;
    /**
     * Optionally set the width of the overlay canvas
    */
    width?: number;
    /**
     * Optionally set the height of the overlay canvas
    */
    height?: number;
    /**
     * Adjust the text offset from the left side of the screen
    */
    xPos?: number;
    /**
     * Provide a text color
    */
    color?: Color;
    /**
     * Optionally set the CSS zindex of the overlay canvas
    */
    zIndex?: number;
  }
  ```
- Fixed errant warning about resolution when using `pixelRatio` on low res games to upscale
- Fixes an issue where a collider that was part of a contact that was deleted did not fire a collision end event, this was unexpected
- Fixes an issue where you may want to have composite colliders behave as constituent colliders for the purposes of start/end collision events. A new property is added to physics config, the current behavior is the default which is `'together'`, this means the whole composite collider is treated as 1 collider for onCollisionStart/onCollisionEnd. Now you can configure a `separate` which will fire onCollisionStart/onCollisionEnd for every separate collider included in the composite (useful if you are building levels or things with gaps that you need to disambiguate). You can also configure this on a per composite level to mix and match `CompositeCollider.compositeStrategy`
- Fixed issue where particles would have an errant draw if using a particle sprite
- Fixed issue where a null/undefined graphics group member graphic would cause a crash, now logs a warning.
- Fixed issue where Actor built in components could not be extended because of the way the Actor based type was built.
  - Actors now use instance properties for built-ins instead of getters
  - With the ECS refactor you can now subtype built-in `Components` and `.get(Builtin)` will return the correct subtype.
  ```typescript
  class MyBodyComponent extends ex.BodyComponent {}

  class MyActor extends ex.Actor {
      constructor() {
        super({})
        this.removeComponent(ex.BodyComponent);
        this.addComponent(new MyBodyComponent())
      }
  }

  const myActor = new MyActor();
  const myBody = myActor.get(ex.BodyComponent); // Returns the new MyBodyComponent subtype!
  ```
- Fixed issue with `snapToPixel` where the `ex.Camera` was not snapping correctly
- Fixed issue where using CSS transforms on the canvas confused Excalibur pointers
- Fixed issue with *AndFill suffixed [[DisplayModes]]s where content area offset was not accounted for in world space
- Fixed issue where `ex.Sound.getTotalPlaybackDuration()` would crash if not loaded, now logs friendly warning
- Fixed issue where an empty constructor on `new ex.Label()` would crash
-


### Updates

-

### Changed

-


## [v0.28.7]

### Breaking Changes

-

### Deprecated

-

### Added

- 

### Fixed

- Fixed issue where pointer events did not work properly when using [[ScreenElement]]s
- Fixed issue where debug draw was not accurate when using *AndFill suffixed [[DisplayMode]]s

### Updates

-

### Changed

- Changed the default `ex.PointerComponent.useGraphicsBounds = true`, users expect this to just work by default.
- Changed a rough edge in the `ex.Material` API, if a material was created with a constructor it was lazily initialized. However this causes confusion because now the two ways of creating a material behave differently (the shader is not available immediately on the lazy version). Now `ex.Material` requires the GL graphics context to make sure it always works the same.
- Changed a rough edge in the `ex.Material` API, if a material was created with a constructor it was lazily initialized. However this causes confusion because now the two ways of creating a material behave differently (the shader is not available immediately on the lazy version). Now `ex.Material` requires the GL graphics context to make sure it always works the same.


<!--------------------------------- DO NOT EDIT BELOW THIS LINE --------------------------------->
<!--------------------------------- DO NOT EDIT BELOW THIS LINE --------------------------------->
<!--------------------------------- DO NOT EDIT BELOW THIS LINE --------------------------------->


## [v0.28.6]

### Breaking Changes

-

### Deprecated

-

### Added

- Added arbitrary data storage in isometric tiles, `ex.IsometricTile.data` this brings it into feature parity with normal `ex.Tile.data`
- New graphics events and hooks that allow you to hook into graphics drawing before or after any drawing transformations have been applied
  * `Actor.graphics.onPreTransformDraw` with the corresponding event `.on('pretransformdraw')`
  * `Actor.graphics.onPostTransformDraw` with the corresponding event `.on('posttransformdraw')`
- New property and methods overloads to `ex.Animation`
  * `ex.Animation.currentFrameTimeLeft` will return the current time in milliseconds left in the current
  * `ex.Animation.goToFrame(frameNumber: number, duration?: number)` now accepts an optional duration for the target frame
  * `ex.Animation.speed` can set the speed multiplier on an animation 1 = 1x speed, 2 = 2x speed.

### Fixed

- Fixed issue where nesting `ex.CompositeColliders` inside one another would cause a crash on collision
- Fixed issue where `ex.CompositeColliders` did not respect collider offset
- Fixed issue where parenting a entity with fixed updates on would cause a drawing flicker, transform interpolation now is aware of changing parents so it interpolates drawing continuously to prevent any flickering
- `ex.Animation.reset()` did not properly reset all internal state

### Updates

-

### Changed

-

## [v0.28.5]

### Breaking Changes

-

### Deprecated

-

### Added

- Added collision lifecycle convenience methods to `Actor`, you can now override the following events
  ```typescript
  class MyActor extends ex.Actor {
    constructor(args: ex.ActorArgs) {
      super(args);
    }
    onPreCollisionResolve(self: ex.Collider, other: ex.Collider, side: ex.Side, contact: ex.CollisionContact): void {
      
    }
    onPostCollisionResolve(self: ex.Collider, other: ex.Collider, side: ex.Side, contact: ex.CollisionContact): void {
      
    }
    onCollisionStart(self: ex.Collider, other: ex.Collider, side: ex.Side, contact: ex.CollisionContact): void {
      
    }
    onCollisionEnd(self: ex.Collider, other: ex.Collider): void {
      
    }
  }
  ```
- Added Scene specific background color
- Added ability to apply draw offset to `ex.IsometricMap` and `ex.Tilemap`
- Added `visibility` and `opacity` to `ex.IsometricMap`
- Added base elevation for `ex.IsometricMap` so multiple maps can sort correctly
- Added method to suppress convex polygon warning for library code usage
- Added more configuration options to debug draw flags, including isometric map controls
- Added `actionstart` and `actioncomplete` events to the Actor that are fired when an action starts and completes


### Fixed

- Fixed issue where the `Camera` wasn't interpolated during fixed update, which is very noticeable when using camera locked strategies
- Fixed issue where `IsometricMap` would debug draw collision geometry on non-solid tiles
- Fixed issue where `CompositeCollider` offset was undefined if not set
- Fixed Actor so it receives `predraw`/`postdraw` events per the advertised strongly typed events
- Fixed infinite loop :bomb: when certain degenerate polygons were attempted to be triangulated!
- Fixed incorrect type on `ex.Tilemap.getTileByPoint()`
- Fixed TS type on `GraphicsComponent` and allow `.material` to be null to unset, current workaround is using `.material = null as any`

### Updates

-

### Changed

- All debug geometry settings are controlled from debug.collider now
- Removed dunder prefixed parameters from overrideable methods
- Tweaked debug draw to be less noisy by default
- Removed dependency on `ex.IsometricMap` in the `ex.IsometricEntityComponent`, this allows for greater flexibility when using the component when a map may not be known or constructed.

## [v0.28.4]

### Breaking Changes

-

### Deprecated

-

### Added

- Ability to configure TileMap debug drawing with the `ex.Engine.debug.tilemap` property.
- Materials have a new convenience method for updating uniforms
  ```typescript
  game.input.pointers.primary.on('move', evt => {
    heartActor.pos = evt.worldPos;
    swirlMaterial.update(shader => {
      shader.trySetUniformFloatVector('iMouse', evt.worldPos);
    });
  });
  ```


### Fixed

- Fixed issue where TileMap solid tiles tile packing algorithm would incorrectly merge tiles in certain situations.
- Sprite tint was not respected when supplied in the constructor, this has been fixed!
- Adjusted the `FontCache` font timeout to 400 ms and makes it configurable as a static `FontCache.FONT_TIMEOUT`. This is to help prevent a downward spiral on mobile devices that might take a long while to render a few starting frames causing the cache to repeatedly clear and never recover.

### Updates

- Materials can now reference a new uniform for the screen texture and a screen uv attribute in their fragment shaders
  * `u_screen_texture` - This is the texture of the screen right before the material draw call
  * `a_screenuv` - The vertex attribute corresponding to the screen uv relative to the current graphic
  * `v_screenuv` - The fragment varying corresponding to the screen uv relative to the current graphic

- Materials can now reference the current time in their shaders
  * `u_time_ms` - This is the ms since page navigation (performance.now() under the hood)

### Changed

- TileMap debug draw is now less verbose by default to save draw cycles when toggling to debug

## [v0.28.3]

### Breaking Changes

-

### Deprecated

-

### Added

- Added new feature to collision group raycasting, directly provide a `collisionMask` that you want to search for.

```typescript
const playerGroup = ex.CollisionGroupManager.create('playerGroup');
const notPlayersMask = ~playersGroup.category;
const hits = engine.currentScene.physics.rayCast(
  new ex.Ray(player.pos, playerDir),
  {
    maxDistance: playerSightDistance,
    // Search for all categories that match the mask
    collisionMask: notPlayers,
    searchAllColliders: false
  });
```


### Fixed

- Fixed issue where rendering multiple materials at once would crash the renderer
- Fixed issue where raycasting with more complex collision groups was not working as expected

### Updates

- 

### Changed

- 

## [v0.28.2]

### Breaking Changes

-

### Deprecated

-

### Added

- Added `ex.Engine.version` to report the current excalibur version build string
- Added new `ex.Screen.events`
  - `screen.events.on('resize', (evt) => )` Will emit when the screen is resized
  - `screen.events.on('fullscreen', (evt) => )` Will emit when the screen is changed into browser fullscreen mode
  - `screen.events.on('pixelratio', (evt) => )` Will emit when the screen's pixel ratio changes (moving from a hidpi screen to a non, or vice versa)

### Fixed

- Fixed issue where removing handlers by function reference only removed the first registered one
- Fixed issue where play button was hidden when going fullscreen mode
- Fixed issue where screen resizing caused artifacts on the loading screen
- Fixed bug in `useCanvas2DFallback()` where `antialiasing` settings could be lost
- Fixed bug in `useCanvas2DFallback()` where opacity was not respected in `save
- Fixed typo in trigger event signature `entertrigger` should have been `enter`
- Fixed typo in trigger event signature `exittrigger` should have been `exit`
- Fixed typo in animation event signature `ended` should have been `end`
- Fixed issue where some excalibur `clear()` implementations modified the collection they were iterating over
- Fixed async issue where sound could not be stopped if `stop()`/`start()` were called in rapid succession
- Fixed issue with input mapper where `keyboard.wasPressed(...)` did not fire
- Fixed issue issue where TileMaps would not properly draw Tiles when setup in screen space coordinates
- Fixed issue where the ex.Line graphics bounds were incorrect causing erroneous offscreen culling
- Fixed event type signature on `ex.Engine.input.pointers.primary.on('wheel', ...)` for wheel events

### Updates

- Improved performance in TileMaps when drawing tiles using QuadTree data structure

### Changed

- Changed the canvas 2d fallback default, no longer is enabled by default. Developers must opt in.
- Allow entity names to be set after construction! Entities will now default to a name "Entity#1234" followed by an id.

## [v0.28.0]

### Breaking Changes

- Removed `ex.Class` base class type, this was a common base class for many excalibur types that provided old on/off event functionality. This functionality has been preserved on the types that had it before using `ex.EventEmitter`

### Deprecated

- The `ex.Input.*` import site is deprecated, will be removed in v0.29.0. All the imports are still available on `ex.` now
- [[ex.Input.Gamepad]] `isButtonPressed` has been renamed to `isButtonHeld`
- `ex.EventDispatcher` is marked deprecated, will eventually be removed in v0.29.0


### Added

- Added new `ex.InputMapper` for mapping multiple input sources into actions! This can be useful for providing accessibility into your games and allowing users to map inputs to different game commands.
  ```typescript
   const moveRight = (amount: number) => { actor.vel.x = 100 * amount }
   const moveLeft = (amount: number) => { actor.vel.x = -100 * amount }
   const moveUp = (amount: number) => { actor.vel.y = -100 * amount }
   const moveDown = (amount: number) => { actor.vel.y = 100 * amount }
   engine.inputMapper.on(({keyboard}) => keyboard.isHeld(ex.Keys.ArrowRight) ? 1 : 0, moveRight);
   engine.inputMapper.on(({gamepads}) => gamepads.at(0).isButtonPressed(ex.Buttons.DpadRight) ? 1 : 0, moveRight);
   engine.inputMapper.on(({gamepads}) => gamepads.at(0).getAxes(ex.Axes.LeftStickX) > 0 ? gamepads.at(0).getAxes(ex.Axes.LeftStickX) : 0, moveRight);
  ```
- Added strongly typed events with `ex.EventEmitter<TEventMap>`
- Added new convenience properties for flipping all the graphics on an Actor
  * `ex.Actor.graphics.flipHorizontal` - Flips all the graphics horizontally
  * `ex.Actor.graphics.flipVertical` - Flips all the graphics vertically
- Added new `ex.Scene.transfer(actor)` method for transferring actors between scenes, useful if you want to only have an actor in 1 scene at a time.
- Added new `ex.Material` to add custom shaders per `ex.Actor`!
  * This feature cant be applied using the `ex.Actor.graphics.material = material` property or by setting the material property on the `ex.ExcaliburGraphicsContext.material = material` with `.save()/.restore()`
  * This feature opt out of batch rendering and issues a separate draw call 
  * A custom vertex shader can be provided, otherwise a default will be provided
  * A number of default uniforms are available to shaders
    * Pre-built varyings:
      * `in vec2 v_uv` - UV coordinate
    * Pre-built uniforms:
      * `uniform sampler2D u_graphic` - The current graphic displayed by the GraphicsComponent
      * `uniform vec2 u_resolution` - The current resolution of the screen
      * `uniform vec2 u_size;` - The current size of the graphic
      * `uniform vec4 u_color` - The current color of the material
      * `uniform float u_opacity` - The current opacity of the graphics context
  ```typescript
  const material = new ex.Material({
    name: 'test',
    color: ex.Color.Red,
    fragmentSource: `#version 300 es
    precision mediump float;
    // UV coord
    in vec2 v_uv;
    uniform sampler2D u_graphic;
    uniform vec4 u_color;
    uniform float u_opacity;
    out vec4 fragColor;
    void main() {
      vec4 color = u_color;
      color = texture(u_graphic, v_uv);
      color.rgb = color.rgb * u_opacity;
      color.a = color.a * u_opacity;
      fragColor = color * u_color;
    }`
  });
  ```
- Added updates to `ex.PostProcessor` 
  * New optional `ex.PostProcessor.onUpdate` hook for updating custom uniforms
  * Added default uniforms that are automatically added
    * `uniform float u_time_ms` - total playback time in milliseconds
    * `uniform float u_elapsed_ms` - the elapsed time from the last frame in milliseconds
    * `uniform vec2 u_resolution` - the resolution of the canvas (in pixels)

- Added new helper called `ex.Animation.fromSpriteSheetCoordinates` to help build animations more tersely from SpriteSheets
  ```typescript
   const spriteSheet = SpriteSheet.fromImageSource({...});
      const anim = Animation.fromSpriteSheetCoordinates({
    spriteSheet,
    frameCoordinates: [
      {x: 0, y: 5, duration: 100},
      {x: 1, y: 5, duration: 200},
      {x: 2, y: 5, duration: 100},
      {x: 3, y: 5, duration: 500}
    ],
    strategy: AnimationStrategy.PingPong
   });
  ```

- Added new `FrameEvent` to `ex.Animation` which includes the frame index of the current frame!
  ```typescript
    const anim = new Animation();

    // TS autocompletes the handler
    anim.on('frame', (frame: FrameEvent) => {
      // Do stuff on frame
    });
  ```

- Added new typed `ex.EventEmitter` which will eventually replace the old `ex.EventDispatcher`, this gives users a way of strongly typing the possible events that can be emitted using a type map. This is loosely typed you can still emit any event you want, you only get type completion suggestions for the type map.
  ```typescript
  export type AnimationEvents = {
    frame: FrameEvent;
    loop: Animation;
    ended: Animation;
  };

  export class Animation {
    public events = new EventEmitter<AnimationEvents>();
    ...
  }

  const anim = new Animation();

  // TS autocompletes the handler
  anim.on('frame', (frame: FrameEvent) => {
    // Do stuff on frame
  });
  ```

- Added ability to perform arbitrary ray casts into `ex.Scene`, the `ex.PhysicsWorld` can be passed a variety of options to influence the types of ray cast hits that
are returned
  ```typescript
    const engine = new ex.Engine({...});
    const enemyGroup = ex.CollisionGroupManager.create('enemy');
    const ray = new ex.Ray(ex.vec(0, 0), ex.Vector.Right);
    const hits = engine.currentScene.physics.rayCast(ray, {
      /**
       * Optionally specify to search for all colliders that intersect the ray cast, not just the first which is the default
       */
      searchAllColliders: true,
      /**
       * Optionally specify the maximum distance in pixels to ray cast, default is Infinity
       */
      maxDistance: 100,
      /**
       * Optionally specify a collision group to consider in the ray cast, default is All
       */
      collisionGroup: enemyGroup
    });

  ```
- Added word-wrap support for `ex.Text` using the optional parameter `maxWidth`
- Added the emitted particle transform style as part of `ex.ParticleEmitter({particleTransform: ex.ParticleTransform.Global})`, [[ParticleTransform.Global]] is the default and emits particles as if they were world space objects, useful for most effects. If set to [[ParticleTransform.Local]] particles are children of the emitter and move relative to the emitter as they would in a parent/child actor relationship.
- Added `wasButtonReleased` and `wasButtonPressed` methods to [[ex.Input.Gamepad]]
- Added `clone()` method to `ex.SpriteSheet` 

### Fixed

- Fixed issue with `ex.TileMap` collider consolidation where custom colliders would prevent normal solid tile colliders from being included.
- Fixed memory leak in the internal `ex.EntityManager`, it did not properly clear internal state when removing entities
- Fixed issue where scaling a `ex.TileMap` didn't properly offscreen cull due to the bounds not scaling properly.
- Fixed issue where `ex.Text.flipHorizontal` or `ex.Text.flipVertical` would not work
- Fixed issue where overriding existing components did not work properly because of deferred component removal
- Fixed issue where `ex.ScreenElement` pointer events were not working by default.
- Fixed issue where setting lineWidth on `ex.Circle` was not accounted for in the bitmap
- Fixed issue in macos where the meta key would prevent keyup's from firing correctly
- Fixed issue when excalibur was hosted in a x-origin iframe, the engine will grab window focus by default if in an iframe. This can be suppressed with `new ex.Engine({grabWindowFocus: false})`
- Fixed issue where `ex.Camera.rotation = ...` did not work to rotate the camera, also addressed offscreen culling issues that were revealed by this fix.
- Fixed issue where the `ex.ScreenElement` anchor was not being accounted for properly when passed as a constructor parameter.
- Fixed issue where you could not use multiple instances of Excalibur on the same page, you can now have as many Excalibur's as you want (up to the webgl context limit).
- Fixed issue where `ex.ScreenElement` would log a warning when created without a height or width
- Fixed issue where `ex.Sound` would get confused parsing and playing sound files with a querystring in their path
- Fixed issue where `ex.ColliderComponent` was not deeply cloning the stored `ex.Collider` causing them to be shared across clones.
- Fixed issue where `ex.GraphicsComponent` was not deeploy cloning the
stored `ex.Graphics` causing them to be shared across clones.
- Fixed issue where `Actor.clone()` and `Entity.clone()` crashed.
- Fixed issue where zero mtv collisions cause erroneous precollision events to be fired in the `ArcadeSolver` and `RealisticSolver`
- Fixed issue where calling `.kill()` on a child entity would not remove it from the parent `Entity`
- Fixed issue where calling `.removeAllChildren()` would not remove all the children from the parent `Entity`
- Fixed issue where world origin was inconsistent when the using `ex.DisplayMode.FitScreenAndFill` when the screen was resized.
- Fixed issue where context opacity was not respected when set in a `preDraw`
- Fixed issue where `ex.Sound.loop` was not working, and switching tab visibility would cause odd behavior with looping `ex.Sound`
- Fixed issue where adding a `ex.ParticleEmitter` as a child did not position particles according to the parent
- Fixed issue where screenshots from `ex.Engine.screenshot()` did not match the smoothing set on the engine.
- Fixed incorrect event type returned when `ex.Actor.on('postupdate', (event) => {...})`.
- Fixed issue where using numerous `ex.Text` instances would cause Excalibur to crash webgl by implementing a global font cache.
- Fixed issue where child entities did not inherit the scene from their parent
- Fixed issue where `ex.Font` would become corrupted when re-used by multiple `ex.Text` instances
- Fixed `engine.on('visible')` event not firing
- Fixed `EventDispatcher.emit` converting falsy values to `ex.GameEvent`. It will only convert `undefined` or `null` values now.

### Updates

-

### Changed

- Excalibur will now use `ex.EventEmitter` to broadcast events, Excalibur types that have events support will also have an `.events` member.
- Excalibur resources by default no longer add cache busting query string to resources. All built in resources now expose a `bustCache` property to allow setting this before loading, for example `ex.Sound.bustCache`.


## [0.27.0] - 2022-07-08

### Breaking Changes

- `ex.Engine.snapToPixel` now defaults to `false`, it was unexpected to have pixel snapping on by default it has now been switched.
- The `ex.Physics.useRealisticPhysics()` physics solver has been updated to fix a bug in bounciness to be more physically accurate, this does change how physics behaves. Setting `ex.Body.bounciness = 0` will simulate the old behavior. 
- `ex.TransformComponent.posChanged$` has been removed, it incurs a steep performance cost
- `ex.EventDispatcher` meta events 'subscribe' and 'unsubscribe' were unused and undocumented and have been removed
- `ex.TileMap` tlies are now drawn from the lower left by default to match with `ex.IsometricMap` and Tiled, but can be configured with `renderFromTopOfGraphic` to restore the previous behavior.
- Scene `onActivate` and `onDeactivate` methods have been changed to receive a single parameter, an object containing the `previousScene`, `nextScene`, and optional `data` passed in from `goToScene()`

### Deprecated

-

### Added
- Added new configurable `ex.TileMap` option for rendering from the bottom or the top of the graphic, this matches with `ex.IsometricMap` and how Tiled renders `renderFromTopOfGraphic`, by default `false` and renders from the bottom.
  ```typescript
  const tileMap = new ex.TileMap({
    renderFromTopOfGraphic: false
  })
  ```
- Added new `ex.Future` type which is a convenient way of wrapping a native browser promise and resolving/rejecting later
  ```typescript
  const future = new ex.Future();
  const promise = future.promise; // returns promise
  promise.then(() => {
    console.log('Resolved!');
  });
  future.resolve(); // resolved promise
  ```
- Added new `ex.Semaphore` type to limit the number of concurrent cans in a section of code, this is used internally to work around a chrome browser limitation, but can be useful for throttling network calls or even async game events.
  ```typescript
  const semaphore = new ex.Semaphore(10); // Only allow 10 concurrent between enter() and exit()
  ...

  await semaphore.enter();
  await methodToBeLimited();
  semaphore.exit();
  ```
- Added new `ex.WatchVector` type that can observe changes to x/y more efficiently than `ex.watch()`
- Added performance improvements 
   * `ex.Vector.distance` improvement
   * `ex.BoundingBox.transform` improvement
- Added ability to clone `ex.Vector.clone(destVector)` into a destination vector
- Added new `ex.Transform` type that is a light weight container for transformation data. This logic has been extracted from the `ex.TransformComponent`, this makes it easy to pass `ex.Transform`s around. Additionally the extracted `ex.Transform` logic has been refactored for performance.
- Added new `ex.AffineMatrix` that is meant for 2D affine transformations, it uses less memory and performs less calculations than the `ex.Matrix` which uses a 4x4 Float32 matrix.
- Added new fixed update step to Excalibur! This allows developers to configure a fixed FPS for the update loop. One advantage of setting a fix update is that you will have a more consistent and predictable physics simulation. Excalibur graphics will be interpolated automatically to avoid any jitter in the fixed update.
  * If the fixed update FPS is greater than the display FPS, excalibur will run multiple updates in a row (at the configured update elapsed) to catch up, for example there could be X updates and 1 draw each clock step.
  * If the fixed update FPS is less than the display FPS, excalibur will skip updates until it meets the desired FPS, for example there could be no update for 1 draw each clock step.
  ```typescript
  const game = new ex.Engine({
    fixedUpdateFps: 20 // 20 fps fixed update, or a fixed update delta of 50 milliseconds
  });
  // turn off interpolation on a per actor basis
  const actor = new ex.Actor({...});
  actor.body.enableFixedUpdateInterpolate = false;
  game.add(game);
  ```

- Allowed setting playback `ex.Sound.duration` which will limit the amount of time that a clip plays from the current playback position.
- Added a new lightweight `ex.StateMachine` type for building finite state machines
  ```typescript
  const machine = ex.StateMachine.create({
    start: 'STOPPED',
    states: {
      PLAYING: {
        onEnter: () => {
          console.log("playing");
        },
        transitions: ['STOPPED', 'PAUSED']
      },
      STOPPED: {
        onEnter: () => {
          console.log("stopped");
        },
        transitions: ['PLAYING', 'SEEK']
      },
      SEEK: {
        transitions: ['*']
      },
      PAUSED: {
        onEnter: () => {
          console.log("paused")
        },
        transitions: ['PLAYING', 'STOPPED']
      }
    }
  });
  ```
- Added `ex.Sound.seek(positionInSeconds)` which will allow you to see to a place in the sound, this will implicitly pause the sound
- Added `ex.Sound.getTotalPlaybackDuration()` which will return the total time in the sound in seconds.
- Allow tinting of `ex.Sprite`'s by setting a new `tint` property, renderers must support the tint property in order to function.
  ```typescript
  const imageSource = new ex.ImageSource('./path/to/image.png');
  await imageSource.load();
  const sprite = imageSource.toSprite();
  sprite.tint = ex.Color.Red;
  ```
- Added `ex.Sound.getPlaybackPosition()` which returns the current playback position in seconds of the currently playing sound.
- Added `ex.Sound.playbackRate` which allows developers to get/set the current rate of playback. 1.0 is the default playback rate, 2.0 is twice the speed, and 0.5 is half speed.
- Added missing `ex.EaseBy` action type, uses `ex.EasingFunctions` to move relative from the current entity position.
- Added 2 new `Action` types to enable running parallel actions. `ex.ActionSequence` which allows developers to specify a sequence of actions to run in order, and `ex.ParallelActions` to run multiple actions at the same time.
  ```typescript
  const actor = new ex.Actor();
  const parallel = new ex.ParallelActions([
    new ex.ActionSequence(actor, ctx => ctx.moveTo(ex.vec(100, 0), 100)),
    new ex.ActionSequence(actor, ctx => ctx.rotateTo(Math.PI/2, Math.PI/2))
  ]);
  actor.actions.runAction(parallel);
  // actor will now move to (100, 100) and rotate to Math.PI/2 at the same time!!
  ```
- Add target element id to `ex.Screen.goFullScreen('some-element-id')` to influence the fullscreen element in the fullscreen browser API.
- Added optional `data` parameter to `goToScene`, which gets passed to the target scene's `onActivate` method.
  ```typescript
  class SceneA extends ex.Scene {
    /* ... */

    onActivate(context: ex.SceneActivationContext<{ foo: string }>) {
      console.log(context.data.foo); // bar
    }
  }

  engine.goToScene('sceneA', { foo: 'bar' })
  ```
  - Added the ability to select variable duration into Timer constructor.
  ```typescript
  const random = new ex.Random(1337);
  const timer = new ex.Timer({
    random,
    interval: 500,
    randomRange: [0, 500]
  })
  ```

### Fixed

- Fixed issue with `ex.Canvas` and `ex.Raster` graphics that forced their dimensions to the next highest power of two.
- Fixed issue with `ex.Engine.snapToPixel` where positions very close to pixel boundary created jarring 1 pixel oscillations.
- Fixed bug where a deferred `goToScene` would preserve the incorrect scene so `engine.add(someActor)` would place actors in the wrong scene after transitioning to another.
- Fixed usability issue and log warning if the `ex.ImageSource` is not loaded and a draw was attempted.
- Fixed bug in `ex.Physics.useRealisticPhysics()` solver where `ex.Body.bounciness` was not being respected in the simulation
- Fixed bug in `ex.Physics.useRealisticPhysics()` solver where `ex.Body.limitDegreeOfFreedom` was not working all the time.
- Fixed bug in `Clock.schedule` where callbacks would not fire at the correct time, this was because it was scheduling using browser time and not the clock's internal time.
- Fixed issue in Chromium browsers where Excalibur crashes if more than 256 `Image.decode()` calls are happening in the same frame.
- Fixed issue where `ex.EdgeCollider` were not working properly in `ex.CompositeCollider` for `ex.TileMap`'s
- Fixed issue where `ex.BoundingBox` overlap return false due to floating point rounding error causing multiple collisions to be evaluated sometimes
- Fixed issue with `ex.EventDispatcher` where removing a handler that didn't already exist would remove another handler by mistake
- Fixed issue with `ex.EventDispatcher` where concurrent modifications of the handler list where handlers would or would not fire correctly and throw
- Tweak to the `ex.ArcadeSolver` to produce more stable results by adjusting by an infinitesimal epsilon
  - Contacts with overlap smaller than the epsilon are ignored
  - Colliders with bounds that overlap smaller than the epsilon are ignored
- Fixed issue with `ex.ArcadeSolver` based collisions where colliders were catching on seams when sliding along a floor of multiple colliders. This was by sorting contacts by distance between bodies.
  ![sorted-collisions](https://user-images.githubusercontent.com/612071/172401390-9e9c3490-3566-47bf-b258-6a7da86a3464.gif)

- Fixed issue with `ex.ArcadeSolver` where corner contacts would zero out velocity even if the bodies were already moving away from the contact "divergent contacts".
  ![cancel-velocity-fix](https://user-images.githubusercontent.com/612071/172500318-539f3a36-31ae-4efc-b6ab-c4524b297adb.gif)

- Fixed issue where `ex.Sound` wasn't being paused when the browser window lost focus

### Updates

- Updated the collision system to improve performance
  * Cache computed values where possible
  * Avoid calculating transformations until absolutely necessary
  * Avoid calling methods in tight loops

### Changed

- `ex.Engine.configurePerformanceCanvas2DFallback` no longer requires `threshold` or `showPlayerMessage`
- `ex.Engine.snapToPixel` now defaults to `false`
- Most places where `ex.Matrix` was used have been switched to `ex.AffineMatrix`
- Most places where `ex.TransformComponent` was used have been switched to `ex.Transform`

## [0.26.0] - 2022-05-20

### Breaking Changes

- `ex.Line` has be replaced with a new Graphics type, the old geometric behavior is now under the type `ex.LineSegment`
- Notable deprecated types removed
  - `ex.SortedList` old sorted list is removed
  - `ex.Collection` old collection type is removed
  - `ex.Util` import site, exported code promoted `ex.*`
  - `ex.DisplayMode.Position` is removed, use CSS to position the canvas
  - `ex.Trait` interface, traits are not longer supported
  - `ex.Promises` old promise implementation is removed in favor of browser promises
- Notable method & property removals
  - `ex.Actor`
      * `.getZIndex()` and `.setZIndex()` removed use `.z`
  - `ex.Scene`
      * `.screenElements` removed in favor of `.entities`
      * `.addScreenElement(...)` removed use `.add(...)`
      * `.addTileMap(...)` removed use `.add(...)`
      * `.removeTileMap(...)` removed use `.remove(...)`
  - `ex.Timer`
      * `.unpause()` removed use `.resume()`
  - `ex.Camera`
      * `.rx` removed use `.angularVelocity`
  - `ex.BodyComponent`
      * `.sx` removed use `.scaleFactor`
      * `.rx` removed use `.angularVelocity`
  - `ex.ActionsComponent`
      * `.asPromise()` removed use `.toPromise()`
  - `ex.ActionContext`
      * `.asPromise()` removed use `.toPromise()`
  - `ex.Color`
      * Misspellings corrected
- The old drawing API had been removed from excalibur, this should not affect you unless you were using the `ex.Flags.useLegacyDrawing()` or `ex.Flags.useCanvasGraphicsContext()`.
  - Notably all implementations of `Drawable` are removed, use the new `Graphics` API
  - Methods on actor `ex.Actor.setDrawing(...)`, `ex.Actor.addDrawing(...)` are removed, use the `ex.Actor.graphics.add(...)`, `ex.Actor.graphics.show(...)` and `ex.Actor.graphics.use(...)`
  - The `ex.Actor.onPreDraw(...)` and `ex.Actor.onPostDraw(...)` are removed, use `ex.Actor.graphics.onPreDraw(...)` and `ex.Actor.graphics.onPostDraw(...)`
  - The events `predraw` and `postdraw` are removed
  - `ex.Scene.onPreDraw()` and `ex.Scene.onPostDraw()` are now called with the `ExcaliburGraphicsContext` instead of an `CanvasRenderingContext2D`
- `ex.TileMap` has several breaking changes around naming, but brings it consistent with Tiled terminology and the new `ex.IsometricMap`. Additionally the new names are easier to follow.
  - Constructor has been changed to the following
    ```typescript
     new ex.TileMap({
      pos: ex.vec(100, 100),
      tileWidth: 64,
      tileHeight: 48,
      rows: 20,
      columns: 20
    });
    ```
  - `ex.Cell` has been renamed to `ex.Tile`
    - `ex.Tile` now uses `addGraphic(...)`, `removeGraphic(...)`, `clearGraphics()` and `getGraphics()` instead of having an accessible `ex.Tile.graphics` array.
  - `ex.TileMap.data` has been renamed to `ex.TileMap.tiles`
  - `ex.TileMap.getCell(..)` has been renamed to `ex.TileMap.getTile(...)`
  - `ex.TileMap.getCellByIndex(...)` has been renamed to `ex.TileMap.getTileByIndex(...)`
  - `ex.TileMap.getCellByPoint(...)` has been renamed to `ex.TileMap.getTileByPoint(...)`


### Deprecated

-

### Added

- Added new parameter to `ex.Raster({quality: 4})` to specify the internal scaling for the bitmap, this is useful for improving the rendering quality of small rasters due to sampling error.
- Added new `ex.Line` graphics object for drawing lines!
  ```typescript
  const lineActor = new ex.Actor({
    pos: ex.vec(100, 0)
  });
  lineActor.graphics.anchor = ex.Vector.Zero;
  lineActor.graphics.use(new ex.Line({
    start: ex.vec(0, 0),
    end: ex.vec(200, 200),
    color: ex.Color.Green,
    thickness: 10
  }));
  game.add(lineActor);
  ```
- Added new performance fallback configuration to `ex.Engine` for developers to help players experiencing poor performance in non-standard browser configurations
  * This will fallback to the Canvas2D rendering graphics context which usually performs better on non hardware accelerated browsers, currently postprocessing effects are unavailable in this fallback.
  * By default if a game is running at 20fps or lower for 100 frames or more after the game has started it will be triggered, the developer can optionally show a player message that is off by default.
  ```typescript
    var game = new ex.Engine({
      ...
      configurePerformanceCanvas2DFallback: {
        allow: true, // opt-out of the fallback
        showPlayerMessage: true, // opt-in to a player pop-up message
        threshold: { fps: 20, numberOfFrames: 100 } // configure the threshold to trigger the fallback
      }
    });
  ```
- Added new `ex.ParallaxComponent` for creating parallax effects on the graphics, entities with this component are drawn differently and a collider will not be where you expect. It is not recommended you use colliders with parallax entities.
  ```typescript
  const actor = new ex.Actor();
  // The actor will be drawn shifted based on the camera position scaled by the parallax factor
  actor.addComponent(new ParallaxComponent(ex.vec(0.5, 0.5)));
  ```
- Added feature to build `SpriteSheet`s from a list of different sized source views using `ex.SpriteSheet.fromImageSourceWithSourceViews(...)`
  ```typescript
    const ss = ex.SpriteSheet.fromImageSourceWithSourceViews({
      image,
      sourceViews: [
        {x: 0, y: 0, width: 20, height: 30},
        {x: 20, y: 0, width: 40, height: 50},
      ]
    });
  ```
- Added draw call sorting `new ex.Engine({useDrawSorting: true})` to efficiently draw render plugins in batches to avoid expensive renderer switching as much as possible. By default this is turned on, but can be opted out of.
- Added the ability to clone into a target `Matrix` this is useful to save allocations and in turn garbage collection pauses.
- `ex.Engine` now support setting the pixel ratio in the constructor `new ex.Engine({pixelRatio: 2})`, this is useful for smooth `ex.Text` rendering when `antialiasing: false` and rendering pixel art type graphics
- `ex.TileMap` now supports per Tile custom colliders!
  ```typescript
  const tileMap = new ex.TileMap(...);
  const tile = tileMap.getTile(0, 0);
  tile.solid = true;
  tile.addCollider(...); // add your custom collider!
  ```
- New `ex.IsometricMap` for drawing isometric grids! (They also support custom colliders via the same mechanism as `ex.TileMap`)
  ```typescript
  new ex.IsometricMap({
      pos: ex.vec(250, 10),
      tileWidth: 32,
      tileHeight: 16,
      columns: 15,
      rows: 15
    });
  ```
  - `ex.IsometricTile` now come with a `ex.IsometricEntityComponent` which can be applied to any entity that needs to be correctly sorted to preserve the isometric illusion
  - `ex.IsometricEntitySystem` generates a new z-index based on the `elevation` and y position of an entity with `ex.IsometricEntityComponent`

- Added arbitrary non-convex polygon support (only non-self intersecting) with `ex.PolygonCollider(...).triangulate()` which builds a new `ex.CompositeCollider` composed of triangles.
- Added faster `ex.BoundingBox.transform(...)` implementation.
- Added faster `ex.BoundingBox.overlap(...)` implementation.
- Added `ex.Vector.min(...)` and `ex.Vector.max(...)` to find the min/max of each vector component between 2 vectors.
- Added `ex.TransformComponent.zIndexChange$` observable to watch when z index changes.
- Added new display mode `ex.DisplayMode.FitContainerAndFill`.
- Added new display mode `ex.DisplayMode.FitScreenAndFill`.
- Added new display mode `ex.DisplayMode.FitContainerAndZoom`.
- Added new display mode `ex.DisplayMode.FitScreenAndZoom`.
### Fixed

- Fixed unreleased issue where fixed update interpolation was incorrect with child actors
- Fixed unreleased bug where CompositeCollider components would not collide appropriately because contacts did not have unique ids
- Fixed issue where CompositeColliders treat separate constituents as separate collisionstart/collisionend which is unexpected
- Fixed issue where resources that failed to load would silently fail making debugging challenging
- Fixed issue where large pieces of Text were rendered as black rectangles on mobile, excalibur now internally breaks these into smaller chunks in order to render them.
- Fixed issue #2263 where keyboard input `wasPressed` was not working in the `onPostUpdate` lifecycle
- Fixed issue #2263 where there were some keys missing from the `ex.Input.Keys` enum, including `Enter`
- Fixed issue where Rectangle line renderer did not respect z order

### Updates

- Performance improvement to the `ex.Loader` screen keeping frame rates higher by only updating the backing `ex.Canvas` when there are changes
- Improved collision broadphase by swapping to a more efficient `ex.BoundingBox.overlaps` check
- Improved collision narrowphase by improving `ex.PolygonCollider` calculations for localBounds, bounds, and transformed point geometry
- Improved Text/Font performance by internally caching expensive native `measureText()` calls
- Performance improvement to GraphicsSystem
- Performance improvement to the transform capture of the previous frame transform and motion

### Changed

- Split offscreen detection into a separate system
- Renamed `ex.Matrix.multv()` and `ex.Matrix.multm()` to `ex.Matrix.multiply()` which matches our naming conventions

<!--------------------------------- DO NOT EDIT BELOW THIS LINE --------------------------------->
<!--------------------------------- DO NOT EDIT BELOW THIS LINE --------------------------------->
<!--------------------------------- DO NOT EDIT BELOW THIS LINE --------------------------------->

## [0.25.3] - 2022-02-05

## Breaking Changes

- Small breaking change to `engine.screenshot()` you must now use `await engine.screenshot()`. This avoids copy buffer performance impact of `preserveDrawingBuffer: true` by capturing a screen shot request on the next frame when the buffer has not yet been cleared.

### Deprecated

-

### Added

-

### Fixed

- Fixed issue where collision normals are inaccurate on polygon colliders that offset from their origin
- Fixed issue where only Pixel 6 devices crash when using their MAX_TEXTURE_IMAGE_UNITS, artificially cap Excalibur to 125 textures max
- Fixed issue [#2224] where pointer events sometimes didn't work in mobile platforms due to `touch-action` not being set to `none`
- Fixed issue [#2203] where `engine.screenshot()` did not work in the WebGL implementation
- Fixed issue [#1528] where screenshots didn't match the displayed game's size in HiDPI displays, images are now consistent with the game. If you want the full scaled image pass `engine.screenshot(true)` to preserve HiDPI Resolution.
- Fixed issue [#2206] error and warning logs for large images to help developers identify error situations in the webgl implementation

### Updates

-

### Changed

-

## [0.25.2] - 2022-01-21

### Breaking Changes

- `ex.Util.extend()` is removed, modern js spread operator `{...someobject, ...someotherobject}` handles this better.
- Excalibur post processing is now moved to the `engine.graphicsContext.addPostProcessor()`
- Breaking change to `ex.PostProcessor`, all post processors must now now implement this interface
  ```typescript
  export interface PostProcessor {
    intialize(gl: WebGLRenderingContext): void;
    getShader(): Shader;
  }
  ```
### Deprecated

- The static `Engine.createMainLoop` is now marked deprecated and will be removed in v0.26.0, it is replaced by the `Clock` api
- Mark legacy draw routines in `ex.Engine`, `ex.Scene`, and `ex.Actor` deprecated

### Added

- Added ability to build custom renderer plugins that are accessible to the `ex.ExcaliburGraphicsContext.draw<TCustomRenderer>(...)` after registering them `ex.ExcaliburGraphicsContext.register(new LineRenderer())`
- Added ability to draw circles and rectangles with outlines! `ex.ExcaliburGraphicsContext.drawCircle(...)` and `ex.ExcaliburGraphicsContext.drawRectangle(...)`
- Added `ex.CoordPlane` can be set in the `new ex.Actor({coordPlane: CoordPlane.Screen})` constructor
- Added convenience feature, setting the color, sets the color on default graphic if applicable
- Added a `DebugGraphicsComponent` for doing direct debug draw in the `DebugSystem`
- Added back TileMap debug draw
- Added `ex.Scene.timers` to expose the list of timers
- Added support for different webgl texture blending modes as `ex.ImageFiltering` :
  * `ex.ImageFiltering.Blended` -  Blended is useful when you have high resolution artwork and would like it blended and smoothed
  * `ex.ImageFiltering.Pixel` - Pixel is useful when you do not want smoothing aka antialiasing applied to your graphics.
- Excalibur will set a "default" blend mode based on the `ex.EngineOption` antialiasing property, but can be overridden per graphic
  - `antialiasing: true`, then the blend mode defaults to  `ex.ImageFiltering.Blended`
  - `antialiasing: false`, then the blend mode defaults to `ex.ImageFiltering.Pixel`
- `ex.Text/ex.Font` defaults to blended which improves the default look of text rendering dramatically!
- `ex.Circle` and `ex.Polygon` also default to blended which improves the default look dramatically!
- `ex.ImageSource` can now specify a blend mode before the Image is loaded, otherwise
- Added new `measureText` method to the `ex.SpriteFont` and `ex.Font` to return the bounds of any particular text
- Added new `Clock` api to manage the core main loop. Clocks hide the implementation detail of how the mainloop runs, users just knows that it ticks somehow. Clocks additionally encapsulate any related browser timing, like `performance.now()`
  1. `StandardClock` encapsulates the existing `requestAnimationFrame` api logic
  2. `TestClock` allows a user to manually step the mainloop, this can be useful for frame by frame debugging #1170 
  3. The base abstract clock implements the specifics of elapsed time 

- Added a new feature to Engine options to set a maximum fps `new ex.Engine({...options, maxFps: 30})`. This can be useful when needing to deliver a consistent experience across devices.
- Pointers can now be configured to use the collider or the graphics bounds as the target for pointers with the `ex.PointerComponent`
  - `useColliderShape` - (default true) uses the collider component geometry for pointer events
  - `useGraphicsBounds` - (default false) uses the graphics bounds for pointer events


### Fixed

- Fixed issue [#2192] where Actor.center was not correct in child actors
- Fixed issue where `ex.CircleCollider`s did not respect rotation/scale when offset
- Fixed issue [#2157] when compiling in TS strict mode complaining about `ex.Poolable`
- Fixed issue where scaled graphics were not calculating the correct bounds
- Fixed unreleased issue where clock implementation was not updating frame id
- Fixed alpha pre-multiply math in multiple shaders
- Fixed label initialization of fonts, passing a font in the constructor work
- Fixed bug in sprite bounds calculations not taking scale into account
- Fixed bug with pointer api where clicking on screen coordinate actors didn't work
- Fixed [#1815] issue where Camera would jitter when using a strategies based off of actors in the previous frame. 
- Fixed issue where TileMaps would sometimes have a geometry seam that may not fall on an actual screen pixel causing a visible gap between tiles and the background
  -- ![image](https://user-images.githubusercontent.com/612071/144700377-ac4585ba-3f4c-44b8-95db-ad36c5fc9a32.png)
- Fixed unreleased issue where SpriteFonts log every frame they detect a misconfigured font.
- Fixed unreleased issue where clock when constraining fps would pass larger than expected elapsed times to the simulation causing things to "speed up" bizarrely
- Fixed unreleased issue where games with no resources would crash
- Fixed issue [#2152] where shared state in `ex.Font` and `ex.SpriteFont` prevented text from aligning properly when re-used
- Fixed issue where fast moving `CompositeCollider`s were erroneously generating pairs for their constituent parts
- Fixed Safari 13.1 crash when booting Excalibur because of they odd MediaQuery API in older Safari
- Fixed issue where pointers did not work because of missing types
- Fixed issue with `ArcadeSolver` where stacked/overlapped tiles would double solve the position of the collider for the same overlap
- Fixed issue where changing the `ex.Sprite.width` or `ex.Sprite.height` did not resize the graphic.
- Fixed issue where initial Actor anchors set in the constructor were not being set in the graphics component
- EventDispatcher
  - `EventDispatcher` - doesn't require the target object. The context of `this` is not tampered anymore.
- Pointers
  - `PointerAbstraction` - is fixed to maintain reference
-

### Updates

- The following Engine's pieces: `Collision` `Graphics` `Resources` `Trigger` are updated to reflect the new EventDispatcher behavior.
- Refactor camera/screen interaction to utilize transforms instead of bespoke coordinate conversion
### Changed

- Updated Graphics to improve general performance
- Updated the webgl primitives to make building `ex.Shader`s, `ex.VertexBuffer`s, and `ex.VertexLayout`s much easier 
- Broke up the internal monolithic shader into separate internal renderer plugins
- Changed the debug system to separate displaying the debug position point (`game.debug.transform.showPosition = true`) and debug position label (`game.debug.transform.showPositionLabel = true`)
- `ex.ColorBlindCorrector` is renamed to `ex.ColorBlindnessPostProcessor`, and `ex.ColorBlindness` is renamed to `ex.ColorBlindnessMode`
   - Color blindness can still be corrected or simulated:
      * `game.debug.colorBlindMode.correct(ex.ColorBlindnessMode.Deuteranope)`
      * `game.debug.colorBlindMode.simulate(ex.ColorBlindnessMode.Deuteranope)`
- Excalibur now uses pre-multiplied alpha automatically, images will be unpacked into memory using `gl.pixelStorei(gl.UNPACK_PREMULTIPLY_ALPHA_WEBGL, true)`
- Excalibur FPS is now sampled over 100ms blocks, this gives a more usable fps in the stats. The sampler is available off of the engine clock `engine.clock.fpsSampler.fps` 
- Pointer Events:
  * Event types (up, down, move, etc) now all exist in 2 types `ex.Input.PointerEvent` and `ex.Input.WheelEvent`
  * The `stopPropagation()` method used to cancel further dispatches has been renamed to `cancel()` to match other events API.
  * Events no longer have a reference to the `pointer` but now have all of the same information that was availabe on the pointer `worldPos`, `screenPos`, `pagePos`


## [0.25.1] - 2021-11-05

### Added

- *Experimental:* Native ES module bundle distribution in package `esm/excalibur.js` entrypoint ([#2064](https://github.com/excaliburjs/Excalibur/pull/2064))
- `withEngine` utils support an aditional options parameter to override the Engine default options.
- Story to show a play / pause implementation. 
- `ex.Animation` now support `totalDuration` that will calculate automatically each frame duration based on how many frames have.
- `ex.Animation` now supports `.reverse()` to reverse the direction of play in an animation, use the `ex.Animation.direction` to inspect if the animation is playing in the `ex.AnimationDirection.Forward` direction or the `ex.AnimationDirection.Backward` direction.
### Changed

- Pointer system refactored into 2 parts:
   * First is an ECS style system `ex.PointerSystem` that dispatches events to Entities/Actors
   * Second is an event receiver `ex.PointerEventReceiver` which is responsible for collecting the native browser events
   * The API is mostly backwards compatible breaking changes are listed in the breaking change section, event types have been simplified, and `stopPropagation()` and been renamed to `cancel()`
- Internal Actions implementation converted to ECS system and component, this is a backwards compatible change with v0.25.0
  - `ex.ActionsSystem` and `ex.ActionsComponent` now wrap the existing `ex.ActionContext`
  - Actions can be shared with all entities now!
- Dispatch the `hidePlayButton` on the Button Event to prevent that keep on the screen on some situations [#1431].
- Revert VSCode Workbench Colors

### Deprecated

- Actions `asPromise()` renamed to `toPromise()`

### Fixed

- Fixed loader button position on window resize
- Fixed issue with setting `ex.TileMap.z` to a value
- Fixed crash in debug system if there is no collider geometry
- Fixed ImageSource loading error message [#2049]

## [0.25.0] - 2021-10-03

### Breaking Changes

- Actor Drawing: `ex.Actor.addDrawing`, `ex.Actor.setDrawing`, `onPostDraw()`, and `onPreDraw()` are no longer on by default and will be removed in v0.26.0, they are available behind a flag `ex.Flags.useLegacyDrawing()`
  - For custom drawing use the `ex.Canvas`
- `ex.Actor.rx` has been renamed to `ex.Actor.angularVelocity`
- Rename `ex.Edge` to `ex.EdgeCollider` and `ex.ConvexPolygon` to `ex.PolygonCollider` to avoid confusion and maintian consistency
- `ex.Label` constructor now only takes the option bag constructor and the font properties have been replaced with `ex.Font`
  ```typescript
  const label = new ex.Label({
    text: 'My Text',
    x: 100,
    y: 100,
    font: new ex.Font({
      family: 'Consolas',
      size: 32
    })
  });
  ```
- `ex.Physics.debug` properties for Debug drawing are now moved to `engine.debug.physics`, `engine.debug.collider`, and `engine.debug.body`.
  - Old `debugDraw(ctx: CanvasRenderingContext2D)` methods are removed.
- Collision `Pair`'s are now between Collider's and not bodies
- `PerlinNoise` has been removed from the core repo will now be offered as a [plugin](https://github.com/excaliburjs/excalibur-perlin)
- Legacy drawing implementations are moved behind `ex.LegacyDrawing` new Graphics implemenations of `Sprite`, `SpriteSheet`, `Animation` are now the default import.
  - To use any of the `ex.LegacyDrawing.*` implementations you must opt-in with the `ex.Flags.useLegacyDrawing()` note: new graphics do not work in this egacy mode
- Renames `CollisionResolutionStrategy.Box` collision resolution strategy to `Arcade`
- Renames `CollisionResolutionStrategy.RigidBody` collision resolution strategy to `Realistic`
- `Collider` is now a first class type and encapsulates what `Shape` used to be. `Collider` is no longer a member of the `Body`
- `CollisionType` and `CollisionGroup` are now a member of the `Body` component, the reasoning is they define how the simulated physics body will behave in simulation.
- `Timer`'s no longer automatically start when added to a `Scene`, this `Timer.start()` must be called. ([#1865](ttps://github.com/excaliburjs/Excalibur/issues/1865))
- `Timer.complete` is now read-only to prevent odd bugs, use `reset()`, `stop()`, and `start()` to manipulate timers.
- `Actor.actions.repeat()` and `Actor.actions.repeatForever()` now require a handler that specifies the actions to repeat. This is more clear and helps prevent bugs like #1891

  ```typescript
  const actor = new ex.Actor();

  actor.actions
    // Move up in a zig-zag by repeating 5 times
    .repeat((ctx) => {
      ctx.moveBy(10, 0, 10);
      ctx.moveBy(0, 10, 10);
    }, 5)
    .callMethod(() => {
      console.log('Done repeating!');
    });
  ```

- Removes `Entity.components` as a way to access, add, and remove components
- `ex.Camera.z` has been renamed to property `ex.Camera.zoom` which is the zoom factor
- `ex.Camera.zoom(...)` has been renamed to function `ex.Camera.zoomOverTime()`
- TileMap no longer needs registered SpriteSheets, `Sprite`'s can be added directly to `Cell`'s with `addGraphic`
  - The confusing `TileSprite` type is removed (Related to TileMap plugin updates https://github.com/excaliburjs/excalibur-tiled/issues/4, https://github.com/excaliburjs/excalibur-tiled/issues/23, https://github.com/excaliburjs/excalibur-tiled/issues/108)
- Directly changing debug drawing by `engine.isDebug = value` has been replaced by `engine.showDebug(value)` and `engine.toggleDebug()` ([#1655](https://github.com/excaliburjs/Excalibur/issues/1655))
- `UIActor` Class instances need to be replaced to `ScreenElement` (This Class it's marked as Obsolete) ([#1656](https://github.com/excaliburjs/Excalibur/issues/1656))
- Switch to browser based promise, the Excalibur implementation `ex.Promise` is marked deprecated ([#994](https://github.com/excaliburjs/Excalibur/issues/994))
- `DisplayMode`'s have changed ([#1733](https://github.com/excaliburjs/Excalibur/issues/1733)) & ([#1928](https://github.com/excaliburjs/Excalibur/issues/1928)):

  - `DisplayMode.FitContainer` fits the screen to the available width/height in the canvas parent element, while maintaining aspect ratio and resolution
  - `DisplayMode.FillContainer` update the resolution and viewport dyanmically to fill the available space in the canvas parent element, DOES NOT preserve `aspectRatio`
  - `DisplayMode.FitScreen` fits the screen to the available browser window space, while maintaining aspect ratio and resolution
  - `DisplayMode.FillScreen` now does what `DisplayMode.FullScreen` used to do, the resolution and viewport dynamically adjust to fill the available space in the window, DOES NOT preserve `aspectRatio` ([#1733](https://github.com/excaliburjs/Excalibur/issues/1733))
  - `DisplayMode.FullScreen` is now removed, use `Screen.goFullScreen()`.

- `SpriteSheet` now is immutable after creation to reduce chance of bugs if you modified a public field. The following properties are read-only: `columns`, `rows`, `spWidth`, `spHeight`, `image`, `sprites` and `spacing`.
- `Engine.pointerScope` now defaults to a more expected `ex.Input.PointerScope.Canvas` instead of `ex.Input.PointerScope.Document` which can cause frustrating bugs if building an HTML app with Excalibur

### Added

- New property `center` to `Screen` to encapsulate screen center coordinates calculation considering zoom and device pixel ratio
- New `ex.Shape.Capsule(width, height)` helper for defining capsule colliders, these are useful for ramps or jagged floor colliders.
- New collision group constructor argument added to Actor`new Actor({collisionGroup: collisionGroup})`
- `SpriteSheet.getSprite(x, y)` can retrieve a sprite from the SpriteSheet by x and y coordinate. For example, `getSprite(0, 0)` returns the top left sprite in the sheet.
  - `SpriteSheet`'s now have dimensionality with `rows` and `columns` optionally specified, if not there is always 1 row, and `sprites.length` columns
- `new Actor({radius: 10})` can now take a radius parameter to help create circular actors
- The `ExcaliburGraphicsContext` now supports drawing debug text
- `Entity` may also now optionally have a `name`, this is useful for finding entities by name or when displaying in debug mode.
- New `DebugSystem` ECS system will show debug drawing output for things toggled on/off in the `engine.debug` section, this allows for a less cluttered debug experience.
  - Each debug section now has a configurable color.
- Turn on WebGL support with `ex.Flags.useWebGL()`
- Added new helpers to `CollisionGroup` to define groups that collide with specified groups `CollisionGroup.collidesWith([groupA, groupB])`
  - Combine groups with `const groupAandB = CollisionGroup.combine([groupA, groupB])`
  - Invert a group instance `const everthingButGroupA = groupA.invert()`
- Improved Collision Simulation
  - New ECS based `CollisionSystem` and `MotionSystem`
  - Rigid body's can now sleep for improved performance
  - Multiple contacts now supported which improves stability
  - Iterative solver for improved stability
- Added `ColliderComponent` to hold individual `Collider` implementations like `Circle`, `Box`, or `CompositeCollider`
  - `Actor.collider.get()` will get the current collider
  - `Actor.collider.set(someCollider)` allows you to set a specific collider
- New `CompositeCollider` type to combine multiple colliders together into one for an entity
  - Composite colliders flatten into their individual colliders in the collision system
  - Composite collider keeps it's internal colliders in a DynamicTree for fast `.collide` checks
- New `TransformComponent` to encapsulate Entity transform, that is to say position, rotation, and scale
- New `MotionComponent` to encapsulate Entity transform values changing over time like velocity and acceleration
- Added multi-line support to `Text` graphics ([#1866](https://github.com/excaliburjs/Excalibur/issues/1866))
- Added `TileMap` arbitrary graphics support with `.addGraphic()` ([#1862](https://github.com/excaliburjs/Excalibur/issues/1862))
- Added `TileMap` row and column accessors `getRows()` and `getColumns()` ([#1859](https://github.com/excaliburjs/Excalibur/issues/1859))
- Added the ability to store arbitrary data in `TileMap` cells with `Cell.data.set('key', 'value')` and `Cell.data.get('key')` ([#1861](https://github.com/excaliburjs/Excalibur/issues/1861))
- Actions `moveTo()`, `moveBy()`, `easeTo()`, `scaleTo()`, and `scaleBy()` now have vector overloads
- `Animation.fromSpriteSheet` will now log a warning if an index into the `SpriteSheet` is invalid ([#1856](https://github.com/excaliburjs/Excalibur/issues/1856))
- `new ImageSource()` will now log a warning if an image type isn't fully supported. ([#1855](https://github.com/excaliburjs/Excalibur/issues/1855))
- `Timer.start()` to explicitly start timers, and `Timer.stop()` to stop timers and "rewind" them.
- `Timer.timeToNextAction` will return the milliseconds until the next action callback
- `Timer.timeElapsedTowardNextAction` will return the milliseconds counted towards the next action callback
- `BoundingBox` now has a method for detecting zero dimensions in width or height `hasZeroDimensions()`
- `BoundingBox`'s can now by `transform`'d by a `Matrix`
- Added `new Entity(components: Component[])` constructor overload to create entities with components quickly.
- Added `Entity.get(type: ComponentType)` to get strongly typed components if they exist on the entity.
- Added `Entity.has(type: ComponentType)` overload to check if an entity has a component of that type.
- Added `Entity.hasTag(tag: string)`, `Entity.addTag(tag: string)`, and `Entity.removeTag(tag: string, force: boolean)`.
  - Tag `offscreen` is now added to entities that are offscreen
- Added `Entity.componentAdded$` and `Entity.componentRemoved$` for observing component changes on an entity.
- For child/parent entities:
  - Added `Entity.addChild(entity: Entity)`, `Entity.removeChild(entity: Entity)`, `Entity.removeAllChildren()` for managing child entities
  - Added `Entity.addTemplate(templateEntity: Entity)` for adding template entities or "prefab".
  - Added `Entity.parent` readonly accessor to the parent (if exists), and `Entity.unparent()` to unparent an entity.
  - Added `Entity.getAncestors()` is a sorted list of parents starting with the topmost parent.
  - Added `Entity.children` readonly accessor to the list of children.
- Add the ability to press enter to start the game after loaded
- Add Excalibur Feature Flag implementation for releasing experimental or preview features ([#1673](https://github.com/excaliburjs/Excalibur/issues/1673))
- Color now can parse RGB/A string using Color.fromRGBString('rgb(255, 255, 255)') or Color.fromRGBString('rgb(255, 255, 255, 1)')
- `DisplayMode.FitScreen` will now scale the game to fit the available space, preserving the `aspectRatio`. ([#1733](https://github.com/excaliburjs/Excalibur/issues/1733))
- `SpriteSheet.spacing` now accepts a structure `{ top: number, left: number, margin: number }` for custom spacing dimensions ([#1788](https://github.com/excaliburjs/Excalibur/issues/1778))
- `SpriteSheet.ctor` now has an overload that accepts `spacing` for consistency although the object constructor is recommended ([#1788](https://github.com/excaliburjs/Excalibur/issues/1778))
- Add `SpriteSheet.getSpacingDimensions()` method to retrieve calculated spacing dimensions ([#1788](https://github.com/excaliburjs/Excalibur/issues/1778))
- Add `KeyEvent.value?: string` which is the key value (or "typed" value) that the browser detected. For example, holding Shift and pressing 9 will have a value of `(` which is the typed character.
- Add `KeyEvent.originalEvent?: KeyboardEvent` which exposes the raw keyboard event handled from the browser.
- Added a new getter to GraphicsComponent.ts called currentKeys that will return the names of the graphics shown in all layers
- Added a new getter to GraphicsLayer called currentKeys that will the names of the graphics shown in this layer

### Changed

- `Gif` now supports new graphics component
- `Algebra.ts` refactored into separate files in `Math/`
- Engine/Scene refactored to make use of the new ECS world which simplifies their logic
- `TileMap` now uses the built in `Collider` component instead of custom collision code.
- Updates the Excalibur ECS implementation for ease of use and Excalibur draw system integration
  - Adds "ex." namespace to built in component types like "ex.transform"
  - Adds `ex.World` to encapsulate all things ECS
  - Adds `ex.CanvasDrawSystem` to handle all HTML Canvas 2D drawing via ECS
  - Updates `ex.Actor` to use new `ex.TransformComponent` and `ex.CanvasDrawComponent`

### Deprecated

- `Timer.unpause()` has be deprecated in favor of `Timer.resume()` ([#1864](https://github.com/excaliburjs/Excalibur/issues/1864))
- Removed UIActor Stub in favor of ScreenElement ([#1656](https://github.com/excaliburjs/Excalibur/issues/1656))
- `ex.SortedList` as deprecated
- `ex.Promise` is marked deprecated ([#994](https://github.com/excaliburjs/Excalibur/issues/994))
- `ex.DisplayMode.Position` CSS can accomplish this task better than Excalibur ([#1733](https://github.com/excaliburjs/Excalibur/issues/1733))

### Fixed

- Fixed allow `ex.ColliderComponent` to not have a collider
- Fixed issue where collision events were not being forwarded from individual colliders in a `ex.CompositeCollider`
- Fixed issue where `ex.CompositeCollider`'s individual colliders were erroneously generating pairs
- Fixed issue where `GraphicsOptions` `width/height` could not be used to define a `ex.Sprite` with equivalent `sourceView` and `destSize` ([#1863](https://github.com/excaliburjs/Excalibur/issues/1863))
- Fixed issue where `ex.Scene.onActivate/onDeactivate` were called with the wrong arguments ([#1850](https://github.com/excaliburjs/Excalibur/issues/1850))
- Fixed issue where no width/height argmunents to engine throws an error
- Fixed issue where zero dimension image draws on the ExcaliburGraphicsContext throw an error
- Fixed issue where the first scene onInitialize fires at Engine contructor time and before the "play button" clicked ([#1900](https://github.com/excaliburjs/Excalibur/issues/1900))
- Fixed issue where the "play button" click was being interpreted as an input event excalibur needed to handle ([#1854](https://github.com/excaliburjs/Excalibur/issues/1854))
- Fixed issue where pointer events were not firing at the ex.Engine.input.pointers level ([#1439](https://github.com/excaliburjs/Excalibur/issues/1439))
- Fixed issue where pointer events propagate in an unexpected order, now they go from high z-index to low z-index ([#1922](https://github.com/excaliburjs/Excalibur/issues/1922))
- Fixed issue with Raster padding which caused images to grow over time ([#1897](https://github.com/excaliburjs/Excalibur/issues/1897))
- Fixed N+1 repeat/repeatForever bug ([#1891](https://github.com/excaliburjs/Excalibur/issues/1891))
- Fixed repeat/repeatForever issue with `rotateTo` ([#635](https://github.com/excaliburjs/Excalibur/issues/635))
- Entity update lifecycle is now called correctly
- Fixed GraphicsSystem `enterviewport` and `exitviewport` event
- Fixed DOM element leak when restarting games, play button elements piled up in the DOM.
- Fixed issues with `ex.Sprite` not rotating/scaling correctly around the anchor (Related to TileMap plugin updates https://github.com/excaliburjs/excalibur-tiled/issues/4, https://github.com/excaliburjs/excalibur-tiled/issues/23, https://github.com/excaliburjs/excalibur-tiled/issues/108)
  - Optionally specify whether to draw around the anchor or not `drawAroundAnchor`
- Fixed in the browser "FullScreen" api, coordinates are now correctly mapped from page space to world space ([#1734](https://github.com/excaliburjs/Excalibur/issues/1734))
- Fix audio decoding bug introduced in https://github.com/excaliburjs/Excalibur/pull/1707
- Fixed issue with promise resolve on double resource load ([#1434](https://github.com/excaliburjs/Excalibur/issues/1434))
- Fixed Firefox bug where scaled graphics with anti-aliasing turned off are not pixelated ([#1676](https://github.com/excaliburjs/Excalibur/issues/1676))
- Fixed z-index regression where actors did not respect z-index ([#1678](https://github.com/excaliburjs/Excalibur/issues/1678))
- Fixed Animation flicker bug when switching to an animation ([#1636](https://github.com/excaliburjs/Excalibur/issues/1636))
- Fixed `ex.Actor.easeTo` actions, they now use velocity to move Actors ([#1638](https://github.com/excaliburjs/Excalibur/issues/1638))
- Fixed `Scene` constructor signature to make the `Engine` argument optional ([#1363](https://github.com/excaliburjs/Excalibur/issues/1363))
- Fixed `anchor` properly of single shape `Actor` [#1535](https://github.com/excaliburjs/Excalibur/issues/1535)
- Fixed Safari bug where `Sound` resources would fail to load ([#1848](https://github.com/excaliburjs/Excalibur/issues/1848))

<!----------------------------------------------------------------------------------------------->

## [0.24.5] - 2020-09-07

### Breaking Changes

- [#1361] Makes use of proxies, Excalibur longer supports IE11 :boom: ([#1361]https://github.com/excaliburjs/Excalibur/issues/1361)

### Added

- Adds new ECS Foundations API, which allows excalibur core behavior to be manipulated with ECS style code ([#1361]https://github.com/excaliburjs/Excalibur/issues/1361)
  - Adds new `ex.Entity` & `ex.EntityManager` which represent anything that can do something in a Scene and are containers for Components
  - Adds new `ex.Component` type which allows encapsulation of state on entities
  - Adds new `ex.Query` & `ex.QueryManager` which allows queries over entities that match a component list
  - Adds new `ex.System` type which operates on matching Entities to do some behavior in Excalibur.
  - Adds new `ex.Observable` a small observable implementation for observing Entity component changes over time

### Fixed

- Fixed Animation flicker bug on the first frame when using animations with scale, anchors, or rotation. ([#1636](https://github.com/excaliburjs/Excalibur/issues/1636))

<!----------------------------------------------------------------------------------------------->

## [0.24.4] - 2020-09-02

### Added

- Add new `ex.Screen` abstraction to manage viewport size and resolution independently and all other screen related logic. ([#1617](https://github.com/excaliburjs/Excalibur/issues/1617))
  - New support for the browser fullscreen API
- Add color blind mode simulation and correction in debug object.
  ([#390](https://github.com/excaliburjs/Excalibur/issues/390))
- Add `LimitCameraBoundsStrategy`, which always keeps the camera locked to within the given bounds. ([#1498](https://github.com/excaliburjs/Excalibur/issues/1498))
- Add mechanisms to manipulate the `Loader` screen. ([#1417](https://github.com/excaliburjs/Excalibur/issues/1417))
  - Logo position `Loader.logoPosition`
  - Play button position `Loader.playButtonPosition`
  - Loading bar position `Loader.loadingBarPosition`
  - Loading bar color `Loader.loadingBarColor` by default is white, but can be any excalibur `ex.Color`

### Changed

- Remove usage of `mock.engine` from the tests. Use real engine instead.
- Upgrade Excalibur to TypeScript 3.9.2
- Upgrade Excalibur to Node 12 LTS

### Fixed

- Fixed Loader play button markup and styles are now cleaned up after clicked ([#1431](https://github.com/excaliburjs/Excalibur/issues/1431))
- Fixed Excalibur crashing when embedded within a cross-origin IFrame ([#1151](https://github.com/excaliburjs/Excalibur/issues/1151))
- Fixed performance issue where uneccessary effect processing was occurring for opacity changes ([#1549](https://github.com/excaliburjs/Excalibur/issues/1549))
- Fixed issue when loading images from a base64 strings that would crash the loader ([#1543](https://github.com/excaliburjs/Excalibur/issues/1543))
- Fixed issue where actors that were not in scene still received pointer events ([#1555](https://github.com/excaliburjs/Excalibur/issues/1555))
- Fixed Scene initialization order when using the lifecycle overrides ([#1553](https://github.com/excaliburjs/Excalibur/issues/1553))

<!----------------------------------------------------------------------------------------------->

## [0.24.0] - 2020-04-23

### Breaking Changes

- Remove obsolete `.extend()` semantics in Class.ts as as well as related test cases.

### Added

- Added new option for constructing bounding boxes. You can now construct with an options
  object rather than only individual coordinate parameters. ([#1151](https://github.com/excaliburjs/Excalibur/issues/1151))
- Added new interface for specifying the type of the options object passed to the
  bounding box constructor.
- Added the `ex.vec(x, y)` shorthand for creating vectors.
  ([#1340](https://github.com/excaliburjs/Excalibur/issues/1340))
- Added new event `processed` to `Sound` that passes processed `string | AudioBuffer` data. ([#1474](https://github.com/excaliburjs/Excalibur/pull/1474))
- Added new property `duration` to `Sound` and `AudioInstance` that exposes the track's duration in seconds when Web Audio API is used. ([#1474](https://github.com/excaliburjs/Excalibur/pull/1474))

### Changed

- Animation no longer mutate underlying sprites, instead they draw the sprite using the animations parameters. This allows more robust flipping at runtime. ([#1258](https://github.com/excaliburjs/Excalibur/issues/1258))
- Changed obsolete decorator to only log the same message 5 times. ([#1281](https://github.com/excaliburjs/Excalibur/issues/1281))
- Switched to core-js based polyfills instead of custom written ones ([#1214](https://github.com/excaliburjs/Excalibur/issues/1214))
- Updated to TypeScript@3.6.4 and node 10 LTS build
- `Sound.stop()` now always rewinds the track, even when the sound is paused. ([#1474](https://github.com/excaliburjs/Excalibur/pull/1474))

### Deprecated

- `ex.Vector.magnitude()` will be removed in `v0.25.0`, use `ex.Vector.size()`. ([#1277](https://github.com/excaliburjs/Excalibur/issues/1277))

### Fixed

- Fixed Excalibur crashing when displaying both a tilemap and a zero-size actor ([#1418](https://github.com/excaliburjs/Excalibur/issues/1418))
- Fixed animation flipping behavior ([#1172](https://github.com/excaliburjs/Excalibur/issues/1172))
- Fixed actors being drawn when their opacity is 0 ([#875](https://github.com/excaliburjs/Excalibur/issues/875))
- Fixed iframe event handling, excalibur will respond to keyboard events from the top window ([#1294](https://github.com/excaliburjs/Excalibur/issues/1294))
- Fixed camera to be vector backed so `ex.Camera.x = ?` and `ex.Camera.pos.setTo(...)` both work as expected([#1299](https://github.com/excaliburjs/Excalibur/issues/1299))
- Fixed missing on/once/off signatures on `ex.Pointer` ([#1345](https://github.com/excaliburjs/Excalibur/issues/1345))
- Fixed sounds not being stopped when `Engine.stop()` is called. ([#1476](https://github.com/excaliburjs/Excalibur/pull/1476))

<!----------------------------------------------------------------------------------------------->

## [0.23.0] - 2019-06-08

### Breaking Changes

- `ex.Actor.scale`, `ex.Actor.sx/sy`, `ex.Actor.actions.scaleTo/scaleBy` will not work as expected with new collider implementation, set width and height directly. These features will be completely removed in v0.24.0.

### Added

- New collision group implementation ([#1091](https://github.com/excaliburjs/Excalibur/issues/1091), [#862](https://github.com/excaliburjs/Excalibur/issues/862))
- New `ex.Collider` type which is the container for all collision related behavior and state. Actor is now extracted from collision.
- New interface `Clonable<T>` to indicate if an object contains a clone method
- New interface `Eventable<T>` to indicated if an object can emit and receive events
- `ex.Vector.scale` now also works with vector input
- `ex.BoundingBox.fromDimension(width: number, height: number)` can generate a bounding box from a width and height
- `ex.BoundingBox.translate(pos: Vector)` will create a new bounding box shifted by `pos`
- `ex.BoundingBox.scale(scale: Vector)` will create a new bounding box scaled by `scale`
- Added `isActor()` and `isCollider()` type guards
- Added `ex.CollisionShape.draw` collision shapes can now be drawn, actor's will use these shapes if no other drawing is specified
- Added a `getClosestLineBetween` method to `CollisionShape`'s for returning the closest line between 2 shapes ([#1071](https://github.com/excaliburjs/Excalibur/issues/1071))

### Changed

- Change `ex.Actor.within` to use surface of object geometry instead of the center to make judgements ([#1071](https://github.com/excaliburjs/Excalibur/issues/1071))
- Changed `moveBy`, `rotateBy`, and `scaleBy` to operate relative to the current actor position at a speed, instead of moving to an absolute by a certain time.
- Changed event handlers in excalibur to expect non-null event objects, before `hander: (event?: GameEvent) => void` implied that event could be null. This change addresses ([#1147](https://github.com/excaliburjs/Excalibur/issues/1147)) making strict null/function checks compatible with new TypeScript.
- Changed collision system to remove actor coupling, in addition `ex.Collider` is a new type that encapsulates all collision behavior. Use `ex.Actor.body.collider` to interact with collisions in Excalibur ([#1119](https://github.com/excaliburjs/Excalibur/issues/1119))
  - Add new `ex.Collider` type that is the housing for all collision related code
    - The source of truth for `ex.CollisionType` is now on collider, with a convenience getter on actor
    - The collision system now operates on `ex.Collider`'s not `ex.Actor`'s
  - `ex.CollisionType` has been moved to a separate file outside of `Actor`
    - CollisionType is switched to a string enum, style guide also updated
  - `ex.CollisionPair` now operates on a pair of `ex.Colliders`'s instead of `ex.Actors`'s
  - `ex.CollisionContact` now operates on a pair of `ex.Collider`'s instead of `ex.Actors`'s
  - `ex.Body` has been modified to house all the physical position/transform information
    - Integration has been moved from actor to `Body` as a physical concern
    - `useBoxCollision` has been renamed to `useBoxCollider`
    - `useCircleCollision` has been renamed to `useCircleCollider`
    - `usePolygonCollision` has been renamed to `usePolygonCollider`
    - `useEdgeCollision` has been renamed to `useEdgeCollider`
  - Renamed `ex.CollisionArea` to `ex.CollisionShape`
    - `ex.CircleArea` has been renamed to `ex.Circle`
    - `ex.PolygonArea` has been renamed to `ex.ConvexPolygon`
    - `ex.EdgeArea` has been renamed to `ex.Edge`
  - Renamed `getWidth()` & `setWidth()` to property `width`
    - Actor and BoundingBox are affected
  - Renamed `getHeight()` & `setHeight()` to property `height`
    - Actor and BoundingBox are affected
  - Renamed `getCenter()` to the property `center`
    - Actor, BoundingBox, and Cell are affected
  - Renamed `getBounds()` to the property `bounds`
    - Actor, Collider, and Shapes are affected
  - Renamed `getRelativeBounds()` to the property `localBounds`
    - Actor, Collider, and Shapes are affected
  - Renamed `moi()` to the property `inertia` (moment of inertia)
  - Renamed `restitution` to the property `bounciness`
  - Moved `collisionType` to `Actor.body.collider.type`
  - Moved `Actor.integrate` to `Actor.body.integrate`

### Deprecated

- Legacy groups `ex.Group` will be removed in v0.24.0, use collision groups as a replacement [#1091](https://github.com/excaliburjs/Excalibur/issues/1091)
- Legacy collision groups off `Actor` will be removed in v0.24.0, use `Actor.body.collider.collisionGroup` [#1091](https://github.com/excaliburjs/Excalibur/issues/1091)
- Removed `NaiveCollisionBroadphase` as it was no longer used
- Renamed methods and properties will be available until `v0.24.0`
- Deprecated collision attributes on actor, use `Actor.body.collider`
  - `Actor.x` & `Actor.y` will be removed in `v0.24.0` use `Actor.pos.x` & `Actor.pos.y`
  - `Actor.collisionArea` will be removed in `v0.24.0` use `Actor.body.collider.shape`
  - `Actor.getLeft()`, `Actor.getRight()`, `Actor.getTop()`, and `Actor.getBottom` are deprecated
    - Use `Actor.body.collider.bounds.(left|right|top|bottom)`
  - `Actor.getGeometry()` and `Actor.getRelativeGeometry()` are removed, use `Collider`
  - Collision related properties on Actor moved to `Collider`, use `Actor.body.collider`
    - `Actor.torque`
    - `Actor.mass`
    - `Actor.moi`
    - `Actor.friction`
    - `Actor.restitution`
  - Collision related methods on Actor moved to `Collider`, use `Actor.body.collider` or `Actor.body.collider.bounds`
    - `Actor.getSideFromIntersect(intersect)` -> `BoundingBox.sideFromIntersection`
    - `Actor.collidesWithSide(actor)` -> `Actor.body.collider.bounds.intersectWithSide`
    - `Actor.collides(actor)` -> `Actor.body.collider.bounds.intersect`

### Fixed

- Fixed issue where leaking window/document handlers was possible when calling `ex.Engine.stop()` and `ex.Engine.start()` ([#1063](https://github.com/excaliburjs/Excalibur/issues/1120))
- Fixed wrong `Camera` and `Loader` scaling on HiDPI screens when option `suppressHiDPIScaling` is set. ([#1120](https://github.com/excaliburjs/Excalibur/issues/1120))
- Fixed polyfill application by exporting a `polyfill()` function that can be called. ([#1132](https://github.com/excaliburjs/Excalibur/issues/1132))
- Fixed `Color.lighten()` ([#1084](https://github.com/excaliburjs/Excalibur/issues/1084))

<!----------------------------------------------------------------------------------------------->

## [0.22.0] - 2019-04-06

### Breaking Changes

- `ex.BaseCamera` replaced with `Camera` ([#1087](https://github.com/excaliburjs/Excalibur/issues/1087))

### Added

- Added `enableCanvasTransparency` property that can enable/disable canvas transparency ([#1096](https://github.com/excaliburjs/Excalibur/issues/1096))

### Changed

- Upgraded Excalibur to TypeScript 3.3.3333 ([#1052](https://github.com/excaliburjs/Excalibur/issues/1052))
- Added exceptions on `SpriteSheetImpl` constructor to check if the source texture dimensions are valid ([#1108](https://github.com/excaliburjs/Excalibur/issues/1108))

<!----------------------------------------------------------------------------------------------->

## [0.21.0] - 2019-02-02

### Added

- Added ability to automatically convert .gif files to SpriteSheet, Animations, and Sprites ([#153](https://github.com/excaliburjs/Excalibur/issues/153))
- New `viewport` property on camera to return a world space bounding box of the current visible area ([#1078](https://github.com/excaliburjs/Excalibur/issues/1078))

### Changed

- Updated `ex.Color` and `ex.Vector` constants to be static getters that return new instances each time, eliminating a common source of bugs ([#1085](https://github.com/excaliburjs/Excalibur/issues/1085))
- Remove optionality of engine in constructor of Scene and \_engine private with an underscore prefix ([#1067](https://github.com/excaliburjs/Excalibur/issues/1067))

### Deprecated

- Rename `ex.BaseCamera` to `Camera`, `ex.BaseCamera` will be removed in `v0.22.0` ([#1087](https://github.com/excaliburjs/Excalibur/issues/1087))

### Fixed

- Fixed issue of early offscreen culling related to zooming in and out ([#1078](https://github.com/excaliburjs/Excalibur/issues/1078))
- Fixed issue where setting `suppressPlayButton: true` blocks load in certain browsers ([#1079](https://github.com/excaliburjs/Excalibur/issues/1079))
- Fixed issue where the absence of a pointer button caused an error in the console([#1153](https://github.com/excaliburjs/Excalibur/issues/1153))

<!----------------------------------------------------------------------------------------------->

## [0.20.0] - 2018-12-10

### Breaking Changes

- `ex.PauseAfterLoader` removed, use `ex.Loader` instead ([#1031](https://github.com/excaliburjs/Excalibur/issues/1031))

### Added

- Added strongly-typed `EventTypes` enum to Events.ts to avoid magic strings ([#1066](https://github.com/excaliburjs/Excalibur/issues/1066))

### Changed

- Added parameter on SpriteSheet constructor so you can define how many pixels of space are between sprites ([#1058](https://github.com/excaliburjs/Excalibur/issues/1058))

<!----------------------------------------------------------------------------------------------->

## [0.19.1] - 2018-10-22

### Fixed

- Fixed issue where there were missing files in the dist (Loader.css, Loader.logo.png) ([#1057](https://github.com/excaliburjs/Excalibur/issues/1057))

## [0.19.0] - 2018-10-13

### Changed

- Excalibur user documentation has now moved to [excaliburjs.com/docs](https://excaliburjs.com/docs)
- Excalibur will now prompt for user input before starting the game to be inline with the new webaudio requirements from chrome/mobile browsers ([#1031](https://github.com/excaliburjs/Excalibur/issues/1031))

### Deprecated

- `PauseAfterLoader` for iOS in favor of new click-to-play functionality built into the default `Loader` ([#1031](https://github.com/excaliburjs/Excalibur/issues/1031))

### Fixed

- Fixed issue where Edge web audio playback was breaking ([#1047](https://github.com/excaliburjs/Excalibur/issues/1047))
- Fixed issue where pointer events do not work in mobile ([#1044](https://github.com/excaliburjs/Excalibur/issues/1044))
- Fixed issue where iOS was not loading by including the right polyfills ([#1043](https://github.com/excaliburjs/Excalibur/issues/1043))
- Fixed issue where sprites do not work in Firefox ([#980](https://github.com/excaliburjs/Excalibur/issues/978))
- Fixed issue where collision pairs could sometimes be incorrect ([#975](https://github.com/excaliburjs/Excalibur/issues/975))
- Fixed box collision velocity resolution so that objects resting on a surface do not accumulate velocity ([#986](https://github.com/excaliburjs/Excalibur/pull/1034))

<!----------------------------------------------------------------------------------------------->

## [0.18.0] - 2018-08-04

### Breaking Changes

- `Sound.setVolume()` replaced with `Sound.volume`
- `Sound.setLoop()` replaced with `Sound.loop`

### Added

- Add `Scene.isActorInDrawTree` method to determine if an actor is in the scene's draw tree.

### Fixed

- Fixed missing `exitviewport/enterviewport` events on Actors.on/once/off signatures ([#978](https://github.com/excaliburjs/Excalibur/issues/978))
- Fix issue where Actors would not be properly added to a scene if they were removed from that scene during the same frame ([#979](https://github.com/excaliburjs/Excalibur/issues/979))

<!----------------------------------------------------------------------------------------------->

## [0.17.0] - 2018-06-04

### Breaking Changes

- Property scope `Pointer.actorsUnderPointer` changed to private
- `Sprite.sx` replaced with `Sprite.x`
- `Sprite.sy` replaced with `Sprite.y`
- `Sprite.swidth` replaced with `Sprite.width`
- `Sprite.sheight` replaced with `Sprite.height`

### Added

- Allow timers to limit repeats to a finite number of times ([#957](https://github.com/excaliburjs/Excalibur/pull/974))
- Convenience method on Scene to determine whether it is the current scene. Scene.isCurrentScene() ([#982](https://github.com/excaliburjs/Excalibur/issues/982))
- New `PointerEvent.stopPropagation()` method added. Works the same way as (`https://developer.mozilla.org/en-US/docs/Web/API/Event/stopPropagation`)
  ([#912](https://github.com/excaliburjs/Excalibur/issues/912))
- New `Actor.getAncestors()` method, which retrieves full array of current Actor ancestors
- Static `Actor.defaults` prop, which implements `IActorDefaults`.
- Native sound events now exposed
  - `volumechange` - on playing sound volume change;
  - `pause` - on playback pause;
  - `stop` - on playback stop;
  - `emptied` - on data cleanup(f.e. when setting new data);
  - `resume` - on playback resume;
  - `playbackstart` - on playback start;
  - `playbackend` - on playback end;
- Added `Sound.instances` getter, which returns active tracks. Playing or paused
- Added `Sound.getTrackId(track: [[AudioInstance]])` method. Which returns id of track provided,
  if it is in list of active tracks.

### Changed

- Refactored Easing functions to be reversable ([#944](https://github.com/excaliburjs/Excalibur/pull/944))
- Now at creation every `Actor.anchor` prop is set to default `Actor.defaults.anchor`.
- Scene.remove(Actor) now starts the Actor.Kill event cycle ([#981](https://github.com/excaliburjs/Excalibur/issues/981))

### Deprecated

- `CapturePointer.update()` method now doesn't propagate event to actor, just verifies pointer events for actor.
- Added `Sound.volume` & `Sound.loop` properties as a replacement for `Sound.setVolume()` and `Sound.setLoop()`. The methods `setVolume` and `setLoop` have been marked obsolete.

### Fixed

- Added missing variable assignments to TileMapImpl constructor ([#957](https://github.com/excaliburjs/Excalibur/pull/957))
- Correct setting audio volume level from `value` to `setValueAtTime` to comply with deprecation warning in Chrome 59 ([#953](https://github.com/excaliburjs/Excalibur/pull/953))
- Force HiDPI scaling to always be at least 1 to prevent visual artifacts in some browsers
- Recalculate physics geometry when width/height change on Actor ([#948](https://github.com/excaliburjs/Excalibur/pull/948))
- Fix camera move chaining ([#944](https://github.com/excaliburjs/Excalibur/pull/944))
- Fix `pickSet(allowDuplicates: true)` now returns the proper length array with correct elements ([#977](https://github.com/excaliburjs/Excalibur/issues/977))
- `Index` export order to prevent `almond.js` from creation of corrupted modules loading order.
- `Sound.pause()` now saves correct timings.
- Fix `ex.Vector.isValid` edgecase at `Infinity` ([#1006](https://github.com/excaliburjs/Excalibur/issues/1006))

<!----------------------------------------------------------------------------------------------->

## [0.16.0] - 2018-03-31

### Added

- New typesafe and override safe event lifecycle overriding, all `onEventName` handlers will no longer be dangerous to override ([#582](https://github.com/excaliburjs/Excalibur/issues/582))
  - New lifecycle event `onPreKill` and `onPostKill`
- SpriteSheets can now produce animations from custom sprite coordinates `SpriteSheet.getAnimationByCoords(engine, coords[], speed)` ([#918](https://github.com/excaliburjs/Excalibur/issues/918))
- Added drag and drop support for Actors ([#134](https://github.com/excaliburjs/Excalibur/issues/134))
  - New Event `enter`
  - New Event `leave`
  - New Event `pointerenter`
  - New Event `pointerleave`
  - New Event `pointerdragstart`
  - New Event `pointerdragend`
  - New Event `pointerdragmove`
  - New Event `pointerdragenter`
  - New Event `pointerdragleave`
  - New Class `PointerDragEvent` which extends `PointerEvent`
  - New Class `GlobalCoordinates` that contains Vectors for the world, the page, and the screen.
  - Added property `ICapturePointerConfig.captureDragEvents` which controls whether to emit drag events to the actor
  - Added property `PointerEvent.pointer` which equals the original pointer object

### Deprecated

- `Sprite.sx`, `Sprite.sy`, `Sprite.swidth`, `Sprite.sheight` have been deprecated in favor of `Sprite.x`, `Sprite.y`, `Sprite.width`, `Sprite.height` ([#918](https://github.com/excaliburjs/Excalibur/issues/918))

### Fixed

- Added missing lifecycle event handlers on Actors, Triggers, Scenes, Engine, and Camera ([#582](https://github.com/excaliburjs/Excalibur/issues/582))
- Tile Maps now correctly render negative x-axis coordinates ([#904](https://github.com/excaliburjs/Excalibur/issues/904))
- Offscreen culling in HiDPI mode ([#949](https://github.com/excaliburjs/Excalibur/issues/949))
  - Correct bounds check to check drawWidth/drawHeight for HiDPI
  - suppressHiDPIScaling now also suppresses pixel ratio based scaling
- Extract and separate Sprite width/height from drawWidth/drawHeight to prevent context corruption ([#951](https://github.com/excaliburjs/Excalibur/pull/951))

<!----------------------------------------------------------------------------------------------->

## [0.15.0] - 2018-02-16

### Breaking Changes

- `LockedCamera` replaced with `BaseCamera.strategy.lockToActor`
- `SideCamera` replaced with `BaseCamera.strategy.lockToActorAxis`
- `Body.wasTouching` replaced with event type `CollisionEnd`

### Added

- Option bag constructors have been added for commonly-used classes (see [Constructors.md](https://github.com/excaliburjs/Excalibur/blob/main/src/engine/Docs/Constructors.md)) ([#410](https://github.com/excaliburjs/Excalibur/issues/410))

<!----------------------------------------------------------------------------------------------->

## [0.14.0] - 2017-12-02

### Breaking Changes

- Triggers now have a new option bag constructor using the `ITriggerOptions` interface. ([#863](https://github.com/excaliburjs/Excalibur/issues/863)).
- `update` event replaced with `postupdate` event
- `CollisionEvent` replaced by `PreCollisionEvent`
- `getDrawWidth()` and `getDrawHeight()` replaced with the getters `drawWidth` and `drawHeight`
- `PointerEvent.x` and `PointerEvent.y` replaced with `PointerEvent.pos`

### Added

- Automatic HiDPI screen detection and scaling in excalibur internals to correct blurry bitmap rendering on HiDPI screens. This feature can optionally be suppressed with `IEngineOptions.suppressHiDPIScaling`.
- Added new line utility `Line.normal()` and `Line.distanceToPoint` ([#703](https://github.com/excaliburjs/Excalibur/issues/703))
- Added new PolygonArea utility `PolygonArea.getClosestFace(point)` ([#703](https://github.com/excaliburjs/Excalibur/issues/703))
- Triggers now fire an `EnterTriggerEvent` when an actor enters the trigger, and an `ExitTriggerEvent` when an actor exits the trigger. ([#863](https://github.com/excaliburjs/Excalibur/issues/863))
- Actors have a new events `CollisionStart` which when 2 actors first start colliding and `CollisionEnd` when 2 actors are no longer colliding. ([#863](https://github.com/excaliburjs/Excalibur/issues/863))
- New camera strategies implementation for following targets in a scene. Allows for custom strategies to be implemented on top of some prebuilt
  - `LockCameraToActorStrategy` which behaves like `LockedCamera` and can be switched on with `Camera.strategy.lockToActor(actor)`.
  - `LockCameraToActorAxisStrategy` which behaves like `SideCamera` and can be switched on with `Camera.strategy.lockToActorAxis(actor, ex.Axis.X)`
  - `ElasticToActorStrategy` which is a new strategy that elastically moves the camera to an actor and can be switched on with `Camera.strategy.elasticToActor(actor, cameraElasticity, cameraFriction)`
  - `CircleAroundActorStrategy` which is a new strategy that will follow an actor when a certain radius from the camera focus and can be switched on with `Camera.strategy.circleAroundActor(actor)`

### Changed

- `Trigger` has been rebuilt to provide a better experience
  - The trigger `action` only fires when an actor enters the designated area instead of every frame of collision. ([#863](https://github.com/excaliburjs/Excalibur/issues/863))
  - Triggers can now draw like other Actors, but are still not visible by default ([#863](https://github.com/excaliburjs/Excalibur/issues/863))

### Deprecated

- `Body.wasTouching` has been deprecated in favor of a new event type `CollisionEnd` ([#863](https://github.com/excaliburjs/Excalibur/issues/863))
- `SideCamera` and `LockedCamera` are deprecated in favor of camera strategies

### Fixed

- Fixed odd jumping behavior when polygons collided with the end of an edge ([#703](https://github.com/excaliburjs/Excalibur/issues/703))

<!----------------------------------------------------------------------------------------------->

## [0.13.0] - 2017-10-07

### Breaking Changes

- `Scene.children` replaced with `Scene.actors`

### Added

- Convenience getters implemented `halfDrawWidth`, `halfDrawHeight`, `halfCanvasWidth`, `halfCanvasHeight`, `canvasWidth`, and `canvasHeight`.
- New pause/unpause feature for timers to help with more robust pausing ([#885](https://github.com/excaliburjs/Excalibur/issues/885))
- New event listening feature to listen to events only `.once(...)` then unsubscribe automatically ([#745](https://github.com/excaliburjs/Excalibur/issues/745))
- New collision event `postcollision` to indicate if collision resolution occured ([#880](https://github.com/excaliburjs/Excalibur/issues/880))

### Deprecated

- `PointerEvent.x` and `PointerEvent.y`, in favor of `PointerEvent.pos` ([#612](https://github.com/excaliburjs/Excalibur/issues/612))
- `CollisionEvent` has been deprecated in favor of the more clear `PreCollisionEvent` ([#880](https://github.com/excaliburjs/Excalibur/issues/880))
- `getDrawWidth()` and `getDrawHeight()` have been marked obsolete and changed into the getters `drawWidth` and `drawHeight` respectively in order to progressively make getters/setters consistent ([#861](https://github.com/excaliburjs/Excalibur/issues/612))

### Fixed

- Fixed same instance of color potentially being shared, and thus mutated, between instance actors ([#840](https://github.com/excaliburjs/Excalibur/issues/840))
- Fixed bug where active and passive type collisions would resolve when they shouldn't in rigid body physics mode ([#880](https://github.com/excaliburjs/Excalibur/issues/880))

<!----------------------------------------------------------------------------------------------->

## [0.12.0] 2017-08-12

### Breaking Changes

- `CollisionType.Elastic` has been removed
- `Promises.wrap` has been replaced with `Promise.resolve`

### Added

- Added new hsl and hex format options in Color.toString(format). rgb is the default to maintain backwards compatibility ([#852](https://github.com/excaliburjs/Excalibur/issues/852))

### Changed

- `Animation.loop` property now to set to `true` by default ([#583](https://github.com/excaliburjs/Excalibur/issues/583))
- Added backgroundColor to engine options as part of Engine constructor ([#846](https://github.com/excaliburjs/Excalibur/issues/846))

### Deprecated

- `ex.Scene.children` is now `ex.Scene.actors` ([#796](https://github.com/excaliburjs/Excalibur/issues/796))

<!----------------------------------------------------------------------------------------------->

## [0.11.0] 2017-06-10

### Breaking Changes

- Renamed `Utils.removeItemToArray()` to `Utils.removeItemFromArray()` ([#798](https://github.com/excaliburjs/Excalibur/issues/798/))

### Added

- Added optional volume argument to `Sound.play(volume?: number)`, which will play the Audio file at anywhere from mute (`volume` is 0.0) to full volume (`volume` is 1.0). ([#801](https://github.com/excaliburjs/Excalibur/issues/801))
- Added another DisplayMode option: `DisplayMode.Position`. When this is selected as the displayMode type, the user must specify a new `position` option ([#781](https://github.com/excaliburjs/Excalibur/issues/781))
- Added a static method `distance` to the `Vector` class ([#517](https://github.com/excaliburjs/Excalibur/issues/517))
- Added `WheelEvent` event type for the `wheel` browser event, Excalibur now supports scroll wheel ([#808](https://github.com/excaliburjs/Excalibur/issues/808/))

### Changed

- Camera zoom over time now returns a promise that resolves on completion ([#800](https://github.com/excaliburjs/Excalibur/issues/800))
- Edge builds have more descriptive versions now containing build number and Git commit hash (e.g. `0.10.0-alpha.105#commit`) ([#777](https://github.com/excaliburjs/Excalibur/issues/777))

### Fixed

- Fixed camera zoom over time, before it did not work at all ([#800](https://github.com/excaliburjs/Excalibur/issues/800))
- Fixed semi-colon key not being detected on Firefox and Opera. ([#789](https://github.com/excaliburjs/Excalibur/issues/789))

<!----------------------------------------------------------------------------------------------->

## [0.10.0] 2017-04-07

### Breaking Changes

- Rename `Engine.width` and `Engine.height` to be `Engine.canvasWidth` and `Engine.canvasHeight` ([#591](https://github.com/excaliburjs/Excalibur/issues/591))
- Rename `Engine.getWidth` and `Engine.getHeight` to be `Engine.getDrawWidth` and `Engine.getDrawHeight` ([#591](https://github.com/excaliburjs/Excalibur/issues/591))
- Changed `GameEvent` to be a generic type for TypeScript, allowing strongly typing the `target` property. ([#724](https://github.com/excaliburjs/Excalibur/issue/724))
- Removed `Body.useEdgeCollision()` parameter `center` ([#724](https://github.com/excaliburjs/Excalibur/issue/724))

### Added

- Added `Engine.isPaused` to retrieve the running status of Engine ([#750](https://github.com/excaliburjs/Excalibur/issues/750))
- Added `Engine.getWorldBounds` to provide a quick way to get the top left corner and bottom right corner of the screen ([#729](https://github.com/excaliburjs/Excalibur/issues/729))
- Added predraw and postdraw events to `Engine` class. These events happen when prior to and after a draw ([#744](https://github.com/excaliburjs/Excalibur/issues/744))
- Added Perlin noise generation helper `ex.PerlinGenerator` for 1d, 2d, and 3d noise, along with drawing utilities ([#491](https://github.com/excaliburjs/Excalibur/issues/491))
- Added font styles support for normal, italic, and oblique in addition to bold text support ([#563](https://github.com/excaliburjs/Excalibur/issues/563))

### Changed

- Update project to use TypeScript 2.2.2 ([#762](https://github.com/excaliburjs/Excalibur/issues/762))
- Changed `Util.extend` to include `Object.assign` functionality ([#763](https://github.com/excaliburjs/Excalibur/issues/763))

### Fixed

- Update the order of the affine transformations to fix bug when scaling and rotating Actors ([#770](https://github.com/excaliburjs/Excalibur/issues/770))

<!----------------------------------------------------------------------------------------------->

## [0.9.0] 2017-02-09

### Added

- Added `preupdate`, `postupdate`, `predraw`, `postdraw` events to TileMap
- Added `ex.Random` with seed support via Mersenne Twister algorithm ([#538](https://github.com/excaliburjs/Excalibur/issues/538))
- Added extended feature detection and reporting to `ex.Detector` ([#707](https://github.com/excaliburjs/Excalibur/issues/707))
  - `ex.Detector.getBrowserFeatures()` to retrieve the support matrix of the current browser
  - `ex.Detector.logBrowserFeatures()` to log the support matrix to the console (runs at startup when in Debug mode)
- Added `@obsolete` decorator to help give greater visibility to deprecated methods ([#684](https://github.com/excaliburjs/Excalibur/issues/684))
- Added better support for module loaders and TypeScript importing. See [Installation](https://excaliburjs.com/docs/installation) docs for more info. ([#606](https://github.com/excaliburjs/Excalibur/issues/606))
- Added new Excalibur example project templates ([#706](https://github.com/excaliburjs/Excalibur/issues/706), [#733](https://github.com/excaliburjs/Excalibur/issues/733)):
  - [Browserify](https://github.com/excaliburjs/example-ts-browserify)
  - [Webpack](https://github.com/excaliburjs/example-ts-webpack)
  - [Angular2](https://github.com/excaliburjs/example-ts-angular2)
  - [Universal Windows Platform (UWP)](https://github.com/excaliburjs/example-uwp)
  - [Apache Cordova](https://github.com/excaliburjs/example-cordova)
  - [Xamarin Forms](https://github.com/excaliburjs/example-xamarin)
  - [Electron](https://github.com/excaliburjs/example-electron)
- Added `Pointer.lastPagePos`, `Pointer.lastScreenPos` and `Pointer.lastWorldPos` that store the last pointer move coordinates ([#509](https://github.com/excaliburjs/Excalibur/issues/509))

### Changed

- Changed `Util.clamp` to use math libraries ([#536](https://github.com/excaliburjs/Excalibur/issues/536))
- Upgraded to TypeScript 2.1.4 ([#726](https://github.com/excaliburjs/Excalibur/issues/726))

### Fixed

- Fixed Scene/Actor activation and initialization order, actors were not being initialized before scene activation causing bugs ([#661](https://github.com/excaliburjs/Excalibur/issues/661))
- Fixed bug where the engine would not load if a loader was provided without any resources ([#565](https://github.com/excaliburjs/Excalibur/issues/565))
- Fixed bug where an Actor/UIActor/TileMap added during a Timer callback would not initialize before running `draw` loop. ([#584](https://github.com/excaliburjs/Excalibur/issues/584))
- Fixed bug where on slower systems a Sprite may not be drawn on the first `draw` frame ([#748](https://github.com/excaliburjs/Excalibur/issues/748))

<!----------------------------------------------------------------------------------------------->

## [0.8.0] 2016-12-04

### Added

- `ex.Vector.magnitude` alias that calls `ex.Vector.distance()` to get magnitude of Vector ([#663](https://github.com/excaliburjs/Excalibur/issues/663))
- Added new `ex.Line` utilities ([#662](https://github.com/excaliburjs/Excalibur/issues/662)):
  - `ex.Line.slope` for the raw slope (m) value
  - `ex.Line.intercept` for the Y intercept (b) value
  - `ex.Line.findPoint(x?, y?)` to find a point given an X or a Y value
  - `ex.Line.hasPoint(x, y, threshold)` to determine if given point lies on the line
- Added `Vector.One` and `Vector.Half` constants ([#649](https://github.com/excaliburjs/Excalibur/issues/649))
- Added `Vector.isValid` to check for null, undefined, Infinity, or NaN vectors method as part of ([#665](https://github.com/excaliburjs/Excalibur/issues/665))
- Added `ex.Promise.resolve` and `ex.Promise.reject` static methods ([#501](https://github.com/excaliburjs/Excalibur/issues/501))
- PhantomJS based testing infrastructure to accurately test browser features such as image diffs on canvas drawing ([#521](https://github.com/excaliburjs/Excalibur/issues/521))
- Added some basic debug stat collection to Excalibur ([#97](https://github.com/excaliburjs/Excalibur/issues/97)):
  - Added `ex.Engine.stats` to hold frame statistic information
  - Added `ex.Engine.debug` to hold debug flags and current frame stats
  - Added `preframe` and `postframe` events to `Engine` as hooks
  - Added ex.Physics statistics to the Excalibur statistics collection
- Added new fast body collision detection to Excalibur to prevent fast moving objects from tunneling through other objects ([#665](https://github.com/excaliburjs/Excalibur/issues/665))
  - Added DynamicTree raycast to query the scene for bounds that intersect a ray
  - Added fast BoundingBox raycast test

### Changed

- Internal physics names refactored to be more readable and to use names more in line with game engine terminology (explicit broadphase and narrowphase called out)

### Deprecated

- `ex.Promise.wrap` ([#501](https://github.com/excaliburjs/Excalibur/issues/501))

### Fixed

- Fix `Actor.oldPos` and `Actor.oldVel` values on update ([#666](https://github.com/excaliburjs/Excalibur/issues/666))
- Fix `Label.getTextWidth` returns incorrect result ([#679](https://github.com/excaliburjs/Excalibur/issues/679))
- Fix semi-transparent PNGs appear garbled ([#687](https://github.com/excaliburjs/Excalibur/issues/687))
- Fix incorrect code coverage metrics, previously our test process was reporting higher than actual code coverage ([#521](https://github.com/excaliburjs/Excalibur/issues/521))
- Fix `Actor.getBounds()` and `Actor.getRelativeBounds()` to return accurate bounding boxes based on the scale and rotation of actors. ([#692](https://github.com/excaliburjs/Excalibur/issues/692))

<!----------------------------------------------------------------------------------------------->

## [0.7.1] - 2016-10-03

### Breaking Changes

- Refactored and modified Sound API ([#644](https://github.com/excaliburjs/Excalibur/issues/644))
  - `Sound.setData` now returns a Promise which differs from previous API
  - Removed internal `FallbackAudio` and `Sound` classes and replaced with single `Sound` class
  - Added `AudioTagInstance` and `WebAudioInstance` internal classes

### Added

- `ex.Promise.join(Promise[])` support (in addition to `...promises` support) ([#642](https://github.com/excaliburjs/Excalibur/issues/642))
- Moved build artifacts to separate [excalibur-dist](https://github.com/excaliburjs/excalibur-dist) repository ([#648](https://github.com/excaliburjs/Excalibur/issues/648))
- `ex.Events` namespace and typed event handler `.on(...)` overloads for default events on core excalibur objects ([#639](https://github.com/excaliburjs/Excalibur/issues/639))
- `Engine.timescale` property (default: 1.0) to add time-scaling to the engine for time-based movements ([#543](https://github.com/excaliburjs/Excalibur/issues/543))
- Two new parameters to `ex.Util.DrawUtil.line` that accept a line thickness and end-cap style ([#658](https://github.com/excaliburjs/Excalibur/issues/658))

### Fixed

- `Actor.actions.fade` properly supporting fading between 0 and 1 and vice versa ([#640](https://github.com/excaliburjs/Excalibur/issues/640))
- Fix issues with audio offset tracking and muting while game is invisible ([#644](https://github.com/excaliburjs/Excalibur/issues/644))
- `Actor.getHeight()` and `Actor.getWidth()` now take into account parent scaling ([#645](https://github.com/excaliburjs/Excalibur/issues/645))
- `Actor.debugDraw` now works properly for child actors ([#505](https://github.com/excaliburjs/Excalibur/issues/505), [#645](https://github.com/excaliburjs/Excalibur/issues/645))
- Sprite culling was double scaling calculations ([#646](https://github.com/excaliburjs/Excalibur/issues/646))
- Fix negative zoom sprite culling ([#539](https://github.com/excaliburjs/Excalibur/issues/539))
- Fix Actor updates happening more than once per frame, causing multiple pointer events to trigger ([#643](https://github.com/excaliburjs/Excalibur/issues/643))
- Fix `Actor.on('pointerup')` capturePointer events opt-in on event handler. The opt-in was triggering correctly for handlers on 'pointerdown' and 'pointermove', but not 'pointerup'.

<!----------------------------------------------------------------------------------------------->

## [0.7.0] - 2016-08-29

### Breaking Changes

- Code marked 'Obsolete' has been removed ([#625](https://github.com/excaliburjs/Excalibur/issues/625), [#603](https://github.com/excaliburjs/Excalibur/issues/603))
  - `Actor`
    - `addEventListener`
    - `getWorldX`, `getWorldY`
    - `clearActions`, `easeTo`, `moveTo`, `moveBy`, `rotateTo`, `rotateBy`, `scaleTo`, `scaleBy`, `blink`, `fade`, `delay`, `die`, `callMethod`, `asPromise`, `repeat`, `repeatForever`, `follow`, `meet`
  - `Class`
    - `addEventListener`, `removeEventListener`
  - `Engine`
    - parameterized constructor
    - `addChild`, `removeChild`
  - `UpdateEvent` removed
- `Scene.addChild` and `Scene.removeChild` are now protected
- Removed ex.Template and ex.Binding ([#627](https://github.com/excaliburjs/Excalibur/issues/627))

### Added

- New physics system, physical properties for Actors ([#557](https://github.com/excaliburjs/Excalibur/issues/557), [#472](https://github.com/excaliburjs/Excalibur/issues/472))
- Read The Docs support for documentation ([#558](https://github.com/excaliburjs/Excalibur/issues/558))
- Continuous integration builds unstable packages and publishes them ([#567](https://github.com/excaliburjs/Excalibur/issues/567))
- Sound and Texture resources can now process data ([#574](https://github.com/excaliburjs/Excalibur/issues/574))
- Actors now throw an event when they are killed ([#585](https://github.com/excaliburjs/Excalibur/issues/585))
- "Tap to Play" button for iOS to fulfill platform audio requirements ([#262](https://github.com/excaliburjs/Excalibur/issues/262))
- Generic lerp/easing functions ([#320](https://github.com/excaliburjs/Excalibur/issues/320))
- Whitespace checking for conditional statements ([#634](https://github.com/excaliburjs/Excalibur/issues/634))
- Initial support for [Yeoman generator](https://github.com/excaliburjs/generator-excalibur) ([#578](https://github.com/excaliburjs/Excalibur/issues/578))

### Changed

- Upgraded Jasmine testing framework to version 2.4 ([#126](https://github.com/excaliburjs/Excalibur/issues/126))
- Updated TypeScript to 1.8 ([#596](https://github.com/excaliburjs/Excalibur/issues/596))
- Improved contributing document ([#560](https://github.com/excaliburjs/Excalibur/issues/560))
- Improved local and global coordinate tracking for Actors ([#60](https://github.com/excaliburjs/Excalibur/issues/60))
- Updated loader image to match new logo and theme ([#615](https://github.com/excaliburjs/Excalibur/issues/615))
- Ignored additional files for Bower publishing ([#614](https://github.com/excaliburjs/Excalibur/issues/614))

### Fixed

- Actions on the action context threw an error ([#564](https://github.com/excaliburjs/Excalibur/issues/564))
- Actor `getLeft()`, `getTop()`, `getBottom()` and `getRight()` did not respect anchors ([#568](https://github.com/excaliburjs/Excalibur/issues/568))
- Actor.actions.rotateTo and rotateBy were missing RotationType ([#575](https://github.com/excaliburjs/Excalibur/issues/575))
- Actors didn't behave correctly when killed and re-added to game ([#586](https://github.com/excaliburjs/Excalibur/issues/586))
- Default fontFamily for Label didn't work with custom FontSize or FontUnit ([#471](https://github.com/excaliburjs/Excalibur/issues/471))
- Fixed issues with testing sandbox ([#609](https://github.com/excaliburjs/Excalibur/issues/609))
- Issue with camera lerp ([#555](https://github.com/excaliburjs/Excalibur/issues/555))
- Issue setting initial opacity on Actors ([#511](https://github.com/excaliburjs/Excalibur/issues/511))
- Children were not being updated by their parent Actors ([#616](https://github.com/excaliburjs/Excalibur/issues/616))
- Center-anchored Actors were not drawn at the correct canvas coordinates when scaled ([#618](https://github.com/excaliburjs/Excalibur/issues/618))

<!----------------------------------------------------------------------------------------------->

## [0.6.0] - 2016-01-19

### Added

- GamePads now have a connection event ([#473](https://github.com/excaliburjs/Excalibur/issues/473))
- Unit circle drawing for debug mode ([#467](https://github.com/excaliburjs/Excalibur/issues/467))
- Engine now fails gracefully in unsupported browsers ([#386](https://github.com/excaliburjs/Excalibur/issues/386))
- Global fatal error catching ([#381](https://github.com/excaliburjs/Excalibur/issues/381))
- MockEngine for testing ([#360](https://github.com/excaliburjs/Excalibur/issues/360))
- Code coverage reports via Coveralls ([#169](https://github.com/excaliburjs/Excalibur/issues/169))
- SpriteFonts now support different target colors ([#148](https://github.com/excaliburjs/Excalibur/issues/148))
- Cameras now have position, velocity, and acceleration properties ([#490](https://github.com/excaliburjs/Excalibur/issues/490))

### Changed

- `Actor.addChild()` changed to `Actor.add()` ([#519](https://github.com/excaliburjs/Excalibur/issues/519))
- `Actor.removeChild()` changed to `Actor.remove()` ([#519](https://github.com/excaliburjs/Excalibur/issues/519))
- Documentation is only deployed on changes to the main git branch ([#483](https://github.com/excaliburjs/Excalibur/issues/483))
- A warning message is now displayed if no supported audio format is provided for a browser ([#476](https://github.com/excaliburjs/Excalibur/issues/476))
- Updated TSLint directory scanning ([#442](https://github.com/excaliburjs/Excalibur/issues/442), [#443](https://github.com/excaliburjs/Excalibur/issues/443), [#447](https://github.com/excaliburjs/Excalibur/issues/447))
- Deprecated older methods ([#399](https://github.com/excaliburjs/Excalibur/issues/399))
- Changed API for Key events ([#502](https://github.com/excaliburjs/Excalibur/issues/502))

### Fixed

- Actors now properly collide with TileMaps ([#541](https://github.com/excaliburjs/Excalibur/issues/541))
- Gamepad detection is fixed ([#460](https://github.com/excaliburjs/Excalibur/issues/460), [#518](https://github.com/excaliburjs/Excalibur/issues/518))
- Actor scale now correctly occurs after translation ([#514](https://github.com/excaliburjs/Excalibur/issues/514))
- Actors now respect the `visible` property of their children ([#513](https://github.com/excaliburjs/Excalibur/issues/513))
- Fixed centered sprite drawing on Actors ([#507](https://github.com/excaliburjs/Excalibur/issues/507))
- Animation `freezeframe` is now properly set to last Animation frame by default ([#506](https://github.com/excaliburjs/Excalibur/issues/506))
- It is no longer possible to add the same Actor to a scene multiple times ([#504](https://github.com/excaliburjs/Excalibur/issues/504))
- Text alignment on SpriteFonts with Labels is fixed ([#484](https://github.com/excaliburjs/Excalibur/issues/484))
- Engine pointer events properly fire when a camera is zoomed ([#480](https://github.com/excaliburjs/Excalibur/issues/480))
- Fixed a small bug in rotateTo ([#469](https://github.com/excaliburjs/Excalibur/issues/469))
- Setting Label colors now works ([#468](https://github.com/excaliburjs/Excalibur/issues/468))
- Labels now respect set font ([#372](https://github.com/excaliburjs/Excalibur/issues/372))
- UIActor now respects visibility ([#368](https://github.com/excaliburjs/Excalibur/issues/368))
- Solid color Actors now respect opacity ([#364](https://github.com/excaliburjs/Excalibur/issues/364))
- TileMap culling uses proper width and height values ([#293](https://github.com/excaliburjs/Excalibur/issues/293))
- Font API changed while fixing font size issue

<!----------------------------------------------------------------------------------------------->

## [0.5.1] - 2015-06-26

### Added

- Actors can now recursively check the containment of their children ([#453](https://github.com/excaliburjs/Excalibur/issues/453))
- `RotateTo` and `RotateBy` now support ShortestPath, LongestPath, Clockwise, and Counterclockwise rotation ([#461](https://github.com/excaliburjs/Excalibur/issues/461))

### Fixed

- `Actor.contains()` did not work for child actors ([#147](https://github.com/excaliburjs/Excalibur/issues/147))
- Unexpected placement occasionally occurred for Actors with certain collision types ([#319](https://github.com/excaliburjs/Excalibur/issues/319))
- Velocity wasn’t updating properly when fixed and active Actors collided ([#454](https://github.com/excaliburjs/Excalibur/issues/454))
- Actors removed with actor.kill() were not being removed from the draw tree ([#458](https://github.com/excaliburjs/Excalibur/issues/458))
- `RotateTo` and `RotateBy` weren’t using the shortest angle by default ([#282](https://github.com/excaliburjs/Excalibur/issues/282))
- Sprite width and height didn’t take scaling into account ([#437](https://github.com/excaliburjs/Excalibur/issues/437))
- Fixed error message when calling `Actor.setDrawing()` on a non-existent key ([#456](https://github.com/excaliburjs/Excalibur/issues/456))

<!----------------------------------------------------------------------------------------------->

## [0.5.0] - 2015-06-03

### Added

- resource cache busting ([#280](https://github.com/excaliburjs/Excalibur/issues/280))
- HTML5 Gamepad API support ([#15](https://github.com/excaliburjs/Excalibur/issues/15))
- Browserify support ([#312](https://github.com/excaliburjs/Excalibur/issues/312))
- ‘blur’ and ‘visible’ events to detect when the browser window a game is in has focus ([#385](https://github.com/excaliburjs/Excalibur/issues/385))
- Z-index support for Actors, allowing for specific ordered drawing ([#356](https://github.com/excaliburjs/Excalibur/issues/356))
- unlocked drawing for UI elements ([#354](https://github.com/excaliburjs/Excalibur/issues/354))
- `Promise.join()` to return a new promise when promises passed to it have been resolved ([#341](https://github.com/excaliburjs/Excalibur/issues/341), [#340](https://github.com/excaliburjs/Excalibur/issues/340))
- ability to skip a frame in an animation ([#313](https://github.com/excaliburjs/Excalibur/issues/313))
- You can now remove effects from `IDrawable` objects ([#303](https://github.com/excaliburjs/Excalibur/issues/303))
- generic `Resource` type to allow for XHR loading ([#297](https://github.com/excaliburjs/Excalibur/issues/297))
- gray `Color` constants ([#209](https://github.com/excaliburjs/Excalibur/issues/209))

### Changed

- Renamed `engine.addChild()` to `engine.add()` ([#288](https://github.com/excaliburjs/Excalibur/issues/288))
- Renamed `setSpriteTransformationPoint()` to `setAnchor()` ([#269](https://github.com/excaliburjs/Excalibur/issues/269))
- Renamed `TopCamera` to `LockedCamera` ([#184](https://github.com/excaliburjs/Excalibur/issues/184))
- Renamed `Actor.pipeline` to `Actor.traits` ([#351](https://github.com/excaliburjs/Excalibur/issues/351))
- Actor anchoring now uses center origin by default ([#299](https://github.com/excaliburjs/Excalibur/issues/299))
- Actor updates (movement, collision, etc.) now use a pipeline ([#330](https://github.com/excaliburjs/Excalibur/issues/330))
- Organized classes, files, and project structure ([#182](https://github.com/excaliburjs/Excalibur/issues/182), [#347](https://github.com/excaliburjs/Excalibur/issues/347))
- Improvements to collision detection ([#345](https://github.com/excaliburjs/Excalibur/issues/345), [#332](https://github.com/excaliburjs/Excalibur/issues/332))
- Loop optimizations for performance improvements ([#296](https://github.com/excaliburjs/Excalibur/issues/296))
- Updated to TypeScript 1.4 ([#393](https://github.com/excaliburjs/Excalibur/issues/393))
- Improved pointer event handling so touch and mouse events can be captured together ([#334](https://github.com/excaliburjs/Excalibur/issues/334))
- Improved `Point` and `Vector` methods and rotation ([#323](https://github.com/excaliburjs/Excalibur/issues/323), [#302](https://github.com/excaliburjs/Excalibur/issues/302))
- `Color` is now treated as a vector to allow for changes ([#298](https://github.com/excaliburjs/Excalibur/issues/298))
- Cleaned up event type consistency ([#273](https://github.com/excaliburjs/Excalibur/issues/273))
- There is now a default instance of a `Camera` ([#270](https://github.com/excaliburjs/Excalibur/issues/270))
- TSLint now used to enforce code quality

### Fixed

- A Sprite’s dimensions weren’t validated against the size of its texture ([#318](https://github.com/excaliburjs/Excalibur/issues/318))
- Improved sprite drawing performance issues ([#316](https://github.com/excaliburjs/Excalibur/issues/316))
- Actors were sometimes throwing duplicate collision events ([#284](https://github.com/excaliburjs/Excalibur/issues/284))
- Actors were not setting their initial opacity correctly ([#307](https://github.com/excaliburjs/Excalibur/issues/307))
- Particle emitters couldn’t emit less than 60 particles per second ([#301](https://github.com/excaliburjs/Excalibur/issues/301))
- Fixed issue with TileMap collisions ([#286](https://github.com/excaliburjs/Excalibur/issues/286))
- Animations with duplicate frames weren’t being created correctly ([#283](https://github.com/excaliburjs/Excalibur/issues/283))
- Separated drawing and collision logic for CollisionMaps (now TileMap) ([#285](https://github.com/excaliburjs/Excalibur/issues/285))
- Errors in promises were being swallowed if no error callback was supplied ([#337](https://github.com/excaliburjs/Excalibur/issues/337))
- A null promise was being returned if no loader was given to `Engine.start()` ([#335](https://github.com/excaliburjs/Excalibur/issues/335))
- Changed default collisionType to ‘PreventCollision’ ([#324](https://github.com/excaliburjs/Excalibur/issues/324))
- Color didn’t handle alpha = 0 correctly ([#257](https://github.com/excaliburjs/Excalibur/issues/257))
- Blink action usage was confusing ([#279](https://github.com/excaliburjs/Excalibur/issues/279))
- Couldn’t use the `width` and `height` properties of a Texture after it loaded ([#355](https://github.com/excaliburjs/Excalibur/issues/355))
- Using `on(‘pointerdown’)` would not automatically enable pointer capturing ([#398](https://github.com/excaliburjs/Excalibur/issues/398))
- Unsubscribing from an event sometimes removed other event handlers ([#366](https://github.com/excaliburjs/Excalibur/issues/366))
- `Actor.setCenterDrawing()` was hard-coded to true ([#375](https://github.com/excaliburjs/Excalibur/issues/375))
- Console was undefined in IE9. ([#378](https://github.com/excaliburjs/Excalibur/issues/378))
- Pointers were not handling mobile Safari touch events ([#382](https://github.com/excaliburjs/Excalibur/issues/382))
- Fixed debug mode drawing ([#274](https://github.com/excaliburjs/Excalibur/issues/274))
- Flipping a sprite didn’t factor in scaling ([#401](https://github.com/excaliburjs/Excalibur/issues/401))
- Sound continued to play when the game was paused ([#383](https://github.com/excaliburjs/Excalibur/issues/383))
- `UIActor.kill()` didn’t remove the actor ([#373](https://github.com/excaliburjs/Excalibur/issues/373))
- Passing an empty array to `ex.Promise.join` resulted in unresolved promises ([#365](https://github.com/excaliburjs/Excalibur/issues/365))
- MouseUp / TouchEnd events weren’t capture correctly if outside of canvas ([#374](https://github.com/excaliburjs/Excalibur/issues/374))
- Clearing actions from an empty action queue caused problems ([#409](https://github.com/excaliburjs/Excalibur/issues/409))
- `Scene.onActivate()` was being called before Scene.onInitialize() ([#418](https://github.com/excaliburjs/Excalibur/issues/418))
- New z-indexing wasn’t cleaning up after itself ([#433](https://github.com/excaliburjs/Excalibur/issues/433))
- Fixed issue with world / screen coordinates in UIActors ([#371](https://github.com/excaliburjs/Excalibur/issues/371))
- Fade action didn’t work for text ([#261](https://github.com/excaliburjs/Excalibur/issues/261))
- Fade action didn’t work for plain-color actors ([#256](https://github.com/excaliburjs/Excalibur/issues/256))
- Collision events weren’t being published for both collision participants ([#254](https://github.com/excaliburjs/Excalibur/issues/254))
- The loading bar was misrepresenting the time taken to decode audio files ([#106](https://github.com/excaliburjs/Excalibur/issues/106))
- `actor.getCenter()` wasn’t returning the correct value ([#438](https://github.com/excaliburjs/Excalibur/issues/438))
- Cameras were on the engine instead of the scene, resulting in scene transition problems ([#277](https://github.com/excaliburjs/Excalibur/issues/277))
- Actors with sprites larger than the actor would disappear prematurely from the screen ([#287](https://github.com/excaliburjs/Excalibur/issues/287))
- Derived classes can now use offscreen culling ([#294](https://github.com/excaliburjs/Excalibur/issues/294))
- Fixed issue with TileMap culling ([#444](https://github.com/excaliburjs/Excalibur/issues/444))

<!----------------------------------------------------------------------------------------------->

## [0.2.2] - 2014-04-15

### Fixed

- Removed extra declarations file from package that was causing visual studio build problems

<!----------------------------------------------------------------------------------------------->

## [0.2.0] - 2014-04-09

### Added

- Visual Studio 2013 template support ([#139](https://github.com/excaliburjs/Excalibur/issues/139))
- Collision Map for building large static collidable levels ([#33](https://github.com/excaliburjs/Excalibur/issues/33))
- Redundant fallback sound sources for cross browser support ([#125](https://github.com/excaliburjs/Excalibur/issues/125))
- Particle Emitter implementation ([#52](https://github.com/excaliburjs/Excalibur/issues/52))
- Trigger implementation ([#91](https://github.com/excaliburjs/Excalibur/issues/91))
- Timer implementation ([#76](https://github.com/excaliburjs/Excalibur/issues/76))
- Camera Effects: zoom, shake ([#55](https://github.com/excaliburjs/Excalibur/issues/55))
- Polygon IDrawable ([#93](https://github.com/excaliburjs/Excalibur/issues/93))
- Alias 'on' and 'off' for 'addEventListener' and 'removeEventListener' ([#229](https://github.com/excaliburjs/Excalibur/issues/229))
- Optimized draw so only on screen elements are drawn ([#239](https://github.com/excaliburjs/Excalibur/issues/239))
- Support Scale in the x and y directions for actors ([#118](https://github.com/excaliburjs/Excalibur/issues/118))
- Added notion of collision grouping ([#100](https://github.com/excaliburjs/Excalibur/issues/100))
- New Events like 'enterviewport', 'exitviewport', and 'initialize' ([#215](https://github.com/excaliburjs/Excalibur/issues/215), [#224](https://github.com/excaliburjs/Excalibur/issues/224))
- Textures allow direct pixel manipulation ([#155](https://github.com/excaliburjs/Excalibur/issues/155))
- Static Logger improvements with '.debug()', '.info()', '.warn()' and '.error()' ([#81](https://github.com/excaliburjs/Excalibur/issues/81))
- Added callMethod() action to actor ([#244](https://github.com/excaliburjs/Excalibur/issues/244))
- Added fade() action to actor ([#104](https://github.com/excaliburjs/Excalibur/issues/104))
- Added follow() and meet() action to actor ([#77](https://github.com/excaliburjs/Excalibur/issues/77))

### Changed

- 'engine.goToScene()' replaces push and pop ([#168](https://github.com/excaliburjs/Excalibur/issues/168))
- More intuitive starting workflow ([#149](https://github.com/excaliburjs/Excalibur/issues/149))
- Collisions are now more concrete on actors with CollisionType ([#241](https://github.com/excaliburjs/Excalibur/issues/241))
- Namespace all types with 'ex' to prevent Excalibur from polluting the global ([#87](https://github.com/excaliburjs/Excalibur/issues/87))
- Refactor SceneNode to Scene ([#135](https://github.com/excaliburjs/Excalibur/issues/135))
- Refactor keys ([#115](https://github.com/excaliburjs/Excalibur/issues/115))
- Build system with Grunt ([#92](https://github.com/excaliburjs/Excalibur/issues/92))

### Fixed

- Collision event was firing after other actor has been killed ([#228](https://github.com/excaliburjs/Excalibur/issues/228))
- Additional actor was killed when actor.kill() is called ([#226](https://github.com/excaliburjs/Excalibur/issues/226))
- Fixed loading bar ([#195](https://github.com/excaliburjs/Excalibur/issues/195))
- ex.Color.Yellow constant was wrong ([#122](https://github.com/excaliburjs/Excalibur/issues/122))
- removeEventListener did not exist off of engine ([#175](https://github.com/excaliburjs/Excalibur/issues/175))
- Excalibur promises should not swallow exceptions in promise callbacks ([#176](https://github.com/excaliburjs/Excalibur/issues/176))
- Actor.extend did not work on actor subclasses ([#103](https://github.com/excaliburjs/Excalibur/issues/103))

<!----------------------------------------------------------------------------------------------->

## [0.1.1] - 2013-12-19

### Changed

- Refactored Keys to be less confusing ([#115](https://github.com/excaliburjs/Excalibur/issues/115))
- Refactored ActorEvent to be less confusing ([#113](https://github.com/excaliburjs/Excalibur/issues/113))

### Fixed

- 'update' event on the Engine now fires correctly ([#105](https://github.com/excaliburjs/Excalibur/issues/105))
- Actor.extend works on subclasses now ([#103](https://github.com/excaliburjs/Excalibur/issues/103))

<!----------------------------------------------------------------------------------------------->

## 0.1.0 - 2013-12-11

### Added

- Actor based paradigm for managing game objects
- Built-in scripting for actors, allowing objects to move, rotate, blink, scale, and repeat actions
- Entity-entity collision detection
- Event support to react to events happening in the game
- Camera abstraction to easily think about the view port
- Multiple display modes including fixed size, full screen, and dynamic container
- Scene stack support to create multiple game levels
- Sprite sheet and animation support
- Simple sound library for game audio, supporting the Web Audio API and the HTML Audio API
- Promise implementation for managing asynchronous behavior
- Resource loading with optional custom progress bars

<!----------------------------------------------------------------------------------------------->

[unreleased]: https://github.com/excaliburjs/Excalibur/compare/v0.25.1...HEAD
[0.25.1]: https://github.com/excaliburjs/Excalibur/compare/v0.25.0...v0.25.1
[0.25.0]: https://github.com/excaliburjs/Excalibur/compare/v0.24.5...v0.25.0
[0.24.5]: https://github.com/excaliburjs/Excalibur/compare/v0.24.4...v0.24.5
[0.24.4]: https://github.com/excaliburjs/Excalibur/compare/v0.24.0...v0.24.4
[0.24.0]: https://github.com/excaliburjs/Excalibur/compare/v0.23.0...v0.24.0
[0.23.0]: https://github.com/excaliburjs/Excalibur/compare/v0.22.0...v0.23.0
[0.22.0]: https://github.com/excaliburjs/Excalibur/compare/v0.21.0...v0.22.0
[0.21.0]: https://github.com/excaliburjs/Excalibur/compare/v0.20.0...v0.21.0
[0.20.0]: https://github.com/excaliburjs/Excalibur/compare/v0.19.1...v0.20.0
[0.19.1]: https://github.com/excaliburjs/Excalibur/compare/v0.19.0...v0.19.1
[0.19.0]: https://github.com/excaliburjs/Excalibur/compare/v0.18.0...v0.19.0
[0.18.0]: https://github.com/excaliburjs/Excalibur/compare/v0.17.0...v0.18.0
[0.17.0]: https://github.com/excaliburjs/Excalibur/compare/v0.16.0...v0.17.0
[0.16.0]: https://github.com/excaliburjs/Excalibur/compare/v0.15.0...v0.16.0
[0.15.0]: https://github.com/excaliburjs/Excalibur/compare/v0.14.0...v0.15.0
[0.14.0]: https://github.com/excaliburjs/Excalibur/compare/v0.13.0...v0.14.0
[0.13.0]: https://github.com/excaliburjs/Excalibur/compare/v0.12.0...v0.13.0
[0.12.0]: https://github.com/excaliburjs/Excalibur/compare/v0.11.0...v0.12.0
[0.11.0]: https://github.com/excaliburjs/Excalibur/compare/v0.10.0...v0.11.0
[0.10.0]: https://github.com/excaliburjs/Excalibur/compare/v0.9.0...v0.10.0
[0.9.0]: https://github.com/excaliburjs/Excalibur/compare/v0.8.0...v0.9.0
[0.8.0]: https://github.com/excaliburjs/Excalibur/compare/v0.7.1...v0.8.0
[0.7.1]: https://github.com/excaliburjs/Excalibur/compare/v0.7.0...v0.7.1
[0.7.0]: https://github.com/excaliburjs/Excalibur/compare/v0.6.0...v0.7.0
[0.6.0]: https://github.com/excaliburjs/Excalibur/compare/v0.5.1...v0.6.0
[0.5.1]: https://github.com/excaliburjs/Excalibur/compare/v0.5.0...v0.5.1
[0.5.0]: https://github.com/excaliburjs/Excalibur/compare/v0.2.2...v0.5.0
[0.2.2]: https://github.com/excaliburjs/Excalibur/compare/v0.2.0...v0.2.2
[0.2.0]: https://github.com/excaliburjs/Excalibur/compare/v0.1.1...v0.2.0
[0.1.1]: https://github.com/excaliburjs/Excalibur/compare/v0.1...v0.1.1
[//]: # 'https://github.com/olivierlacan/keep-a-changelog'<|MERGE_RESOLUTION|>--- conflicted
+++ resolved
@@ -15,7 +15,6 @@
 
 ### Added
 
-<<<<<<< HEAD
 - Added a new `ex.Sound({...})` option back constructor to set all the same props available on sound
 - Added a new `ex.SoundManager` type for managing groups of audio/sound effects/music volume in an easier way
 
@@ -51,9 +50,7 @@
 soundManager.channel.setVolume('music', 0.9);
 ```
 
-=======
 - Added `ex.Animation.data` to store arbitrary meta data for an animation. Data can be directly added in the constructor as an option, by using the optional `data` argument in `fromSpriteSheet(...)` and as an option in `fromSpriteSheetCoordinates({...})`
->>>>>>> c53949c4
 - Added a new configuration option to `ex.Engine({global: ...})` where you can provide a keyboard global to override if iframe detection fails for anyway.
 - Added new way to output data from scenes `onDeactivate()`, returning data will be passed to the next `SceneActivationContext` in the `previousSceneData` property!
 - Added new `transitionstart` and `transitionend` events to `ex.Scenes`
