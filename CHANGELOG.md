# Change Log

All notable changes to this project will be documented in this file.
This project adheres to [Semantic Versioning](http://semver.org/).

## [Unreleased]

### Breaking Changes

<!--- Breaking changes here --->

### Added

- Add new collision group implementation [#1091](https://github.com/excaliburjs/Excalibur/issues/1091) [#862](https://github.com/excaliburjs/Excalibur/issues/862)
- New `ex.Collider` type which is the container for all collision related behavior and state. Actor is now extracted from collision.
- Added interface `Clonable<T>` to indicate if an object contains a clone method
- Added interface `Eventable<T>` to indicated if an object can emit and receive events
- `ex.Vector.scale` now also works with vector input
- `ex.BoundingBox.fromDimension(width: number, height: number)` can generate a bounding box from a width and height
- `ex.BoundingBox.translate(pos: Vector)` will create a new bounding box shifted by `pos`
- `ex.BoundingBox.scale(scale: Vector)` will create a new bounding box scaled by `scale`
- Added `isActor()` and `isCollider()` type guards
- Added `ex.CollisionShape.draw` collision shapes can now be drawn, actor's will use these shapes if no other drawing is specified
- Added a `getClosestLineBetween` method to `CollisionShape`'s for returning the closest line between 2 shapes ([#1071](https://github.com/excaliburjs/Excalibur/issues/1071))

### Changed

<<<<<<< HEAD
- Change `ex.Actor.within` to use surface of object geometry instead of the center to make judgements ([#1071](https://github.com/excaliburjs/Excalibur/issues/1071))
=======
- Changed `moveBy`, `rotateBy`, and `scaleBy` to operate relative to the current actor position at a speed, instead of moving to an absolute by a certain time.
>>>>>>> 9805f584
- Changed event handlers in excalibur to expect non-null event objects, before `hander: (event?: GameEvent) => void` implied that event could be null. This change addresses ([#1147](https://github.com/excaliburjs/Excalibur/issues/1147)) making strict null/function checks compatible with new typescript.
- Changed collision system to remove actor coupling, in addition `ex.Collider` is a new type that encapsulates all collision behavior. Use `ex.Actor.body.collider` to interact with collisions in Excalibur ([#1119](https://github.com/excaliburjs/Excalibur/issues/1119))

  - Add new `ex.Collider` type that is the housing for all collision related code
    - The source of truth for `ex.CollisionType` is now on collider, with a convenience getter on actor
    - The collision system now operates on `ex.Collider`'s not `ex.Actor`'s
  - `ex.CollisionType` has been moved to a separate file outside of `Actor`
    - CollisionType is switched to a string enum, style guide also updated
  - `ex.CollisionPair` now operates on a pair of `ex.Colliders`'s instead of `ex.Actors`'s
  - `ex.CollisionContact` now operates on a pair of `ex.Collider`'s instead of `ex.Actors`'s
  - `ex.Body` has been modified to house all the physical position/transform information
    - Integration has been moved from actor to `Body` as a physical concern
    - `useBoxCollision` has been renamed to `useBoxCollider`
    - `useCircleCollision` has been renamed to `useCircleCollider`
    - `usePolygonCollision` has been renamed to `usePolygonCollider`
    - `useEdgeCollision` has been renamed to `useEdgeCollider`
  - Renamed `ex.CollisionArea` to `ex.CollisionShape`
    - `ex.CircleArea` has been renamed to `ex.Circle`
    - `ex.PolygonArea` has been renamed to `ex.ConvexPolygon`
    - `ex.EdgeArea` has been renamed to `ex.Edge`
  - Renamed `getWidth()` & `setWidth()` to property `width`
    - Actor and BoundingBox are affected
  - Renamed `getHeight()` & `setHeight()` to property `height`
    - Actor and BoundingBox are affected
  - Renamed `getCenter()` to the property `center`
    - Actor, BoundingBox, and Cell are affected
  - Renamed `getBounds()` to the property `bounds`
    - Actor, Collider, and Shapes are affected
  - Renamed `getRelativeBounds()` to the property `localBounds`
    - Actor, Collider, and Shapes are affected
  - Renamed `moi()` to the property `inertia` standing for moment of inertia
  - Renamed `restition` to the property `bounciness`
  - Moved `collisionType` to `Actor.body.collider.type`
  - Moved `Actor.integrate` to `Actor.body.integrate`

### Deprecated

- Legacy groups `ex.Group` will be removed in v0.24.0, use collision groups as a replacement [#1091](https://github.com/excaliburjs/Excalibur/issues/1091)
- Legacy collision groups off `Actor` will be removed in v0.24.0, use `Actor.body.collider.collisionGroup` [#1091](https://github.com/excaliburjs/Excalibur/issues/1091)
- Removed `NaiveCollisionBroadphase` as it was no longer used
- Renamed methods and properties will be available until `v0.24.0`
- Deprecated collision attributes on actor, use `Actor.body.collider`

  - `Actor.x` & `Actor.y` will be removed in `v0.24.0` use `Actor.pos.x` & `Actor.pos.y`
  - `Actor.collisionArea` will be removed in `v0.24.0` use `Actor.body.collider.shape`
  - `Actor.getLeft()`, `Actor.getRight()`, `Actor.getTop()`, and `Actor.getBottom` are deprecated
    - Use `Actor.body.collider.bounds.(left|right|top|bottom)`
  - `Actor.getGeometry()` and `Actor.getRelativeGeometry()` are removed, use `Collider`
  - Collision related properties on Actor moved to `Collider`, use`Actor.body.collider`
    - `Actor.torque`
    - `Actor.mass`
    - `Actor.moi`
    - `Actor.friction`
    - `Actor.restition`
  - Collision related methods on Actor moved to `Collider`, use`Actor.body.collider` or `Actor.body.collider.bounds`
    - `Actor.getSideFromIntersect(intersect)` -> `BoundingBox.sideFromIntersection`
    - `Actor.collidesWithSide(actor)` -> `Actor.body.collider.bounds.intersectWithSide`
    - `Actor.collides(actor)` -> `Actor.body.collider.bounds.intersect`

### Fixed

- Fixed wrong `Camera` and `Loader` scaling on HiDPI screens when option `suppressHiDPIScaling` is set. ([#1120](https://github.com/excaliburjs/Excalibur/issues/1120))
- Fixed polyfill application by exporting a `polyfill()` function that can be called. ([#1132](https://github.com/excaliburjs/Excalibur/issues/1132))

<!--- Bug fixes here --->

- Fixed Color.lighten() ([#1084])

<!--------------------------------- DO NOT EDIT BELOW THIS LINE --------------------------------->
<!--------------------------------- DO NOT EDIT BELOW THIS LINE --------------------------------->
<!--------------------------------- DO NOT EDIT BELOW THIS LINE --------------------------------->

## [0.22.0] - 2019-04-06

### Breaking Changes

- `ex.BaseCamera` replaced with `Camera`, [#1087](https://github.com/excaliburjs/Excalibur/issues/1087)

### Added

- Added `enableCanvasTransparency` property that can enable/disable canvas transparency ([#1096](https://github.com/excaliburjs/Excalibur/issues/1096))

### Changed

- Upgraded Excalibur to TypeScript 3.3.3333 ([#1052](https://github.com/excaliburjs/Excalibur/issues/1052))
- Added exceptions on SpriteSheetImpl constructor to check if the source texture dimensions are valid ([#1108](https://github.com/excaliburjs/Excalibur/issues/1108))

<!----------------------------------------------------------------------------------------------->

## [0.21.0] - 2019-02-02

### Added

- Added ability to automatically convert .gif files to SpriteSheet, Animations, and Sprites ([#153](https://github.com/excaliburjs/Excalibur/issues/153))
- Add new `viewport` property to camera to return a world space bounding box of the current visible area ([#1078](https://github.com/excaliburjs/Excalibur/issues/1078))

### Changed

- Updated `ex.Color` and `ex.Vector` constants to be static getters that return new instances each time, eliminating a source of bugs in excalibur ([#1085](https://github.com/excaliburjs/Excalibur/issues/1085))
- Remove optionality of engine in constructor of Scene and \_engine private with an underscore prefix ([#1067](https://github.com/excaliburjs/Excalibur/issues/1067))

### Deprecated

- Rename `ex.BaseCamera` to `Camera`, `ex.BaseCamera` will be removed in `v0.22.0` ([#1087](https://github.com/excaliburjs/Excalibur/issues/1087))

### Fixed

- Fixed issue of early offscreen culling related to zooming in and out ([#1078](https://github.com/excaliburjs/Excalibur/issues/1078))
- Fixed issue where setting `suppressPlayButton: true` blocks load in certain browsers ([#1079](https://github.com/excaliburjs/Excalibur/issues/1079))
- Fixed issue where the absence of a pointer button caused an error in the console([#1153](https://github.com/excaliburjs/Excalibur/issues/1153))

<!----------------------------------------------------------------------------------------------->

## [0.20.0] - 2018-12-10

### Breaking Changes

- `ex.PauseAfterLoader` removed, use `ex.Loader` instead ([#1031](https://github.com/excaliburjs/Excalibur/issues/1031))

### Added

- Added strongly-typed EvenTypes enum to Events.ts to avoid magic strings ([#1066](https://github.com/excaliburjs/Excalibur/issues/1066))

### Changed

- Added parameter on SpriteSheet constructor so you can define how many pixels spacing is between sprites ([#1058](https://github.com/excaliburjs/Excalibur/issues/1058))

<!----------------------------------------------------------------------------------------------->

## [0.19.1] - 2018-10-22

### Fixed

- Fixed issue where there were missing files in the dist (Loader.css, Loader.logo.png) ([#1057](https://github.com/excaliburjs/Excalibur/issues/1057))

## [0.19.0] - 2018-10-13

### Changed

- Excalibur user documentation has now moved to [excaliburjs.com/docs](https://excaliburjs.com/docs)
- Excalibur will now prompt for user input before starting the game to be inline with the new webaudio requirements from chrome/mobile browsers ([#1031](https://github.com/excaliburjs/Excalibur/issues/1031))

### Deprecated

- `PauseAfterLoader` for iOS in favor of new click-to-play functionality built into the default `Loader` ([#1031](https://github.com/excaliburjs/Excalibur/issues/1031))

### Fixed

- Fixed issue where Edge web audio playback was breaking ([#1047](https://github.com/excaliburjs/Excalibur/issues/1047))
- Fixed issue where pointer events do not work in mobile ([#1044](https://github.com/excaliburjs/Excalibur/issues/1044))
- Fixed issue where iOS was not loading by including the right polyfills ([#1043](https://github.com/excaliburjs/Excalibur/issues/1043))
- Fixed issue where sprites do not work in Firefox ([#980](https://github.com/excaliburjs/Excalibur/issues/978))
- Fixed issue where collision pairs could sometimes be incorrect ([#975](https://github.com/excaliburjs/Excalibur/issues/975))
- Fixed box collision velocity resolution so that objects resting on a surface do not accumulate velocity ([#986](https://github.com/excaliburjs/Excalibur/pull/1034))

<!----------------------------------------------------------------------------------------------->

## [0.18.0] - 2018-08-04

### Breaking Changes

- `Sound.setVolume()` replaced with `Sound.volume`
- `Sound.setLoop()` replaced with `Sound.loop`

### Added

- Add `Scene.isActorInDrawTree` method to determine if an actor is in the scene's draw tree.

### Fixed

- Fixed missing `exitviewport/enterviewport` events on Actors.on/once/off signatures ([#978](https://github.com/excaliburjs/Excalibur/issues/978))
- Fix issue where Actors would not be properly added to a scene if they were removed from that scene during the same frame ([#979](https://github.com/excaliburjs/Excalibur/issues/979))

<!----------------------------------------------------------------------------------------------->

## [0.17.0] - 2018-06-04

### Breaking Changes

- Property scope `Pointer.actorsUnderPointer` changed to private;
- `Sprite.sx` replaced with `Sprite.x`
- `Sprite.sy` replaced with `Sprite.y`
- `Sprite.swidth` replaced with `Sprite.width`
- `Sprite.sheight` replaced with `Sprite.height`

### Added

- Allow timers to limit repeats to a finite number of times ([#957](https://github.com/excaliburjs/Excalibur/pull/974))
- Convenience method on Scene to determine whether it is the current scene. Scene.isCurrentScene() ([#982](https://github.com/excaliburjs/Excalibur/issues/982))
- New `PointerEvent.stopPropagation()` method added. Works the same way as (`https://developer.mozilla.org/en-US/docs/Web/API/Event/stopPropagation`)
  ([#912](https://github.com/excaliburjs/Excalibur/issues/912))
- New `Actor.getAncestors()` method, which retreives full array of current Actor ancestors
- Static `Actor.defaults` prop, which implements `IActorDefaults`.
- Native sound events now exposed
  - `volumechange` - on playing sound volume change;
  - `pause` - on playback pause;
  - `stop` - on playback stop;
  - `emptied` - on data cleanup(f.e. when setting new data);
  - `resume` - on playback resume;
  - `playbackstart` - on playback start;
  - `playbackend` - on playback end;
- Added `Sound.instances` getter, which returns active tracks. Playing or paused;
- Added `Sound.getTrackId(track: [[AudioInstance]])` method. Which returns id of track provided,
  if it is in list of active tracks.

### Changed

- Refactored Easing functions to be reversable ([#944](https://github.com/excaliburjs/Excalibur/pull/944))
- Now at creation every `Actor.anchor` prop is set to default `Actor.defaults.anchor`.
- Scene.remove(Actor) now starts the Actor.Kill event cycle.([#981](https://github.com/excaliburjs/Excalibur/issues/981))

### Deprecated

- `CapturePointer.update()` method now doesn't propagate event to actor, just verifies pointer events for actor.
- Added `Sound.volume` & `Sound.loop` properties as a replacement for `Sound.setVolume()` and `Sound.setLoop()`. The methods `setVolume` and `setLoop` have been marked obsolete.

### Fixed

- Added missing variable assignments to TileMapImpl constructor ([#957](https://github.com/excaliburjs/Excalibur/pull/957))
- Correct setting audio volume level from `value` to `setValueAtTime` to comply with deprecation warning in Chrome 59 ([#953](https://github.com/excaliburjs/Excalibur/pull/953))
- Force HiDPI scaling to always be at least 1 to prevent visual artifacts in some browsers
- Recalculate physics geometry when width/height change on Actor ([#948](https://github.com/excaliburjs/Excalibur/pull/948))
- Fix camera move chaining ([#944](https://github.com/excaliburjs/Excalibur/pull/944))
- Fix `pickSet(allowDuplicates: true)` now returns the proper length array with correct elements ([#977](https://github.com/excaliburjs/Excalibur/issues/977))
- `Index` export order to prevent `almond.js` from creation of corrupted modules loading order.
- `Sound.pause()` now saves correct timings.
- Fix `ex.Vector.isValid` edgecase at `Infinity` ([#1006](https://github.com/excaliburjs/Excalibur/issues/1006))

<!----------------------------------------------------------------------------------------------->

## [0.16.0] - 2018-03-31

### Added

- New typesafe and override safe event lifecycle overriding, all `onEventName` handlers will no longer be dangerous to override ([#582](https://github.com/excaliburjs/Excalibur/issues/582))
  - New lifecycle event `onPreKill` and `onPostKill`
- SpriteSheets can now produce animations from bespoke sprite coordinates `SpriteSheet.getAnimationByCoords(engine, coords[], speed)` ([#918](https://github.com/excaliburjs/Excalibur/issues/918))
- Added drag and drop support for Actors ([#134](https://github.com/excaliburjs/Excalibur/issues/134))
  - New Event `enter`
  - New Event `leave`
  - New Event `pointerenter`
  - New Event `pointerleave`
  - New Event `pointerdragstart`
  - New Event `pointerdragend`
  - New Event `pointerdragmove`
  - New Event `pointerdragenter`
  - New Event `pointerdragleave`
  - New Class `PointerDragEvent` which extends `PointerEvent`
  - New Class `GlobalCoordinates` that contains Vectors for the world, the page, and the screen.
  - Added property `ICapturePointerConfig.captureDragEvents` which controls whether to emit drag events to the actor
  - Added property `PointerEvent.pointer` which equals the original pointer object

### Deprecated

- `Sprite.sx`, `Sprite.sy`, `Sprite.swidth`, `Sprite.sheight` has be deprecated in favor of `Sprite.x`, `Sprite.y`, `Sprite.width`, `Sprite.height` ([#918](https://github.com/excaliburjs/Excalibur/issues/918))

### Fixed

- Added missing lifecycle event handlers on Actors, Triggers, Scenes, Engine, and Camera ([#582](https://github.com/excaliburjs/Excalibur/issues/582))
- Tile Maps now correctly render negative x-axis coordinates ([#904](https://github.com/excaliburjs/Excalibur/issues/904))
- Offscreen culling in HiDPI mode ([#949](https://github.com/excaliburjs/Excalibur/issues/949))
  - Correct bounds check to check drawWidth/drawHeight for HiDPI
  - suppressHiDPIScaling now also suppresses pixel ratio based scaling
- Extract and separate Sprite width/height from drawWidth/drawHeight to prevent context corruption ([#951](https://github.com/excaliburjs/Excalibur/pull/951))

<!----------------------------------------------------------------------------------------------->

## [0.15.0] - 2018-02-16

### Breaking Changes

- `LockedCamera` replaced with `BaseCamera.strategy.lockToActor`
- `SideCamera` replaced with `BaseCamera.strategy.lockToActorAxis`
- `Body.wasTouching` replaced with event type `CollisionEnd`

### Added

- Option bag constructors have been added for commonly-used classes (see [Constructors.md](https://github.com/excaliburjs/Excalibur/blob/master/src/engine/Docs/Constructors.md)) ([#410](https://github.com/excaliburjs/Excalibur/issues/410))

<!----------------------------------------------------------------------------------------------->

## [0.14.0] - 2017-12-02

### Breaking Changes

- Triggers now have a new option bag constructor using the `ITriggerOptions` interface. ([#863](https://github.com/excaliburjs/Excalibur/issues/863)).
- `update` event replaced with `postupdate` event
- `CollisionEvent` replaced by `PreCollisionEvent`
- `getDrawWidth()` and `getDrawHeight()` replaced with the getters `drawWidth` and `drawHeight`
- `PointerEvent.x` and `PointerEvent.y` replaced with `PointerEvent.pos`

### Added

- Automatic HiDPI screen detection and scaling in excalibur internals to correct blurry bitmap rendering on HiDPI screens. This feature can optionally be suppressed with `IEngineOptions.suppressHiDPIScaling`.
- Added new line utility `Line.normal()` and `Line.distanceToPoint` ([#703](https://github.com/excaliburjs/Excalibur/issues/703))
- Added new PolygonArea utility `PolygonArea.getClosestFace(point)` ([#703](https://github.com/excaliburjs/Excalibur/issues/703))
- Triggers now fire an `EnterTriggerEvent` when an actor enters the trigger, and an `ExitTriggerEvent` when an actor exits the trigger. ([#863](https://github.com/excaliburjs/Excalibur/issues/863))
- Actors have a new events `CollisionStart` which when 2 actors first start colliding and `CollisionEnd` when 2 actors are no longer colliding. ([#863](https://github.com/excaliburjs/Excalibur/issues/863))
- New camera strategies implementation for following targets in a scene. Allows for custom strategies to be implemented on top of some prebuilt
  - `LockCameraToActorStrategy` which behaves like `LockedCamera` and can be switched on with `Camera.strategy.lockToActor(actor)`.
  - `LockCameraToActorAxisStrategy` which behaves like `SideCamera` and can be switched on with `Camera.strategy.lockToActorAxis(actor, ex.Axis.X)`
  - `ElasticToActorStrategy` which is a new strategy that elastically moves the camera to an actor and can be switched on with `Camera.strategy.elasticToActor(actor, cameraElasticity, cameraFriction)`
  - `CircleAroundActorStrategy` which is a new strategy that will follow an actor when a certain radius from the camera focus and can be switched on with `Camera.strategy.circleAroundActor(actor)`

### Changed

- Trigger have been rebuilt to provide a better experience. The trigger `action` only fires when an actor enters the designated area instead of every frame of collision. ([#863](https://github.com/excaliburjs/Excalibur/issues/863))
- Triggers can now draw like other Actors, but are still not visible by default ([#863](https://github.com/excaliburjs/Excalibur/issues/863))

### Deprecated

- `Body.wasTouching` has been deprecated in favor of a new event type `CollisionEnd` ([#863](https://github.com/excaliburjs/Excalibur/issues/863))
- `SideCamera` and `LockedCamera` are deprecated in favor of camera strategies

### Fixed

- Fixed odd jumping behavior when polygons collided with the end of an edge ([#703](https://github.com/excaliburjs/Excalibur/issues/703))

<!----------------------------------------------------------------------------------------------->

## [0.13.0] - 2017-10-07

### Breaking Changes

- `Scene.children` replaced with `Scene.actors`

### Added

- Convenience getters implemented `halfDrawWidth`, `halfDrawHeight`, `halfCanvasWidth`, `halfCanvasHeight`, `canvasWidth`, and `canvasHeight`.
- New pause/unpause feature for timers to help with more robust pausing ([#885](https://github.com/excaliburjs/Excalibur/issues/885))
- New event listening feature to listen to events only `.once(...)` then unsubscribe automatically ([#745](https://github.com/excaliburjs/Excalibur/issues/745))
- New collision event `postcollision` to indicate if collision resolution occured ([#880](https://github.com/excaliburjs/Excalibur/issues/880))

### Deprecated

- `PointerEvent.x` and `PointerEvent.y`, in favor of `PointerEvent.pos` ([#612](https://github.com/excaliburjs/Excalibur/issues/612))
- `CollisionEvent` has been deprecated in favor of the more clear `PreCollisionEvent` ([#880](https://github.com/excaliburjs/Excalibur/issues/880))
- `getDrawWidth()` and `getDrawHeight()` have been marked obsolete and changed into the getters `drawWidth` and `drawHeight` respectively in order to progressively make getters/setters consistent ([#861](https://github.com/excaliburjs/Excalibur/issues/612))

### Fixed

- Fixed same instance of color potentially being shared, and thus mutated, between instance actors ([#840](https://github.com/excaliburjs/Excalibur/issues/840))
- Fixed bug where active and passive type collisions would resolve when they shouldn't when in rigid body mode ([#880](https://github.com/excaliburjs/Excalibur/issues/880))

<!----------------------------------------------------------------------------------------------->

## [0.12.0] 2017-08-12

### Breaking Changes

- `CollisionType.Elastic` has been removed
- `Promises.wrap` has been replaced with `Promise.resolve`

### Added

- Added new hsl and hex format options in Color.toString(format) using rgb as the default to maintain backwards compatibility ([#852](https://github.com/excaliburjs/Excalibur/issues/852))

### Changed

- `Animation.loop` property now to set to `true` by default ([#583](https://github.com/excaliburjs/Excalibur/issues/583))
- Added backgroundColor to engine options as part of Engine constructor ([#846](https://github.com/excaliburjs/Excalibur/issues/846))

### Deprecated

- `ex.Scene.children` is now `ex.Scene.actors` ([#796](https://github.com/excaliburjs/Excalibur/issues/796))

<!----------------------------------------------------------------------------------------------->

## [0.11.0] 2017-06-10

### Breaking Changes

- Renamed Utils.removeItemToArray() to Utils.removeItemFromArray() ([#798](https://github.com/excaliburjs/Excalibur/issues/798/))

### Added

- Added optional volume argument to `Sound.play(volume?: number)`, which will play the Audio file at anywhere from mute (`volume` is 0.0) to full volume (`volume` is 1.0). ([#801](https://github.com/excaliburjs/Excalibur/issues/801))
- Added another DisplayMode option: `DisplayMode.Position`. When this is selected as the displayMode type, the user must specify a new `position` option ([#781](https://github.com/excaliburjs/Excalibur/issues/781))
- Added a static method `distance` to the `Vector` class ([#517](https://github.com/excaliburjs/Excalibur/issues/517))
- Added `WheelEvent` event type for the `wheel` browser event, Excalibur now supports scroll wheel ([#808](https://github.com/excaliburjs/Excalibur/issues/808/))

### Changed

- Camera zoom over time now returns a promise that resolves on completion ([#800](https://github.com/excaliburjs/Excalibur/issues/800))
- Edge builds have more descriptive versions now containing build number and Git commit hash (e.g. `0.10.0-alpha.105#commit`) ([#777](https://github.com/excaliburjs/Excalibur/issues/777))

### Fixed

- Fixed camera zoom over time, before it did not work at all ([#800](https://github.com/excaliburjs/Excalibur/issues/800))
- Fixed semi-colon key not being detected on Firefox and Opera. ([#789](https://github.com/excaliburjs/Excalibur/issues/789))

<!----------------------------------------------------------------------------------------------->

## [0.10.0] 2017-04-07

### Breaking Changes

- Rename `Engine.width` and `Engine.height` to be `Engine.canvasWidth` and `Engine.canvasHeight` ([#591](https://github.com/excaliburjs/Excalibur/issues/591))
- Rename `Engine.getWidth` and `Engine.getHeight` to be `Engine.getDrawWidth` and `Engine.getDrawHeight` ([#591](https://github.com/excaliburjs/Excalibur/issues/591))
- Changed `GameEvent` to be a generic type for TypeScript, allowing strongly typing the `target` property. ([#724](https://github.com/excaliburjs/Excalibur/issue/724))
- Removed `Body.useEdgeCollision()` parameter `center` ([#724](https://github.com/excaliburjs/Excalibur/issue/724))

### Added

- Added `Engine.isPaused` to retrieve the running status of Engine ([#750](https://github.com/excaliburjs/Excalibur/issues/750))
- Added `Engine.getWorldBounds` to provide a quick way to get the top left corner and bottom right corner of the screen ([#729](https://github.com/excaliburjs/Excalibur/issues/729))
- Added predraw and postdraw events to `Engine` class. These events happen when prior to and after a draw ([#744](https://github.com/excaliburjs/Excalibur/issues/744))
- Added Perlin noise generation helper `ex.PerlinGenerator` for 1d, 2d, and 3d noise, along with drawing utilities ([#491](https://github.com/excaliburjs/Excalibur/issues/491))
- Added font styles support for normal, italic, and oblique in addition to bold text support ([#563](https://github.com/excaliburjs/Excalibur/issues/563))

### Changed

- Update project to use TypeScript 2.2.2 ([#762](https://github.com/excaliburjs/Excalibur/issues/762))
- Changed `Util.extend` to include `Object.assign` functionality ([#763](https://github.com/excaliburjs/Excalibur/issues/763))

### Fixed

- Update the order of the affine transformations to fix bug when scaling and rotating Actors ([#770](https://github.com/excaliburjs/Excalibur/issues/770))

<!----------------------------------------------------------------------------------------------->

## [0.9.0] 2017-02-09

### Added

- Added `preupdate`, `postupdate`, `predraw`, `postdraw` events to TileMap
- Added `ex.Random` with seed support via Mersenne Twister algorithm ([#538](https://github.com/excaliburjs/Excalibur/issues/538))
- Added extended feature detection and reporting to `ex.Detector` ([#707](https://github.com/excaliburjs/Excalibur/issues/707))
  - `ex.Detector.getBrowserFeatures()` to retrieve the support matrix of the current browser
  - `ex.Detector.logBrowserFeatures()` to log the support matrix to the console (runs at startup when in Debug mode)
- Added @obsolete decorator to help give greater visibility to deprecated methods ([#684](https://github.com/excaliburjs/Excalibur/issues/684))
- Added better support for module loaders and TypeScript importing. See [Installation](https://excaliburjs.com/docs/installation) docs for more info. ([#606](https://github.com/excaliburjs/Excalibur/issues/606))
- Added new Excalibur example project templates ([#706](https://github.com/excaliburjs/Excalibur/issues/706), [#733](https://github.com/excaliburjs/Excalibur/issues/733)):
  - [Browserify](https://github.com/excaliburjs/example-ts-browserify)
  - [Webpack](https://github.com/excaliburjs/example-ts-webpack)
  - [Angular2](https://github.com/excaliburjs/example-ts-angular2)
  - [Universal Windows Platform (UWP)](https://github.com/excaliburjs/example-uwp)
  - [Apache Cordova](https://github.com/excaliburjs/example-cordova)
  - [Xamarin Forms](https://github.com/excaliburjs/example-xamarin)
  - [Electron](https://github.com/excaliburjs/example-electron)
- Added `Pointer.lastPagePos`, `Pointer.lastScreenPos` and `Pointer.lastWorldPos` that store the last pointer move coordinates ([#509](https://github.com/excaliburjs/Excalibur/issues/509))

### Changed

- Changed Util.clamp to use math libraries ([#536](https://github.com/excaliburjs/Excalibur/issues/536))
- Upgraded to TypeScript 2.1.4 ([#726](https://github.com/excaliburjs/Excalibur/issues/726))

### Fixed

- Fixed Scene/Actor activation and initialization order, actors were not being initialized before scene activation causing bugs ([#661](https://github.com/excaliburjs/Excalibur/issues/661))
- Fixed bug with Excalibur where it would not load if a loader was provided without any resources ([#565](https://github.com/excaliburjs/Excalibur/issues/565))
- Fixed bug where an Actor/UIActor/TileMap added during a Timer callback would not initialize before running `draw` loop. ([#584](https://github.com/excaliburjs/Excalibur/issues/584))
- Fixed bug where on slower systems a Sprite may not be drawn on the first `draw` frame ([#748](https://github.com/excaliburjs/Excalibur/issues/748))

<!----------------------------------------------------------------------------------------------->

## [0.8.0] 2016-12-04

### Added

- `ex.Vector.magnitude` alias that calls `ex.Vector.distance()` to get magnitude of Vector ([#663](https://github.com/excaliburjs/Excalibur/issues/663))
- Added new `ex.Line` utilities ([#662](https://github.com/excaliburjs/Excalibur/issues/662)):
  - `ex.Line.slope` for the raw slope (m) value
  - `ex.Line.intercept` for the Y intercept (b) value
  - `ex.Line.findPoint(x?, y?)` to find a point given an X or a Y value
  - `ex.Line.hasPoint(x, y, threshold)` to determine if given point lies on the line
- Added `Vector.One` and `Vector.Half` constants ([#649](https://github.com/excaliburjs/Excalibur/issues/649))
- Added `Vector.isValid` to check for null, undefined, Infinity, or NaN vectors method as part of ([#665](https://github.com/excaliburjs/Excalibur/issues/665))
- Added `ex.Promise.resolve` and `ex.Promise.reject` static methods ([#501](https://github.com/excaliburjs/Excalibur/issues/501))
- PhantomJS based testing infrastructure to accurately test browser features such as image diffs on canvas drawing ([#521](https://github.com/excaliburjs/Excalibur/issues/521))
- Added some basic debug stat collection to Excalibur ([#97](https://github.com/excaliburjs/Excalibur/issues/97)):
  - Added `ex.Engine.stats` to hold frame statistic information
  - Added `ex.Engine.debug` to hold debug flags and current frame stats
  - Added `preframe` and `postframe` events to `Engine` as hooks
  - Added ex.Physics statistics to the Excalibur statistics collection
- Added new fast body collision detection to Excalibur to prevent fast moving objects from tunneling through other objects ([#665](https://github.com/excaliburjs/Excalibur/issues/665))
  - Added DynamicTree raycast to query the scene for bounds that intersect a ray
  - Added fast BoundingBox raycast test

### Changed

- Internal physics names refactored to be more readable and to use names more in line with game engine terminology (explicit broadphase and narrowphase called out)

### Deprecated

- `ex.Promise.wrap` ([#501](https://github.com/excaliburjs/Excalibur/issues/501))

### Fixed

- Fix `Actor.oldPos` and `Actor.oldVel` values on update ([#666](https://github.com/excaliburjs/Excalibur/issues/666))
- Fix `Label.getTextWidth` returns incorrect result ([#679](https://github.com/excaliburjs/Excalibur/issues/679))
- Fix semi-transparent PNGs appear garbled ([#687](https://github.com/excaliburjs/Excalibur/issues/687))
- Fix incorrect code coverage metrics, previously our test process was reporting higher than actual code coverage ([#521](https://github.com/excaliburjs/Excalibur/issues/521))
- Fix `Actor.getBounds()` and `Actor.getRelativeBounds()` to return accurate bounding boxes based on the scale and rotation of actors. ([#692](https://github.com/excaliburjs/Excalibur/issues/692))

<!----------------------------------------------------------------------------------------------->

## [0.7.1] - 2016-10-03

### Breaking Changes

- Refactored and modified Sound API ([#644](https://github.com/excaliburjs/Excalibur/issues/644))
  - `Sound.setData` now returns a Promise which differs from previous API
  - Removed internal `FallbackAudio` and `Sound` classes and replaced with single `Sound` class
  - Added `AudioTagInstance` and `WebAudioInstance` internal classes

### Added

- `ex.Promise.join(Promise[])` support (in addition to `...promises` support) ([#642](https://github.com/excaliburjs/Excalibur/issues/642))
- Moved build artifacts to separate [excalibur-dist](https://github.com/excaliburjs/excalibur-dist) repository ([#648](https://github.com/excaliburjs/Excalibur/issues/648))
- `ex.Events` namespace and typed event handler `.on(...)` overloads for default events on core excalibur objects ([#639](https://github.com/excaliburjs/Excalibur/issues/639))
- `Engine.timescale` property (default: 1.0) to add time-scaling to the engine for time-based movements ([#543](https://github.com/excaliburjs/Excalibur/issues/543))
- Two new parameters to `ex.Util.DrawUtil.line` that accept a line thickness and end-cap style ([#658](https://github.com/excaliburjs/Excalibur/issues/658))

### Fixed

- `Actor.actions.fade` properly supporting fading between 0 and 1 and vice versa ([#640](https://github.com/excaliburjs/Excalibur/issues/640))
- Fix issues with audio offset tracking and muting while game is invisible ([#644](https://github.com/excaliburjs/Excalibur/issues/644))
- `Actor.getHeight()` and `Actor.getWidth()` now take into account parent scaling ([#645](https://github.com/excaliburjs/Excalibur/issues/645))
- `Actor.debugDraw` now works properly for child actors ([#505](https://github.com/excaliburjs/Excalibur/issues/505), [#645](https://github.com/excaliburjs/Excalibur/issues/645))
- Sprite culling was double scaling calculations ([#646](https://github.com/excaliburjs/Excalibur/issues/646))
- Fix negative zoom sprite culling ([#539](https://github.com/excaliburjs/Excalibur/issues/539))
- Fix Actor updates happening more than once per frame, causing multiple pointer events to trigger ([#643](https://github.com/excaliburjs/Excalibur/issues/643))
- Fix `Actor.on('pointerup')` capturePointer events opt-in on event handler. The opt-in was triggering correctly for handlers on 'pointerdown' and 'pointermove', but not 'pointerup'.

<!----------------------------------------------------------------------------------------------->

## [0.7.0] - 2016-08-29

### Breaking Changes

- Code marked 'Obsolete' has been removed ([#625](https://github.com/excaliburjs/Excalibur/issues/625), [#603](https://github.com/excaliburjs/Excalibur/issues/603))
  - `Actor`
    - `addEventListener`
    - `getWorldX`, `getWorldY`
    - `clearActions`, `easeTo`, `moveTo`, `moveBy`, `rotateTo`, `rotateBy`, `scaleTo`, `scaleBy`, `blink`, `fade`, `delay`, `die`, `callMethod`, `asPromise`, `repeat`, `repeatForever`, `follow`, `meet`
  - `Class`
    - `addEventListener`, `removeEventListener`
  - `Engine`
    - parameterized constructor
    - `addChild`, `removeChild`
  - `UpdateEvent` removed
- `Scene.addChild` and `Scene.removeChild` are now protected
- Removed ex.Template and ex.Binding ([#627](https://github.com/excaliburjs/Excalibur/issues/627))

### Added

- New physics system, physical properties for Actors ([#557](https://github.com/excaliburjs/Excalibur/issues/557), [#472](https://github.com/excaliburjs/Excalibur/issues/472))
- Read The Docs support for documentation ([#558](https://github.com/excaliburjs/Excalibur/issues/558))
- Continuous integration builds unstable packages and publishes them ([#567](https://github.com/excaliburjs/Excalibur/issues/567))
- Sound and Texture resources can now process data ([#574](https://github.com/excaliburjs/Excalibur/issues/574))
- Actors now throw an event when they are killed ([#585](https://github.com/excaliburjs/Excalibur/issues/585))
- "Tap to Play" button for iOS to fulfill platform audio requirements ([#262](https://github.com/excaliburjs/Excalibur/issues/262))
- Generic lerp/easing functions ([#320](https://github.com/excaliburjs/Excalibur/issues/320))
- Whitespace checking for conditional statements ([#634](https://github.com/excaliburjs/Excalibur/issues/634))
- Initial support for [Yeoman generator](https://github.com/excaliburjs/generator-excalibur) ([#578](https://github.com/excaliburjs/Excalibur/issues/578))

### Changed

- Upgraded Jasmine testing framework to version 2.4 ([#126](https://github.com/excaliburjs/Excalibur/issues/126))
- Updated TypeScript to 1.8 ([#596](https://github.com/excaliburjs/Excalibur/issues/596))
- Improved contributing document ([#560](https://github.com/excaliburjs/Excalibur/issues/560))
- Improved local and global coordinate tracking for Actors ([#60](https://github.com/excaliburjs/Excalibur/issues/60))
- Updated loader image to match new logo and theme ([#615](https://github.com/excaliburjs/Excalibur/issues/615))
- Ignored additional files for Bower publishing ([#614](https://github.com/excaliburjs/Excalibur/issues/614))

### Fixed

- Actions on the action context threw an error ([#564](https://github.com/excaliburjs/Excalibur/issues/564))
- Actor `getLeft()`, `getTop()`, `getBottom()` and `getRight()` did not respect anchors ([#568](https://github.com/excaliburjs/Excalibur/issues/568))
- Actor.actions.rotateTo and rotateBy were missing RotationType ([#575](https://github.com/excaliburjs/Excalibur/issues/575))
- Actors didn't behave correctly when killed and re-added to game ([#586](https://github.com/excaliburjs/Excalibur/issues/586))
- Default fontFamily for Label didn't work with custom FontSize or FontUnit ([#471](https://github.com/excaliburjs/Excalibur/issues/471))
- Fixed issues with testing sandbox ([#609](https://github.com/excaliburjs/Excalibur/issues/609))
- Issue with camera lerp ([#555](https://github.com/excaliburjs/Excalibur/issues/555))
- Issue setting initial opacity on Actors ([#511](https://github.com/excaliburjs/Excalibur/issues/511))
- Children were not being updated by their parent Actors ([#616](https://github.com/excaliburjs/Excalibur/issues/616))
- Center-anchored Actors were not drawn at the correct canvas coordinates when scaled ([#618](https://github.com/excaliburjs/Excalibur/issues/618))

<!----------------------------------------------------------------------------------------------->

## [0.6.0] - 2016-01-19

### Added

- GamePads now have a connection event ([#473](https://github.com/excaliburjs/Excalibur/issues/473))
- Unit circle drawing for debug mode ([#467](https://github.com/excaliburjs/Excalibur/issues/467))
- Engine now fails gracefully in unsupported browsers ([#386](https://github.com/excaliburjs/Excalibur/issues/386))
- Global fatal error catching ([#381](https://github.com/excaliburjs/Excalibur/issues/381))
- MockEngine for testing ([#360](https://github.com/excaliburjs/Excalibur/issues/360))
- Code coverage reports via Coveralls ([#169](https://github.com/excaliburjs/Excalibur/issues/169))
- SpriteFonts now support different target colors ([#148](https://github.com/excaliburjs/Excalibur/issues/148))
- Cameras now have position, velocity, and acceleration properties ([#490](https://github.com/excaliburjs/Excalibur/issues/490))

### Changed

- `Actor.addChild()` changed to `Actor.add()` ([#519](https://github.com/excaliburjs/Excalibur/issues/519))
- `Actor.removeChild()` changed to `Actor.remove()` ([#519](https://github.com/excaliburjs/Excalibur/issues/519))
- Documentation is only deployed on changes to the master git branch ([#483](https://github.com/excaliburjs/Excalibur/issues/483))
- A warning message is now displayed if no supported audio format is provided for a browser ([#476](https://github.com/excaliburjs/Excalibur/issues/476))
- Updated TSLint directory scanning ([#442](https://github.com/excaliburjs/Excalibur/issues/442), [#443](https://github.com/excaliburjs/Excalibur/issues/443), [#447](https://github.com/excaliburjs/Excalibur/issues/447))
- Deprecated older methods ([#399](https://github.com/excaliburjs/Excalibur/issues/399))
- Changed API for Key events ([#502](https://github.com/excaliburjs/Excalibur/issues/502))

### Fixed

- Actors now properly collide with TileMaps ([#541](https://github.com/excaliburjs/Excalibur/issues/541))
- Gamepad detection is fixed ([#460](https://github.com/excaliburjs/Excalibur/issues/460), [#518](https://github.com/excaliburjs/Excalibur/issues/518))
- Actor scale now correctly occurs after translation ([#514](https://github.com/excaliburjs/Excalibur/issues/514))
- Actors now respect the `visible` property of their children ([#513](https://github.com/excaliburjs/Excalibur/issues/513))
- Fixed centered sprite drawing on Actors ([#507](https://github.com/excaliburjs/Excalibur/issues/507))
- Animation `freezeframe` is now properly set to last Animation frame by default ([#506](https://github.com/excaliburjs/Excalibur/issues/506))
- It is no longer possible to add the same Actor to a scene multiple times ([#504](https://github.com/excaliburjs/Excalibur/issues/504))
- Text alignment on SpriteFonts with Labels is fixed ([#484](https://github.com/excaliburjs/Excalibur/issues/484))
- Engine pointer events properly fire when a camera is zoomed ([#480](https://github.com/excaliburjs/Excalibur/issues/480))
- Fixed a small bug in rotateTo ([#469](https://github.com/excaliburjs/Excalibur/issues/469))
- Setting Label colors now works ([#468](https://github.com/excaliburjs/Excalibur/issues/468))
- Labels now respect set font ([#372](https://github.com/excaliburjs/Excalibur/issues/372))
- UIActor now respects visibility ([#368](https://github.com/excaliburjs/Excalibur/issues/368))
- Solid color Actors now respect opacity ([#364](https://github.com/excaliburjs/Excalibur/issues/364))
- TileMap culling uses proper width and height values ([#293](https://github.com/excaliburjs/Excalibur/issues/293))
- Font API changed while fixing font size issue

<!----------------------------------------------------------------------------------------------->

## [0.5.1] - 2015-06-26

### Added

- Actors can now recursively check the containment of their children ([#453](https://github.com/excaliburjs/Excalibur/issues/453))
- `RotateTo` and `RotateBy` now support ShortestPath, LongestPath, Clockwise, and Counterclockwise rotation ([#461](https://github.com/excaliburjs/Excalibur/issues/461))

### Fixed

- `Actor.contains()` did not work for child actors ([#147](https://github.com/excaliburjs/Excalibur/issues/147))
- Unexpected placement occasionally occurred for Actors with certain collision types ([#319](https://github.com/excaliburjs/Excalibur/issues/319))
- Velocity wasn’t updating properly when fixed and active Actors collided ([#454](https://github.com/excaliburjs/Excalibur/issues/454))
- Actors removed with actor.kill() were not being removed from the draw tree ([#458](https://github.com/excaliburjs/Excalibur/issues/458))
- `RotateTo` and `RotateBy` weren’t using the shortest angle by default ([#282](https://github.com/excaliburjs/Excalibur/issues/282))
- Sprite width and height didn’t take scaling into account ([#437](https://github.com/excaliburjs/Excalibur/issues/437))
- Fixed error message when calling `Actor.setDrawing()` on a non-existent key ([#456](https://github.com/excaliburjs/Excalibur/issues/456))

<!----------------------------------------------------------------------------------------------->

## [0.5.0] - 2015-06-03

### Added

- resource cache busting ([#280](https://github.com/excaliburjs/Excalibur/issues/280))
- HTML5 Gamepad API support ([#15](https://github.com/excaliburjs/Excalibur/issues/15))
- Browserify support ([#312](https://github.com/excaliburjs/Excalibur/issues/312))
- ‘blur’ and ‘visible’ events to detect when the browser window a game is in has focus ([#385](https://github.com/excaliburjs/Excalibur/issues/385))
- Z-index support for Actors, allowing for specific ordered drawing ([#356](https://github.com/excaliburjs/Excalibur/issues/356))
- unlocked drawing for UI elements ([#354](https://github.com/excaliburjs/Excalibur/issues/354))
- `Promise.join()` to return a new promise when promises passed to it have been resolved ([#341](https://github.com/excaliburjs/Excalibur/issues/341), [#340](https://github.com/excaliburjs/Excalibur/issues/340))
- ability to skip a frame in an animation ([#313](https://github.com/excaliburjs/Excalibur/issues/313))
- You can now remove effects from `IDrawable` objects ([#303](https://github.com/excaliburjs/Excalibur/issues/303))
- generic `Resource` type to allow for XHR loading ([#297](https://github.com/excaliburjs/Excalibur/issues/297))
- gray `Color` constants ([#209](https://github.com/excaliburjs/Excalibur/issues/209))

### Changed

- Renamed `engine.addChild()` to `engine.add()` ([#288](https://github.com/excaliburjs/Excalibur/issues/288))
- Renamed `setSpriteTransformationPoint()` to `setAnchor()` ([#269](https://github.com/excaliburjs/Excalibur/issues/269))
- Renamed `TopCamera` to `LockedCamera` ([#184](https://github.com/excaliburjs/Excalibur/issues/184))
- Renamed `Actor.pipeline` to `Actor.traits` ([#351](https://github.com/excaliburjs/Excalibur/issues/351))
- Actor anchoring now uses center origin by default ([#299](https://github.com/excaliburjs/Excalibur/issues/299))
- Actor updates (movement, collision, etc.) now use a pipeline ([#330](https://github.com/excaliburjs/Excalibur/issues/330))
- Organized classes, files, and project structure ([#182](https://github.com/excaliburjs/Excalibur/issues/182), [#347](https://github.com/excaliburjs/Excalibur/issues/347))
- Improvements to collision detection ([#345](https://github.com/excaliburjs/Excalibur/issues/345), [#332](https://github.com/excaliburjs/Excalibur/issues/332))
- Loop optimizations for performance improvements ([#296](https://github.com/excaliburjs/Excalibur/issues/296))
- Updated to TypeScript 1.4 ([#393](https://github.com/excaliburjs/Excalibur/issues/393))
- Improved pointer event handling so touch and mouse events can be captured together ([#334](https://github.com/excaliburjs/Excalibur/issues/334))
- Improved `Point` and `Vector` methods and rotation ([#323](https://github.com/excaliburjs/Excalibur/issues/323), [#302](https://github.com/excaliburjs/Excalibur/issues/302))
- `Color` is now treated as a vector to allow for changes ([#298](https://github.com/excaliburjs/Excalibur/issues/298))
- Cleaned up event type consistency ([#273](https://github.com/excaliburjs/Excalibur/issues/273))
- There is now a default instance of a `Camera` ([#270](https://github.com/excaliburjs/Excalibur/issues/270))
- TSLint now used to enforce code quality

### Fixed

- A Sprite’s dimensions weren’t validated against the size of its texture ([#318](https://github.com/excaliburjs/Excalibur/issues/318))
- Improved sprite drawing performance issues ([#316](https://github.com/excaliburjs/Excalibur/issues/316))
- Actors were sometimes throwing duplicate collision events ([#284](https://github.com/excaliburjs/Excalibur/issues/284))
- Actors were not setting their initial opacity correctly ([#307](https://github.com/excaliburjs/Excalibur/issues/307))
- Particle emitters couldn’t emit less than 60 particles per second ([#301](https://github.com/excaliburjs/Excalibur/issues/301))
- Fixed issue with TileMap collisions ([#286](https://github.com/excaliburjs/Excalibur/issues/286))
- Animations with duplicate frames weren’t being created correctly ([#283](https://github.com/excaliburjs/Excalibur/issues/283))
- Separated drawing and collision logic for CollisionMaps (now TileMap) ([#285](https://github.com/excaliburjs/Excalibur/issues/285))
- Errors in promises were being swallowed if no error callback was supplied ([#337](https://github.com/excaliburjs/Excalibur/issues/337))
- A null promise was being returned if no loader was given to `Engine.start()` ([#335](https://github.com/excaliburjs/Excalibur/issues/335))
- Changed default collisionType to ‘PreventCollision’ ([#324](https://github.com/excaliburjs/Excalibur/issues/324))
- Color didn’t handle alpha = 0 correctly ([#257](https://github.com/excaliburjs/Excalibur/issues/257))
- Blink action usage was confusing ([#279](https://github.com/excaliburjs/Excalibur/issues/279))
- Couldn’t use the `width` and `height` properties of a Texture after it loaded ([#355](https://github.com/excaliburjs/Excalibur/issues/355))
- Using `on(‘pointerdown’)` would not automatically enable pointer capturing ([#398](https://github.com/excaliburjs/Excalibur/issues/398))
- Unsubscribing from an event sometimes removed other event handlers ([#366](https://github.com/excaliburjs/Excalibur/issues/366))
- `Actor.setCenterDrawing()` was hard-coded to true ([#375](https://github.com/excaliburjs/Excalibur/issues/375))
- Console was undefined in IE9. ([#378](https://github.com/excaliburjs/Excalibur/issues/378))
- Pointers were not handling mobile Safari touch events ([#382](https://github.com/excaliburjs/Excalibur/issues/382))
- Fixed debug mode drawing ([#274](https://github.com/excaliburjs/Excalibur/issues/274))
- Flipping a sprite didn’t factor in scaling ([#401](https://github.com/excaliburjs/Excalibur/issues/401))
- Sound continued to play when the game was paused ([#383](https://github.com/excaliburjs/Excalibur/issues/383))
- `UIActor.kill()` didn’t remove the actor ([#373](https://github.com/excaliburjs/Excalibur/issues/373))
- Passing an empty array to `ex.Promise.join` resulted in unresolved promises ([#365](https://github.com/excaliburjs/Excalibur/issues/365))
- MouseUp / TouchEnd events weren’t capture correctly if outside of canvas ([#374](https://github.com/excaliburjs/Excalibur/issues/374))
- Clearing actions from an empty action queue caused problems ([#409](https://github.com/excaliburjs/Excalibur/issues/409))
- `Scene.onActivate()` was being called before Scene.onInitialize() ([#418](https://github.com/excaliburjs/Excalibur/issues/418))
- New z-indexing wasn’t cleaning up after itself ([#433](https://github.com/excaliburjs/Excalibur/issues/433))
- Fixed issue with world / screen coordinates in UIActors ([#371](https://github.com/excaliburjs/Excalibur/issues/371))
- Fade action didn’t work for text ([#261](https://github.com/excaliburjs/Excalibur/issues/261))
- Fade action didn’t work for plain-color actors ([#256](https://github.com/excaliburjs/Excalibur/issues/256))
- Collision events weren’t being published for both collision participants ([#254](https://github.com/excaliburjs/Excalibur/issues/254))
- The loading bar was misrepresenting the time taken to decode audio files ([#106](https://github.com/excaliburjs/Excalibur/issues/106))
- `actor.getCenter()` wasn’t returning the correct value ([#438](https://github.com/excaliburjs/Excalibur/issues/438))
- Cameras were on the engine instead of the scene, resulting in scene transition problems ([#277](https://github.com/excaliburjs/Excalibur/issues/277))
- Actors with sprites larger than the actor would disappear prematurely from the screen ([#287](https://github.com/excaliburjs/Excalibur/issues/287))
- Derived classes can now use offscreen culling ([#294](https://github.com/excaliburjs/Excalibur/issues/294))
- Fixed issue with TileMap culling ([#444](https://github.com/excaliburjs/Excalibur/issues/444))

<!----------------------------------------------------------------------------------------------->

## [0.2.2] - 2014-04-15

### Fixed

- Removed extra declarations file from package that was causing visual studio build problems

<!----------------------------------------------------------------------------------------------->

## [0.2.0] - 2014-04-09

### Added

- Visual Studio 2013 template support ([#139](https://github.com/excaliburjs/Excalibur/issues/139))
- Collision Map for building large static collidable levels ([#33](https://github.com/excaliburjs/Excalibur/issues/33))
- Redundant fallback sound sources for cross browser support ([#125](https://github.com/excaliburjs/Excalibur/issues/125))
- Particle Emitter implementation ([#52](https://github.com/excaliburjs/Excalibur/issues/52))
- Trigger implementation ([#91](https://github.com/excaliburjs/Excalibur/issues/91))
- Timer implementation ([#76](https://github.com/excaliburjs/Excalibur/issues/76))
- Camera Effects: zoom, shake ([#55](https://github.com/excaliburjs/Excalibur/issues/55))
- Polygon IDrawable ([#93](https://github.com/excaliburjs/Excalibur/issues/93))
- Alias 'on' and 'off' for 'addEventListener' and 'removeEventListener' ([#229](https://github.com/excaliburjs/Excalibur/issues/229))
- Optimized draw so only on screen elements are drawn ([#239](https://github.com/excaliburjs/Excalibur/issues/239))
- Support Scale in the x and y directions for actors ([#118](https://github.com/excaliburjs/Excalibur/issues/118))
- Added notion of collision grouping ([#100](https://github.com/excaliburjs/Excalibur/issues/100))
- New Events like 'enterviewport', 'exitviewport', and 'initialize' ([#215](https://github.com/excaliburjs/Excalibur/issues/215), [#224](https://github.com/excaliburjs/Excalibur/issues/224))
- Textures allow direct pixel manipulation ([#155](https://github.com/excaliburjs/Excalibur/issues/155))
- Static Logger improvements with '.debug()', '.info()', '.warn()' and '.error()' ([#81](https://github.com/excaliburjs/Excalibur/issues/81))
- Added callMethod() action to actor ([#244](https://github.com/excaliburjs/Excalibur/issues/244))
- Added fade() action to actor ([#104](https://github.com/excaliburjs/Excalibur/issues/104))
- Added follow() and meet() action to actor ([#77](https://github.com/excaliburjs/Excalibur/issues/77))

### Changed

- 'engine.goToScene()' replaces push and pop ([#168](https://github.com/excaliburjs/Excalibur/issues/168))
- More intuitive starting workflow ([#149](https://github.com/excaliburjs/Excalibur/issues/149))
- Collisions are now more concrete on actors with CollisionType ([#241](https://github.com/excaliburjs/Excalibur/issues/241))
- Namespace all types with 'ex' to prevent Excalibur from polluting the global ([#87](https://github.com/excaliburjs/Excalibur/issues/87))
- Refactor SceneNode to Scene ([#135](https://github.com/excaliburjs/Excalibur/issues/135))
- Refactor keys ([#115](https://github.com/excaliburjs/Excalibur/issues/115))
- Build system with Grunt ([#92](https://github.com/excaliburjs/Excalibur/issues/92))

### Fixed

- Collision event was firing after other actor has been killed ([#228](https://github.com/excaliburjs/Excalibur/issues/228))
- Additional actor was killed when actor.kill() is called ([#226](https://github.com/excaliburjs/Excalibur/issues/226))
- Fixed loading bar ([#195](https://github.com/excaliburjs/Excalibur/issues/195))
- ex.Color.Yellow constant was wrong ([#122](https://github.com/excaliburjs/Excalibur/issues/122))
- removeEventListener did not exist off of engine ([#175](https://github.com/excaliburjs/Excalibur/issues/175))
- Excalibur promises should not swallow exceptions in promise callbacks ([#176](https://github.com/excaliburjs/Excalibur/issues/176))
- Actor.extend did not work on actor subclasses ([#103](https://github.com/excaliburjs/Excalibur/issues/103))

<!----------------------------------------------------------------------------------------------->

## [0.1.1] - 2013-12-19

### Changed

- Refactored Keys to be less confusing ([#115](https://github.com/excaliburjs/Excalibur/issues/115))
- Refactored ActorEvent to be less confusing ([#113](https://github.com/excaliburjs/Excalibur/issues/113))

### Fixed

- 'update' event on the Engine now fires correctly ([#105](https://github.com/excaliburjs/Excalibur/issues/105))
- Actor.extend works on subclasses now ([#103](https://github.com/excaliburjs/Excalibur/issues/103))

<!----------------------------------------------------------------------------------------------->

## 0.1.0 - 2013-12-11

### Added

- Actor based paradigm for managing game objects
- Built-in scripting for actors, allowing objects to move, rotate, blink, scale, and repeat actions
- Entity-entity collision detection
- Event support to react to events happening in the game
- Camera abstraction to easily think about the view port
- Multiple display modes including fixed size, full screen, and dynamic container
- Scene stack support to create multiple game levels
- Sprite sheet and animation support
- Simple sound library for game audio, supporting the Web Audio API and the HTML Audio API
- Promise implementation for managing asynchronous behavior
- Resource loading with optional custom progress bars

<!----------------------------------------------------------------------------------------------->

[unreleased]: https://github.com/excaliburjs/Excalibur/compare/v0.22.0...HEAD
[0.22.0]: https://github.com/excaliburjs/Excalibur/compare/v0.21.0...v0.22.0
[0.21.0]: https://github.com/excaliburjs/Excalibur/compare/v0.20.0...v0.21.0
[0.20.0]: https://github.com/excaliburjs/Excalibur/compare/v0.19.1...v0.20.0
[0.19.1]: https://github.com/excaliburjs/Excalibur/compare/v0.19.0...v0.19.1
[0.19.0]: https://github.com/excaliburjs/Excalibur/compare/v0.18.0...v0.19.0
[0.18.0]: https://github.com/excaliburjs/Excalibur/compare/v0.17.0...v0.18.0
[0.17.0]: https://github.com/excaliburjs/Excalibur/compare/v0.16.0...v0.17.0
[0.16.0]: https://github.com/excaliburjs/Excalibur/compare/v0.15.0...v0.16.0
[0.15.0]: https://github.com/excaliburjs/Excalibur/compare/v0.14.0...v0.15.0
[0.14.0]: https://github.com/excaliburjs/Excalibur/compare/v0.13.0...v0.14.0
[0.13.0]: https://github.com/excaliburjs/Excalibur/compare/v0.12.0...v0.13.0
[0.12.0]: https://github.com/excaliburjs/Excalibur/compare/v0.11.0...v0.12.0
[0.11.0]: https://github.com/excaliburjs/Excalibur/compare/v0.10.0...v0.11.0
[0.10.0]: https://github.com/excaliburjs/Excalibur/compare/v0.9.0...v0.10.0
[0.9.0]: https://github.com/excaliburjs/Excalibur/compare/v0.8.0...v0.9.0
[0.8.0]: https://github.com/excaliburjs/Excalibur/compare/v0.7.1...v0.8.0
[0.7.1]: https://github.com/excaliburjs/Excalibur/compare/v0.7.0...v0.7.1
[0.7.0]: https://github.com/excaliburjs/Excalibur/compare/v0.6.0...v0.7.0
[0.6.0]: https://github.com/excaliburjs/Excalibur/compare/v0.5.1...v0.6.0
[0.5.1]: https://github.com/excaliburjs/Excalibur/compare/v0.5.0...v0.5.1
[0.5.0]: https://github.com/excaliburjs/Excalibur/compare/v0.2.2...v0.5.0
[0.2.2]: https://github.com/excaliburjs/Excalibur/compare/v0.2.0...v0.2.2
[0.2.0]: https://github.com/excaliburjs/Excalibur/compare/v0.1.1...v0.2.0
[0.1.1]: https://github.com/excaliburjs/Excalibur/compare/v0.1...v0.1.1
[//]: # 'https://github.com/olivierlacan/keep-a-changelog'<|MERGE_RESOLUTION|>--- conflicted
+++ resolved
@@ -25,11 +25,8 @@
 
 ### Changed
 
-<<<<<<< HEAD
 - Change `ex.Actor.within` to use surface of object geometry instead of the center to make judgements ([#1071](https://github.com/excaliburjs/Excalibur/issues/1071))
-=======
 - Changed `moveBy`, `rotateBy`, and `scaleBy` to operate relative to the current actor position at a speed, instead of moving to an absolute by a certain time.
->>>>>>> 9805f584
 - Changed event handlers in excalibur to expect non-null event objects, before `hander: (event?: GameEvent) => void` implied that event could be null. This change addresses ([#1147](https://github.com/excaliburjs/Excalibur/issues/1147)) making strict null/function checks compatible with new typescript.
 - Changed collision system to remove actor coupling, in addition `ex.Collider` is a new type that encapsulates all collision behavior. Use `ex.Actor.body.collider` to interact with collisions in Excalibur ([#1119](https://github.com/excaliburjs/Excalibur/issues/1119))
 
