--- conflicted
+++ resolved
@@ -46,11 +46,8 @@
 
 ### Fixed
 
-<<<<<<< HEAD
 - Fixed issue where `ex.Camera.rotation = ...` did not work to rotate the camera, also addressed offscreen culling issues that were revealed by this fix.
-=======
 - Fixed issue where the `ex.ScreenElement` anchor was not being accounted for properly when passed as a constructor parameter.
->>>>>>> d6ddd4ba
 - Fixed issue where you could not use multiple instances of Excalibur on the same page, you can now have as many Excalibur's as you want (up to the webgl context limit).
 - Fixed issue where `ex.ScreenElement` would log a warning when created without a height or width
 - Fixed issue where `ex.Sound` would get confused parsing and playing sound files with a querystring in their path
