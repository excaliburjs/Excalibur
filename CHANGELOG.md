# Change Log

All notable changes to this project will be documented in this file.
This project adheres to [Semantic Versioning](http://semver.org/).

## [Unreleased]

### Breaking Changes

- `ex.Util.extend()` is removed, modern js spread operator `{...someobject, ...someotherobject}` handles this better.
- Excalibur post processing is now moved to the `engine.graphicsContext.addPostProcessor()`
- Breaking change to `ex.PostProcessor`, all post processors must now now implement this interface
  ```typescript
  export interface PostProcessor {
    intialize(gl: WebGLRenderingContext): void;
    getShader(): Shader;
  }
  ```
### Deprecated

- The static `Engine.createMainLoop` is now marked deprecated and will be removed in v0.26.0, it is replaced by the `Clock` api
- Mark legacy draw routines in `ex.Engine`, `ex.Scene`, and `ex.Actor` deprecated

### Added

- Added new `measureText` method to the `ex.SpriteFont` and `ex.Font` to return the bounds of any particular text
- Added new `Clock` api to manage the core main loop. Clocks hide the implementation detail of how the mainloop runs, users just knows that it ticks somehow. Clocks additionally encapsulate any related browser timing, like `performance.now()`
  1. `StandardClock` encapsulates the existing `requestAnimationFrame` api logic
  2. `TestClock` allows a user to manually step the mainloop, this can be useful for frame by frame debugging #1170 
  3. The base abstract clock implements the specifics of elapsed time 

- Added a new feature to Engine options to set a maximum fps `new ex.Engine({...options, maxFps: 30})`. This can be useful when needing to deliver a consistent experience across devices.
- Pointers can now be configured to use the collider or the graphics bounds as the target for pointers with the `ex.PointerComponent`
  - `useColliderShape` - (default true) uses the collider component geometry for pointer events
  - `useGraphicsBounds` - (default false) uses the graphics bounds for pointer events


### Fixed

<<<<<<< HEAD
- Fixed #1815 issue where Camera would jitter when using a strategies based off of actors in the previous frame. 
- Fixed issue where TileMaps would sometimes have a geometry seam that may not fall on an actual screen pixel causing a visible gap between tiles and the background
  -- ![image](https://user-images.githubusercontent.com/612071/144700377-ac4585ba-3f4c-44b8-95db-ad36c5fc9a32.png)
=======
- Fixed unreleased issue where SpriteFonts log every frame they detect a misconfigured font.
- Fixed unreleased issue where clock when constraining fps would pass larger than expected elapsed times to the simulation causing things to "speed up" bizarrely
- Fixed unreleased issue where games with no resources would crash
- Fixed issue [#2152] where shared state in `ex.Font` and `ex.SpriteFont` prevented text from aligning properly when re-used
>>>>>>> 75ac71a7
- Fixed issue where fast moving `CompositeCollider`s were erroneously generating pairs for their constituent parts
- Fixed Safari 13.1 crash when booting Excalibur because of they odd MediaQuery API in older Safari
- Fixed issue where pointers did not work because of missing types
- Fixed issue with `ArcadeSolver` where stacked/overlapped tiles would double solve the position of the collider for the same overlap
- Fixed issue where changing the `ex.Sprite.width` or `ex.Sprite.height` did not resize the graphic.
- Fixed issue where initial Actor anchors set in the constructor were not being set in the graphics component
- EventDispatcher
  - `EventDispatcher` - doesn't require the target object. The context of `this` is not tampered anymore.
- Pointers
  - `PointerAbstraction` - is fixed to maintain reference
-

### Updates

- The following Engine's pieces: `Collision` `Graphics` `Resources` `Trigger` are updated to reflect the new EventDispatcher behavior.

### Changed

- Chaned the debug system to separate displaying the debug position point (`game.debug.transform.showPosition = true`) and debug position label (`game.debug.transform.showPositionLabel = true`)
- `ex.ColorBlindCorrector` is renamed to `ex.ColorBlindnessPostProcessor`, and `ex.ColorBlindness` is renamed to `ex.ColorBlindnessMode`
   - Color blindness can still be corrected or simulated:
      * `game.debug.colorBlindMode.correct(ex.ColorBlindnessMode.Deuteranope)`
      * `game.debug.colorBlindMode.simulate(ex.ColorBlindnessMode.Deuteranope)`
- Excalibur now uses pre-multiplied alpha automatically, images will be unpacked into memory using `gl.pixelStorei(gl.UNPACK_PREMULTIPLY_ALPHA_WEBGL, true)`
- Excalibur FPS is now sampled over 100ms blocks, this gives a more usable fps in the stats. The sampler is available off of the engine clock `engine.clock.fpsSampler.fps` 
- Pointer Events:
  * Event types (up, down, move, etc) now all exist in 2 types `ex.Input.PointerEvent` and `ex.Input.WheelEvent`
  * The `stopPropagation()` method used to cancel further dispatches has been renamed to `cancel()` to match other events API.
  * Events no longer have a reference to the `pointer` but now have all of the same information that was availabe on the pointer `worldPos`, `screenPos`, `pagePos`
-

<!--------------------------------- DO NOT EDIT BELOW THIS LINE --------------------------------->
<!--------------------------------- DO NOT EDIT BELOW THIS LINE --------------------------------->
<!--------------------------------- DO NOT EDIT BELOW THIS LINE --------------------------------->

## [0.25.1] - 2021-11-05

### Added

- *Experimental:* Native ES module bundle distribution in package `esm/excalibur.js` entrypoint ([#2064](https://github.com/excaliburjs/Excalibur/pull/2064))
- `withEngine` utils support an aditional options parameter to override the Engine default options.
- Story to show a play / pause implementation. 
- `ex.Animation` now support `totalDuration` that will calculate automatically each frame duration based on how many frames have.
- `ex.Animation` now supports `.reverse()` to reverse the direction of play in an animation, use the `ex.Animation.direction` to inspect if the animation is playing in the `ex.AnimationDirection.Forward` direction or the `ex.AnimationDirection.Backward` direction.
### Changed

- Pointer system refactored into 2 parts:
   * First is an ECS style system `ex.PointerSystem` that dispatches events to Entities/Actors
   * Second is an event receiver `ex.PointerEventReceiver` which is responsible for collecting the native browser events
   * The API is mostly backwards compatible breaking changes are listed in the breaking change section, event types have been simplified, and `stopPropagation()` and been renamed to `cancel()`
- Internal Actions implementation converted to ECS system and component, this is a backwards compatible change with v0.25.0
  - `ex.ActionsSystem` and `ex.ActionsComponent` now wrap the existing `ex.ActionContext`
  - Actions can be shared with all entities now!
- Dispatch the `hidePlayButton` on the Button Event to prevent that keep on the screen on some situations [#1431].
- Revert VSCode Workbench Colors

### Deprecated

- Actions `asPromise()` renamed to `toPromise()`

### Fixed

- Fixed loader button position on window resize
- Fixed issue with setting `ex.TileMap.z` to a value
- Fixed crash in debug system if there is no collider geometry
- Fixed ImageSource loading error message [#2049]

## [0.25.0] - 2021-10-03

### Breaking Changes

- Actor Drawing: `ex.Actor.addDrawing`, `ex.Actor.setDrawing`, `onPostDraw()`, and `onPreDraw()` are no longer on by default and will be removed in v0.26.0, they are available behind a flag `ex.Flags.useLegacyDrawing()`
  - For custom drawing use the `ex.Canvas`
- `ex.Actor.rx` has been renamed to `ex.Actor.angularVelocity`
- Rename `ex.Edge` to `ex.EdgeCollider` and `ex.ConvexPolygon` to `ex.PolygonCollider` to avoid confusion and maintian consistency
- `ex.Label` constructor now only takes the option bag constructor and the font properties have been replaced with `ex.Font`
  ```typescript
  const label = new ex.Label({
    text: 'My Text',
    x: 100,
    y: 100,
    font: new ex.Font({
      family: 'Consolas',
      size: 32
    })
  });
  ```
- `ex.Physics.debug` properties for Debug drawing are now moved to `engine.debug.physics`, `engine.debug.collider`, and `engine.debug.body`.
  - Old `debugDraw(ctx: CanvasRenderingContext2D)` methods are removed.
- Collision `Pair`'s are now between Collider's and not bodies
- `PerlinNoise` has been removed from the core repo will now be offered as a [plugin](https://github.com/excaliburjs/excalibur-perlin)
- Legacy drawing implementations are moved behind `ex.LegacyDrawing` new Graphics implemenations of `Sprite`, `SpriteSheet`, `Animation` are now the default import.
  - To use any of the `ex.LegacyDrawing.*` implementations you must opt-in with the `ex.Flags.useLegacyDrawing()` note: new graphics do not work in this egacy mode
- Renames `CollisionResolutionStrategy.Box` collision resolution strategy to `Arcade`
- Renames `CollisionResolutionStrategy.RigidBody` collision resolution strategy to `Realistic`
- `Collider` is now a first class type and encapsulates what `Shape` used to be. `Collider` is no longer a member of the `Body`
- `CollisionType` and `CollisionGroup` are now a member of the `Body` component, the reasoning is they define how the simulated physics body will behave in simulation.
- `Timer`'s no longer automatically start when added to a `Scene`, this `Timer.start()` must be called. ([#1865](ttps://github.com/excaliburjs/Excalibur/issues/1865))
- `Timer.complete` is now read-only to prevent odd bugs, use `reset()`, `stop()`, and `start()` to manipulate timers.
- `Actor.actions.repeat()` and `Actor.actions.repeatForever()` now require a handler that specifies the actions to repeat. This is more clear and helps prevent bugs like #1891

  ```typescript
  const actor = new ex.Actor();

  actor.actions
    // Move up in a zig-zag by repeating 5 times
    .repeat((ctx) => {
      ctx.moveBy(10, 0, 10);
      ctx.moveBy(0, 10, 10);
    }, 5)
    .callMethod(() => {
      console.log('Done repeating!');
    });
  ```

- Removes `Entity.components` as a way to access, add, and remove components
- `ex.Camera.z` has been renamed to property `ex.Camera.zoom` which is the zoom factor
- `ex.Camera.zoom(...)` has been renamed to function `ex.Camera.zoomOverTime()`
- TileMap no longer needs registered SpriteSheets, `Sprite`'s can be added directly to `Cell`'s with `addGraphic`
  - The confusing `TileSprite` type is removed (Related to TileMap plugin updates https://github.com/excaliburjs/excalibur-tiled/issues/4, https://github.com/excaliburjs/excalibur-tiled/issues/23, https://github.com/excaliburjs/excalibur-tiled/issues/108)
- Directly changing debug drawing by `engine.isDebug = value` has been replaced by `engine.showDebug(value)` and `engine.toggleDebug()` ([#1655](https://github.com/excaliburjs/Excalibur/issues/1655))
- `UIActor` Class instances need to be replaced to `ScreenElement` (This Class it's marked as Obsolete) ([#1656](https://github.com/excaliburjs/Excalibur/issues/1656))
- Switch to browser based promise, the Excalibur implementation `ex.Promise` is marked deprecated ([#994](https://github.com/excaliburjs/Excalibur/issues/994))
- `DisplayMode`'s have changed ([#1733](https://github.com/excaliburjs/Excalibur/issues/1733)) & ([#1928](https://github.com/excaliburjs/Excalibur/issues/1928)):

  - `DisplayMode.FitContainer` fits the screen to the available width/height in the canvas parent element, while maintaining aspect ratio and resolution
  - `DisplayMode.FillContainer` update the resolution and viewport dyanmically to fill the available space in the canvas parent element, DOES NOT preserve `aspectRatio`
  - `DisplayMode.FitScreen` fits the screen to the available browser window space, while maintaining aspect ratio and resolution
  - `DisplayMode.FillScreen` now does what `DisplayMode.FullScreen` used to do, the resolution and viewport dynamically adjust to fill the available space in the window, DOES NOT preserve `aspectRatio` ([#1733](https://github.com/excaliburjs/Excalibur/issues/1733))
  - `DisplayMode.FullScreen` is now removed, use `Screen.goFullScreen()`.

- `SpriteSheet` now is immutable after creation to reduce chance of bugs if you modified a public field. The following properties are read-only: `columns`, `rows`, `spWidth`, `spHeight`, `image`, `sprites` and `spacing`.
- `Engine.pointerScope` now defaults to a more expected `ex.Input.PointerScope.Canvas` instead of `ex.Input.PointerScope.Document` which can cause frustrating bugs if building an HTML app with Excalibur

### Added

- New property `center` to `Screen` to encapsulate screen center coordinates calculation considering zoom and device pixel ratio
- New `ex.Shape.Capsule(width, height)` helper for defining capsule colliders, these are useful for ramps or jagged floor colliders.
- New collision group constructor argument added to Actor`new Actor({collisionGroup: collisionGroup})`
- `SpriteSheet.getSprite(x, y)` can retrieve a sprite from the SpriteSheet by x and y coordinate. For example, `getSprite(0, 0)` returns the top left sprite in the sheet.
  - `SpriteSheet`'s now have dimensionality with `rows` and `columns` optionally specified, if not there is always 1 row, and `sprites.length` columns
- `new Actor({radius: 10})` can now take a radius parameter to help create circular actors
- The `ExcaliburGraphicsContext` now supports drawing debug text
- `Entity` may also now optionally have a `name`, this is useful for finding entities by name or when displaying in debug mode.
- New `DebugSystem` ECS system will show debug drawing output for things toggled on/off in the `engine.debug` section, this allows for a less cluttered debug experience.
  - Each debug section now has a configurable color.
- Turn on WebGL support with `ex.Flags.useWebGL()`
- Added new helpers to `CollisionGroup` to define groups that collide with specified groups `CollisionGroup.collidesWith([groupA, groupB])`
  - Combine groups with `const groupAandB = CollisionGroup.combine([groupA, groupB])`
  - Invert a group instance `const everthingButGroupA = groupA.invert()`
- Improved Collision Simulation
  - New ECS based `CollisionSystem` and `MotionSystem`
  - Rigid body's can now sleep for improved performance
  - Multiple contacts now supported which improves stability
  - Iterative solver for improved stability
- Added `ColliderComponent` to hold individual `Collider` implementations like `Circle`, `Box`, or `CompositeCollider`
  - `Actor.collider.get()` will get the current collider
  - `Actor.collider.set(someCollider)` allows you to set a specific collider
- New `CompositeCollider` type to combine multiple colliders together into one for an entity
  - Composite colliders flatten into their individual colliders in the collision system
  - Composite collider keeps it's internal colliders in a DynamicTree for fast `.collide` checks
- New `TransformComponent` to encapsulate Entity transform, that is to say position, rotation, and scale
- New `MotionComponent` to encapsulate Entity transform values changing over time like velocity and acceleration
- Added multi-line support to `Text` graphics ([#1866](https://github.com/excaliburjs/Excalibur/issues/1866))
- Added `TileMap` arbitrary graphics support with `.addGraphic()` ([#1862](https://github.com/excaliburjs/Excalibur/issues/1862))
- Added `TileMap` row and column accessors `getRows()` and `getColumns()` ([#1859](https://github.com/excaliburjs/Excalibur/issues/1859))
- Added the ability to store arbitrary data in `TileMap` cells with `Cell.data.set('key', 'value')` and `Cell.data.get('key')` ([#1861](https://github.com/excaliburjs/Excalibur/issues/1861))
- Actions `moveTo()`, `moveBy()`, `easeTo()`, `scaleTo()`, and `scaleBy()` now have vector overloads
- `Animation.fromSpriteSheet` will now log a warning if an index into the `SpriteSheet` is invalid ([#1856](https://github.com/excaliburjs/Excalibur/issues/1856))
- `new ImageSource()` will now log a warning if an image type isn't fully supported. ([#1855](https://github.com/excaliburjs/Excalibur/issues/1855))
- `Timer.start()` to explicitly start timers, and `Timer.stop()` to stop timers and "rewind" them.
- `Timer.timeToNextAction` will return the milliseconds until the next action callback
- `Timer.timeElapsedTowardNextAction` will return the milliseconds counted towards the next action callback
- `BoundingBox` now has a method for detecting zero dimensions in width or height `hasZeroDimensions()`
- `BoundingBox`'s can now by `transform`'d by a `Matrix`
- Added `new Entity(components: Component[])` constructor overload to create entities with components quickly.
- Added `Entity.get(type: ComponentType)` to get strongly typed components if they exist on the entity.
- Added `Entity.has(type: ComponentType)` overload to check if an entity has a component of that type.
- Added `Entity.hasTag(tag: string)`, `Entity.addTag(tag: string)`, and `Entity.removeTag(tag: string, force: boolean)`.
  - Tag `offscreen` is now added to entities that are offscreen
- Added `Entity.componentAdded$` and `Entity.componentRemoved$` for observing component changes on an entity.
- For child/parent entities:
  - Added `Entity.addChild(entity: Entity)`, `Entity.removeChild(entity: Entity)`, `Entity.removeAllChildren()` for managing child entities
  - Added `Entity.addTemplate(templateEntity: Entity)` for adding template entities or "prefab".
  - Added `Entity.parent` readonly accessor to the parent (if exists), and `Entity.unparent()` to unparent an entity.
  - Added `Entity.getAncestors()` is a sorted list of parents starting with the topmost parent.
  - Added `Entity.children` readonly accessor to the list of children.
- Add the ability to press enter to start the game after loaded
- Add Excalibur Feature Flag implementation for releasing experimental or preview features ([#1673](https://github.com/excaliburjs/Excalibur/issues/1673))
- Color now can parse RGB/A string using Color.fromRGBString('rgb(255, 255, 255)') or Color.fromRGBString('rgb(255, 255, 255, 1)')
- `DisplayMode.FitScreen` will now scale the game to fit the available space, preserving the `aspectRatio`. ([#1733](https://github.com/excaliburjs/Excalibur/issues/1733))
- `SpriteSheet.spacing` now accepts a structure `{ top: number, left: number, margin: number }` for custom spacing dimensions ([#1788](https://github.com/excaliburjs/Excalibur/issues/1778))
- `SpriteSheet.ctor` now has an overload that accepts `spacing` for consistency although the object constructor is recommended ([#1788](https://github.com/excaliburjs/Excalibur/issues/1778))
- Add `SpriteSheet.getSpacingDimensions()` method to retrieve calculated spacing dimensions ([#1788](https://github.com/excaliburjs/Excalibur/issues/1778))
- Add `KeyEvent.value?: string` which is the key value (or "typed" value) that the browser detected. For example, holding Shift and pressing 9 will have a value of `(` which is the typed character.
- Add `KeyEvent.originalEvent?: KeyboardEvent` which exposes the raw keyboard event handled from the browser.
- Added a new getter to GraphicsComponent.ts called currentKeys that will return the names of the graphics shown in all layers
- Added a new getter to GraphicsLayer called currentKeys that will the names of the graphics shown in this layer

### Changed

- `Gif` now supports new graphics component
- `Algebra.ts` refactored into separate files in `Math/`
- Engine/Scene refactored to make use of the new ECS world which simplifies their logic
- `TileMap` now uses the built in `Collider` component instead of custom collision code.
- Updates the Excalibur ECS implementation for ease of use and Excalibur draw system integration
  - Adds "ex." namespace to built in component types like "ex.transform"
  - Adds `ex.World` to encapsulate all things ECS
  - Adds `ex.CanvasDrawSystem` to handle all HTML Canvas 2D drawing via ECS
  - Updates `ex.Actor` to use new `ex.TransformComponent` and `ex.CanvasDrawComponent`

### Deprecated

- `Timer.unpause()` has be deprecated in favor of `Timer.resume()` ([#1864](https://github.com/excaliburjs/Excalibur/issues/1864))
- Removed UIActor Stub in favor of ScreenElement ([#1656](https://github.com/excaliburjs/Excalibur/issues/1656))
- `ex.SortedList` as deprecated
- `ex.Promise` is marked deprecated ([#994](https://github.com/excaliburjs/Excalibur/issues/994))
- `ex.DisplayMode.Position` CSS can accomplish this task better than Excalibur ([#1733](https://github.com/excaliburjs/Excalibur/issues/1733))

### Fixed

- Fixed allow `ex.ColliderComponent` to not have a collider
- Fixed issue where collision events were not being forwarded from individual colliders in a `ex.CompositeCollider`
- Fixed issue where `ex.CompositeCollider`'s individual colliders were erroneously generating pairs
- Fixed issue where `GraphicsOptions` `width/height` could not be used to define a `ex.Sprite` with equivalent `sourceView` and `destSize` ([#1863](https://github.com/excaliburjs/Excalibur/issues/1863))
- Fixed issue where `ex.Scene.onActivate/onDeactivate` were called with the wrong arguments ([#1850](https://github.com/excaliburjs/Excalibur/issues/1850))
- Fixed issue where no width/height argmunents to engine throws an error
- Fixed issue where zero dimension image draws on the ExcaliburGraphicsContext throw an error
- Fixed issue where the first scene onInitialize fires at Engine contructor time and before the "play button" clicked ([#1900](https://github.com/excaliburjs/Excalibur/issues/1900))
- Fixed issue where the "play button" click was being interpreted as an input event excalibur needed to handle ([#1854](https://github.com/excaliburjs/Excalibur/issues/1854))
- Fixed issue where pointer events were not firing at the ex.Engine.input.pointers level ([#1439](https://github.com/excaliburjs/Excalibur/issues/1439))
- Fixed issue where pointer events propagate in an unexpected order, now they go from high z-index to low z-index ([#1922](https://github.com/excaliburjs/Excalibur/issues/1922))
- Fixed issue with Raster padding which caused images to grow over time ([#1897](https://github.com/excaliburjs/Excalibur/issues/1897))
- Fixed N+1 repeat/repeatForever bug ([#1891](https://github.com/excaliburjs/Excalibur/issues/1891))
- Fixed repeat/repeatForever issue with `rotateTo` ([#635](https://github.com/excaliburjs/Excalibur/issues/635))
- Entity update lifecycle is now called correctly
- Fixed GraphicsSystem `enterviewport` and `exitviewport` event
- Fixed DOM element leak when restarting games, play button elements piled up in the DOM.
- Fixed issues with `ex.Sprite` not rotating/scaling correctly around the anchor (Related to TileMap plugin updates https://github.com/excaliburjs/excalibur-tiled/issues/4, https://github.com/excaliburjs/excalibur-tiled/issues/23, https://github.com/excaliburjs/excalibur-tiled/issues/108)
  - Optionally specify whether to draw around the anchor or not `drawAroundAnchor`
- Fixed in the browser "FullScreen" api, coordinates are now correctly mapped from page space to world space ([#1734](https://github.com/excaliburjs/Excalibur/issues/1734))
- Fix audio decoding bug introduced in https://github.com/excaliburjs/Excalibur/pull/1707
- Fixed issue with promise resolve on double resource load ([#1434](https://github.com/excaliburjs/Excalibur/issues/1434))
- Fixed Firefox bug where scaled graphics with anti-aliasing turned off are not pixelated ([#1676](https://github.com/excaliburjs/Excalibur/issues/1676))
- Fixed z-index regression where actors did not respect z-index ([#1678](https://github.com/excaliburjs/Excalibur/issues/1678))
- Fixed Animation flicker bug when switching to an animation ([#1636](https://github.com/excaliburjs/Excalibur/issues/1636))
- Fixed `ex.Actor.easeTo` actions, they now use velocity to move Actors ([#1638](https://github.com/excaliburjs/Excalibur/issues/1638))
- Fixed `Scene` constructor signature to make the `Engine` argument optional ([#1363](https://github.com/excaliburjs/Excalibur/issues/1363))
- Fixed `anchor` properly of single shape `Actor` [#1535](https://github.com/excaliburjs/Excalibur/issues/1535)
- Fixed Safari bug where `Sound` resources would fail to load ([#1848](https://github.com/excaliburjs/Excalibur/issues/1848))

<!----------------------------------------------------------------------------------------------->

## [0.24.5] - 2020-09-07

### Breaking Changes

- [#1361] Makes use of proxies, Excalibur longer supports IE11 :boom: ([#1361]https://github.com/excaliburjs/Excalibur/issues/1361)

### Added

- Adds new ECS Foundations API, which allows excalibur core behavior to be manipulated with ECS style code ([#1361]https://github.com/excaliburjs/Excalibur/issues/1361)
  - Adds new `ex.Entity` & `ex.EntityManager` which represent anything that can do something in a Scene and are containers for Components
  - Adds new `ex.Component` type which allows encapsulation of state on entities
  - Adds new `ex.Query` & `ex.QueryManager` which allows queries over entities that match a component list
  - Adds new `ex.System` type which operates on matching Entities to do some behavior in Excalibur.
  - Adds new `ex.Observable` a small observable implementation for observing Entity component changes over time

### Fixed

- Fixed Animation flicker bug on the first frame when using animations with scale, anchors, or rotation. ([#1636](https://github.com/excaliburjs/Excalibur/issues/1636))

<!----------------------------------------------------------------------------------------------->

## [0.24.4] - 2020-09-02

### Added

- Add new `ex.Screen` abstraction to manage viewport size and resolution independently and all other screen related logic. ([#1617](https://github.com/excaliburjs/Excalibur/issues/1617))
  - New support for the browser fullscreen API
- Add color blind mode simulation and correction in debug object.
  ([#390](https://github.com/excaliburjs/Excalibur/issues/390))
- Add `LimitCameraBoundsStrategy`, which always keeps the camera locked to within the given bounds. ([#1498](https://github.com/excaliburjs/Excalibur/issues/1498))
- Add mechanisms to manipulate the `Loader` screen. ([#1417](https://github.com/excaliburjs/Excalibur/issues/1417))
  - Logo position `Loader.logoPosition`
  - Play button position `Loader.playButtonPosition`
  - Loading bar position `Loader.loadingBarPosition`
  - Loading bar color `Loader.loadingBarColor` by default is white, but can be any excalibur `ex.Color`

### Changed

- Remove usage of `mock.engine` from the tests. Use real engine instead.
- Upgrade Excalibur to TypeScript 3.9.2
- Upgrade Excalibur to Node 12 LTS

### Fixed

- Fixed Loader play button markup and styles are now cleaned up after clicked ([#1431](https://github.com/excaliburjs/Excalibur/issues/1431))
- Fixed Excalibur crashing when embedded within a cross-origin IFrame ([#1151](https://github.com/excaliburjs/Excalibur/issues/1151))
- Fixed performance issue where uneccessary effect processing was occurring for opacity changes ([#1549](https://github.com/excaliburjs/Excalibur/issues/1549))
- Fixed issue when loading images from a base64 strings that would crash the loader ([#1543](https://github.com/excaliburjs/Excalibur/issues/1543))
- Fixed issue where actors that were not in scene still received pointer events ([#1555](https://github.com/excaliburjs/Excalibur/issues/1555))
- Fixed Scene initialization order when using the lifecycle overrides ([#1553](https://github.com/excaliburjs/Excalibur/issues/1553))

<!----------------------------------------------------------------------------------------------->

## [0.24.0] - 2020-04-23

### Breaking Changes

- Remove obsolete `.extend()` semantics in Class.ts as as well as related test cases.

### Added

- Added new option for constructing bounding boxes. You can now construct with an options
  object rather than only individual coordinate parameters. ([#1151](https://github.com/excaliburjs/Excalibur/issues/1151))
- Added new interface for specifying the type of the options object passed to the
  bounding box constructor.
- Added the `ex.vec(x, y)` shorthand for creating vectors.
  ([#1340](https://github.com/excaliburjs/Excalibur/issues/1340))
- Added new event `processed` to `Sound` that passes processed `string | AudioBuffer` data. ([#1474](https://github.com/excaliburjs/Excalibur/pull/1474))
- Added new property `duration` to `Sound` and `AudioInstance` that exposes the track's duration in seconds when Web Audio API is used. ([#1474](https://github.com/excaliburjs/Excalibur/pull/1474))

### Changed

- Animation no longer mutate underlying sprites, instead they draw the sprite using the animations parameters. This allows more robust flipping at runtime. ([#1258](https://github.com/excaliburjs/Excalibur/issues/1258))
- Changed obsolete decorator to only log the same message 5 times. ([#1281](https://github.com/excaliburjs/Excalibur/issues/1281))
- Switched to core-js based polyfills instead of custom written ones ([#1214](https://github.com/excaliburjs/Excalibur/issues/1214))
- Updated to TypeScript@3.6.4 and node 10 LTS build
- `Sound.stop()` now always rewinds the track, even when the sound is paused. ([#1474](https://github.com/excaliburjs/Excalibur/pull/1474))

### Deprecated

- `ex.Vector.magnitude()` will be removed in `v0.25.0`, use `ex.Vector.size()`. ([#1277](https://github.com/excaliburjs/Excalibur/issues/1277))

### Fixed

- Fixed Excalibur crashing when displaying both a tilemap and a zero-size actor ([#1418](https://github.com/excaliburjs/Excalibur/issues/1418))
- Fixed animation flipping behavior ([#1172](https://github.com/excaliburjs/Excalibur/issues/1172))
- Fixed actors being drawn when their opacity is 0 ([#875](https://github.com/excaliburjs/Excalibur/issues/875))
- Fixed iframe event handling, excalibur will respond to keyboard events from the top window ([#1294](https://github.com/excaliburjs/Excalibur/issues/1294))
- Fixed camera to be vector backed so `ex.Camera.x = ?` and `ex.Camera.pos.setTo(...)` both work as expected([#1299](https://github.com/excaliburjs/Excalibur/issues/1299))
- Fixed missing on/once/off signatures on `ex.Pointer` ([#1345](https://github.com/excaliburjs/Excalibur/issues/1345))
- Fixed sounds not being stopped when `Engine.stop()` is called. ([#1476](https://github.com/excaliburjs/Excalibur/pull/1476))

<!----------------------------------------------------------------------------------------------->

## [0.23.0] - 2019-06-08

### Breaking Changes

- `ex.Actor.scale`, `ex.Actor.sx/sy`, `ex.Actor.actions.scaleTo/scaleBy` will not work as expected with new collider implementation, set width and height directly. These features will be completely removed in v0.24.0.

### Added

- New collision group implementation ([#1091](https://github.com/excaliburjs/Excalibur/issues/1091), [#862](https://github.com/excaliburjs/Excalibur/issues/862))
- New `ex.Collider` type which is the container for all collision related behavior and state. Actor is now extracted from collision.
- New interface `Clonable<T>` to indicate if an object contains a clone method
- New interface `Eventable<T>` to indicated if an object can emit and receive events
- `ex.Vector.scale` now also works with vector input
- `ex.BoundingBox.fromDimension(width: number, height: number)` can generate a bounding box from a width and height
- `ex.BoundingBox.translate(pos: Vector)` will create a new bounding box shifted by `pos`
- `ex.BoundingBox.scale(scale: Vector)` will create a new bounding box scaled by `scale`
- Added `isActor()` and `isCollider()` type guards
- Added `ex.CollisionShape.draw` collision shapes can now be drawn, actor's will use these shapes if no other drawing is specified
- Added a `getClosestLineBetween` method to `CollisionShape`'s for returning the closest line between 2 shapes ([#1071](https://github.com/excaliburjs/Excalibur/issues/1071))

### Changed

- Change `ex.Actor.within` to use surface of object geometry instead of the center to make judgements ([#1071](https://github.com/excaliburjs/Excalibur/issues/1071))
- Changed `moveBy`, `rotateBy`, and `scaleBy` to operate relative to the current actor position at a speed, instead of moving to an absolute by a certain time.
- Changed event handlers in excalibur to expect non-null event objects, before `hander: (event?: GameEvent) => void` implied that event could be null. This change addresses ([#1147](https://github.com/excaliburjs/Excalibur/issues/1147)) making strict null/function checks compatible with new TypeScript.
- Changed collision system to remove actor coupling, in addition `ex.Collider` is a new type that encapsulates all collision behavior. Use `ex.Actor.body.collider` to interact with collisions in Excalibur ([#1119](https://github.com/excaliburjs/Excalibur/issues/1119))
  - Add new `ex.Collider` type that is the housing for all collision related code
    - The source of truth for `ex.CollisionType` is now on collider, with a convenience getter on actor
    - The collision system now operates on `ex.Collider`'s not `ex.Actor`'s
  - `ex.CollisionType` has been moved to a separate file outside of `Actor`
    - CollisionType is switched to a string enum, style guide also updated
  - `ex.CollisionPair` now operates on a pair of `ex.Colliders`'s instead of `ex.Actors`'s
  - `ex.CollisionContact` now operates on a pair of `ex.Collider`'s instead of `ex.Actors`'s
  - `ex.Body` has been modified to house all the physical position/transform information
    - Integration has been moved from actor to `Body` as a physical concern
    - `useBoxCollision` has been renamed to `useBoxCollider`
    - `useCircleCollision` has been renamed to `useCircleCollider`
    - `usePolygonCollision` has been renamed to `usePolygonCollider`
    - `useEdgeCollision` has been renamed to `useEdgeCollider`
  - Renamed `ex.CollisionArea` to `ex.CollisionShape`
    - `ex.CircleArea` has been renamed to `ex.Circle`
    - `ex.PolygonArea` has been renamed to `ex.ConvexPolygon`
    - `ex.EdgeArea` has been renamed to `ex.Edge`
  - Renamed `getWidth()` & `setWidth()` to property `width`
    - Actor and BoundingBox are affected
  - Renamed `getHeight()` & `setHeight()` to property `height`
    - Actor and BoundingBox are affected
  - Renamed `getCenter()` to the property `center`
    - Actor, BoundingBox, and Cell are affected
  - Renamed `getBounds()` to the property `bounds`
    - Actor, Collider, and Shapes are affected
  - Renamed `getRelativeBounds()` to the property `localBounds`
    - Actor, Collider, and Shapes are affected
  - Renamed `moi()` to the property `inertia` (moment of inertia)
  - Renamed `restitution` to the property `bounciness`
  - Moved `collisionType` to `Actor.body.collider.type`
  - Moved `Actor.integrate` to `Actor.body.integrate`

### Deprecated

- Legacy groups `ex.Group` will be removed in v0.24.0, use collision groups as a replacement [#1091](https://github.com/excaliburjs/Excalibur/issues/1091)
- Legacy collision groups off `Actor` will be removed in v0.24.0, use `Actor.body.collider.collisionGroup` [#1091](https://github.com/excaliburjs/Excalibur/issues/1091)
- Removed `NaiveCollisionBroadphase` as it was no longer used
- Renamed methods and properties will be available until `v0.24.0`
- Deprecated collision attributes on actor, use `Actor.body.collider`
  - `Actor.x` & `Actor.y` will be removed in `v0.24.0` use `Actor.pos.x` & `Actor.pos.y`
  - `Actor.collisionArea` will be removed in `v0.24.0` use `Actor.body.collider.shape`
  - `Actor.getLeft()`, `Actor.getRight()`, `Actor.getTop()`, and `Actor.getBottom` are deprecated
    - Use `Actor.body.collider.bounds.(left|right|top|bottom)`
  - `Actor.getGeometry()` and `Actor.getRelativeGeometry()` are removed, use `Collider`
  - Collision related properties on Actor moved to `Collider`, use `Actor.body.collider`
    - `Actor.torque`
    - `Actor.mass`
    - `Actor.moi`
    - `Actor.friction`
    - `Actor.restitution`
  - Collision related methods on Actor moved to `Collider`, use `Actor.body.collider` or `Actor.body.collider.bounds`
    - `Actor.getSideFromIntersect(intersect)` -> `BoundingBox.sideFromIntersection`
    - `Actor.collidesWithSide(actor)` -> `Actor.body.collider.bounds.intersectWithSide`
    - `Actor.collides(actor)` -> `Actor.body.collider.bounds.intersect`

### Fixed

- Fixed issue where leaking window/document handlers was possible when calling `ex.Engine.stop()` and `ex.Engine.start()` ([#1063](https://github.com/excaliburjs/Excalibur/issues/1120))
- Fixed wrong `Camera` and `Loader` scaling on HiDPI screens when option `suppressHiDPIScaling` is set. ([#1120](https://github.com/excaliburjs/Excalibur/issues/1120))
- Fixed polyfill application by exporting a `polyfill()` function that can be called. ([#1132](https://github.com/excaliburjs/Excalibur/issues/1132))
- Fixed `Color.lighten()` ([#1084](https://github.com/excaliburjs/Excalibur/issues/1084))

<!----------------------------------------------------------------------------------------------->

## [0.22.0] - 2019-04-06

### Breaking Changes

- `ex.BaseCamera` replaced with `Camera` ([#1087](https://github.com/excaliburjs/Excalibur/issues/1087))

### Added

- Added `enableCanvasTransparency` property that can enable/disable canvas transparency ([#1096](https://github.com/excaliburjs/Excalibur/issues/1096))

### Changed

- Upgraded Excalibur to TypeScript 3.3.3333 ([#1052](https://github.com/excaliburjs/Excalibur/issues/1052))
- Added exceptions on `SpriteSheetImpl` constructor to check if the source texture dimensions are valid ([#1108](https://github.com/excaliburjs/Excalibur/issues/1108))

<!----------------------------------------------------------------------------------------------->

## [0.21.0] - 2019-02-02

### Added

- Added ability to automatically convert .gif files to SpriteSheet, Animations, and Sprites ([#153](https://github.com/excaliburjs/Excalibur/issues/153))
- New `viewport` property on camera to return a world space bounding box of the current visible area ([#1078](https://github.com/excaliburjs/Excalibur/issues/1078))

### Changed

- Updated `ex.Color` and `ex.Vector` constants to be static getters that return new instances each time, eliminating a common source of bugs ([#1085](https://github.com/excaliburjs/Excalibur/issues/1085))
- Remove optionality of engine in constructor of Scene and \_engine private with an underscore prefix ([#1067](https://github.com/excaliburjs/Excalibur/issues/1067))

### Deprecated

- Rename `ex.BaseCamera` to `Camera`, `ex.BaseCamera` will be removed in `v0.22.0` ([#1087](https://github.com/excaliburjs/Excalibur/issues/1087))

### Fixed

- Fixed issue of early offscreen culling related to zooming in and out ([#1078](https://github.com/excaliburjs/Excalibur/issues/1078))
- Fixed issue where setting `suppressPlayButton: true` blocks load in certain browsers ([#1079](https://github.com/excaliburjs/Excalibur/issues/1079))
- Fixed issue where the absence of a pointer button caused an error in the console([#1153](https://github.com/excaliburjs/Excalibur/issues/1153))

<!----------------------------------------------------------------------------------------------->

## [0.20.0] - 2018-12-10

### Breaking Changes

- `ex.PauseAfterLoader` removed, use `ex.Loader` instead ([#1031](https://github.com/excaliburjs/Excalibur/issues/1031))

### Added

- Added strongly-typed `EventTypes` enum to Events.ts to avoid magic strings ([#1066](https://github.com/excaliburjs/Excalibur/issues/1066))

### Changed

- Added parameter on SpriteSheet constructor so you can define how many pixels of space are between sprites ([#1058](https://github.com/excaliburjs/Excalibur/issues/1058))

<!----------------------------------------------------------------------------------------------->

## [0.19.1] - 2018-10-22

### Fixed

- Fixed issue where there were missing files in the dist (Loader.css, Loader.logo.png) ([#1057](https://github.com/excaliburjs/Excalibur/issues/1057))

## [0.19.0] - 2018-10-13

### Changed

- Excalibur user documentation has now moved to [excaliburjs.com/docs](https://excaliburjs.com/docs)
- Excalibur will now prompt for user input before starting the game to be inline with the new webaudio requirements from chrome/mobile browsers ([#1031](https://github.com/excaliburjs/Excalibur/issues/1031))

### Deprecated

- `PauseAfterLoader` for iOS in favor of new click-to-play functionality built into the default `Loader` ([#1031](https://github.com/excaliburjs/Excalibur/issues/1031))

### Fixed

- Fixed issue where Edge web audio playback was breaking ([#1047](https://github.com/excaliburjs/Excalibur/issues/1047))
- Fixed issue where pointer events do not work in mobile ([#1044](https://github.com/excaliburjs/Excalibur/issues/1044))
- Fixed issue where iOS was not loading by including the right polyfills ([#1043](https://github.com/excaliburjs/Excalibur/issues/1043))
- Fixed issue where sprites do not work in Firefox ([#980](https://github.com/excaliburjs/Excalibur/issues/978))
- Fixed issue where collision pairs could sometimes be incorrect ([#975](https://github.com/excaliburjs/Excalibur/issues/975))
- Fixed box collision velocity resolution so that objects resting on a surface do not accumulate velocity ([#986](https://github.com/excaliburjs/Excalibur/pull/1034))

<!----------------------------------------------------------------------------------------------->

## [0.18.0] - 2018-08-04

### Breaking Changes

- `Sound.setVolume()` replaced with `Sound.volume`
- `Sound.setLoop()` replaced with `Sound.loop`

### Added

- Add `Scene.isActorInDrawTree` method to determine if an actor is in the scene's draw tree.

### Fixed

- Fixed missing `exitviewport/enterviewport` events on Actors.on/once/off signatures ([#978](https://github.com/excaliburjs/Excalibur/issues/978))
- Fix issue where Actors would not be properly added to a scene if they were removed from that scene during the same frame ([#979](https://github.com/excaliburjs/Excalibur/issues/979))

<!----------------------------------------------------------------------------------------------->

## [0.17.0] - 2018-06-04

### Breaking Changes

- Property scope `Pointer.actorsUnderPointer` changed to private
- `Sprite.sx` replaced with `Sprite.x`
- `Sprite.sy` replaced with `Sprite.y`
- `Sprite.swidth` replaced with `Sprite.width`
- `Sprite.sheight` replaced with `Sprite.height`

### Added

- Allow timers to limit repeats to a finite number of times ([#957](https://github.com/excaliburjs/Excalibur/pull/974))
- Convenience method on Scene to determine whether it is the current scene. Scene.isCurrentScene() ([#982](https://github.com/excaliburjs/Excalibur/issues/982))
- New `PointerEvent.stopPropagation()` method added. Works the same way as (`https://developer.mozilla.org/en-US/docs/Web/API/Event/stopPropagation`)
  ([#912](https://github.com/excaliburjs/Excalibur/issues/912))
- New `Actor.getAncestors()` method, which retrieves full array of current Actor ancestors
- Static `Actor.defaults` prop, which implements `IActorDefaults`.
- Native sound events now exposed
  - `volumechange` - on playing sound volume change;
  - `pause` - on playback pause;
  - `stop` - on playback stop;
  - `emptied` - on data cleanup(f.e. when setting new data);
  - `resume` - on playback resume;
  - `playbackstart` - on playback start;
  - `playbackend` - on playback end;
- Added `Sound.instances` getter, which returns active tracks. Playing or paused
- Added `Sound.getTrackId(track: [[AudioInstance]])` method. Which returns id of track provided,
  if it is in list of active tracks.

### Changed

- Refactored Easing functions to be reversable ([#944](https://github.com/excaliburjs/Excalibur/pull/944))
- Now at creation every `Actor.anchor` prop is set to default `Actor.defaults.anchor`.
- Scene.remove(Actor) now starts the Actor.Kill event cycle ([#981](https://github.com/excaliburjs/Excalibur/issues/981))

### Deprecated

- `CapturePointer.update()` method now doesn't propagate event to actor, just verifies pointer events for actor.
- Added `Sound.volume` & `Sound.loop` properties as a replacement for `Sound.setVolume()` and `Sound.setLoop()`. The methods `setVolume` and `setLoop` have been marked obsolete.

### Fixed

- Added missing variable assignments to TileMapImpl constructor ([#957](https://github.com/excaliburjs/Excalibur/pull/957))
- Correct setting audio volume level from `value` to `setValueAtTime` to comply with deprecation warning in Chrome 59 ([#953](https://github.com/excaliburjs/Excalibur/pull/953))
- Force HiDPI scaling to always be at least 1 to prevent visual artifacts in some browsers
- Recalculate physics geometry when width/height change on Actor ([#948](https://github.com/excaliburjs/Excalibur/pull/948))
- Fix camera move chaining ([#944](https://github.com/excaliburjs/Excalibur/pull/944))
- Fix `pickSet(allowDuplicates: true)` now returns the proper length array with correct elements ([#977](https://github.com/excaliburjs/Excalibur/issues/977))
- `Index` export order to prevent `almond.js` from creation of corrupted modules loading order.
- `Sound.pause()` now saves correct timings.
- Fix `ex.Vector.isValid` edgecase at `Infinity` ([#1006](https://github.com/excaliburjs/Excalibur/issues/1006))

<!----------------------------------------------------------------------------------------------->

## [0.16.0] - 2018-03-31

### Added

- New typesafe and override safe event lifecycle overriding, all `onEventName` handlers will no longer be dangerous to override ([#582](https://github.com/excaliburjs/Excalibur/issues/582))
  - New lifecycle event `onPreKill` and `onPostKill`
- SpriteSheets can now produce animations from custom sprite coordinates `SpriteSheet.getAnimationByCoords(engine, coords[], speed)` ([#918](https://github.com/excaliburjs/Excalibur/issues/918))
- Added drag and drop support for Actors ([#134](https://github.com/excaliburjs/Excalibur/issues/134))
  - New Event `enter`
  - New Event `leave`
  - New Event `pointerenter`
  - New Event `pointerleave`
  - New Event `pointerdragstart`
  - New Event `pointerdragend`
  - New Event `pointerdragmove`
  - New Event `pointerdragenter`
  - New Event `pointerdragleave`
  - New Class `PointerDragEvent` which extends `PointerEvent`
  - New Class `GlobalCoordinates` that contains Vectors for the world, the page, and the screen.
  - Added property `ICapturePointerConfig.captureDragEvents` which controls whether to emit drag events to the actor
  - Added property `PointerEvent.pointer` which equals the original pointer object

### Deprecated

- `Sprite.sx`, `Sprite.sy`, `Sprite.swidth`, `Sprite.sheight` have been deprecated in favor of `Sprite.x`, `Sprite.y`, `Sprite.width`, `Sprite.height` ([#918](https://github.com/excaliburjs/Excalibur/issues/918))

### Fixed

- Added missing lifecycle event handlers on Actors, Triggers, Scenes, Engine, and Camera ([#582](https://github.com/excaliburjs/Excalibur/issues/582))
- Tile Maps now correctly render negative x-axis coordinates ([#904](https://github.com/excaliburjs/Excalibur/issues/904))
- Offscreen culling in HiDPI mode ([#949](https://github.com/excaliburjs/Excalibur/issues/949))
  - Correct bounds check to check drawWidth/drawHeight for HiDPI
  - suppressHiDPIScaling now also suppresses pixel ratio based scaling
- Extract and separate Sprite width/height from drawWidth/drawHeight to prevent context corruption ([#951](https://github.com/excaliburjs/Excalibur/pull/951))

<!----------------------------------------------------------------------------------------------->

## [0.15.0] - 2018-02-16

### Breaking Changes

- `LockedCamera` replaced with `BaseCamera.strategy.lockToActor`
- `SideCamera` replaced with `BaseCamera.strategy.lockToActorAxis`
- `Body.wasTouching` replaced with event type `CollisionEnd`

### Added

- Option bag constructors have been added for commonly-used classes (see [Constructors.md](https://github.com/excaliburjs/Excalibur/blob/main/src/engine/Docs/Constructors.md)) ([#410](https://github.com/excaliburjs/Excalibur/issues/410))

<!----------------------------------------------------------------------------------------------->

## [0.14.0] - 2017-12-02

### Breaking Changes

- Triggers now have a new option bag constructor using the `ITriggerOptions` interface. ([#863](https://github.com/excaliburjs/Excalibur/issues/863)).
- `update` event replaced with `postupdate` event
- `CollisionEvent` replaced by `PreCollisionEvent`
- `getDrawWidth()` and `getDrawHeight()` replaced with the getters `drawWidth` and `drawHeight`
- `PointerEvent.x` and `PointerEvent.y` replaced with `PointerEvent.pos`

### Added

- Automatic HiDPI screen detection and scaling in excalibur internals to correct blurry bitmap rendering on HiDPI screens. This feature can optionally be suppressed with `IEngineOptions.suppressHiDPIScaling`.
- Added new line utility `Line.normal()` and `Line.distanceToPoint` ([#703](https://github.com/excaliburjs/Excalibur/issues/703))
- Added new PolygonArea utility `PolygonArea.getClosestFace(point)` ([#703](https://github.com/excaliburjs/Excalibur/issues/703))
- Triggers now fire an `EnterTriggerEvent` when an actor enters the trigger, and an `ExitTriggerEvent` when an actor exits the trigger. ([#863](https://github.com/excaliburjs/Excalibur/issues/863))
- Actors have a new events `CollisionStart` which when 2 actors first start colliding and `CollisionEnd` when 2 actors are no longer colliding. ([#863](https://github.com/excaliburjs/Excalibur/issues/863))
- New camera strategies implementation for following targets in a scene. Allows for custom strategies to be implemented on top of some prebuilt
  - `LockCameraToActorStrategy` which behaves like `LockedCamera` and can be switched on with `Camera.strategy.lockToActor(actor)`.
  - `LockCameraToActorAxisStrategy` which behaves like `SideCamera` and can be switched on with `Camera.strategy.lockToActorAxis(actor, ex.Axis.X)`
  - `ElasticToActorStrategy` which is a new strategy that elastically moves the camera to an actor and can be switched on with `Camera.strategy.elasticToActor(actor, cameraElasticity, cameraFriction)`
  - `CircleAroundActorStrategy` which is a new strategy that will follow an actor when a certain radius from the camera focus and can be switched on with `Camera.strategy.circleAroundActor(actor)`

### Changed

- `Trigger` has been rebuilt to provide a better experience
  - The trigger `action` only fires when an actor enters the designated area instead of every frame of collision. ([#863](https://github.com/excaliburjs/Excalibur/issues/863))
  - Triggers can now draw like other Actors, but are still not visible by default ([#863](https://github.com/excaliburjs/Excalibur/issues/863))

### Deprecated

- `Body.wasTouching` has been deprecated in favor of a new event type `CollisionEnd` ([#863](https://github.com/excaliburjs/Excalibur/issues/863))
- `SideCamera` and `LockedCamera` are deprecated in favor of camera strategies

### Fixed

- Fixed odd jumping behavior when polygons collided with the end of an edge ([#703](https://github.com/excaliburjs/Excalibur/issues/703))

<!----------------------------------------------------------------------------------------------->

## [0.13.0] - 2017-10-07

### Breaking Changes

- `Scene.children` replaced with `Scene.actors`

### Added

- Convenience getters implemented `halfDrawWidth`, `halfDrawHeight`, `halfCanvasWidth`, `halfCanvasHeight`, `canvasWidth`, and `canvasHeight`.
- New pause/unpause feature for timers to help with more robust pausing ([#885](https://github.com/excaliburjs/Excalibur/issues/885))
- New event listening feature to listen to events only `.once(...)` then unsubscribe automatically ([#745](https://github.com/excaliburjs/Excalibur/issues/745))
- New collision event `postcollision` to indicate if collision resolution occured ([#880](https://github.com/excaliburjs/Excalibur/issues/880))

### Deprecated

- `PointerEvent.x` and `PointerEvent.y`, in favor of `PointerEvent.pos` ([#612](https://github.com/excaliburjs/Excalibur/issues/612))
- `CollisionEvent` has been deprecated in favor of the more clear `PreCollisionEvent` ([#880](https://github.com/excaliburjs/Excalibur/issues/880))
- `getDrawWidth()` and `getDrawHeight()` have been marked obsolete and changed into the getters `drawWidth` and `drawHeight` respectively in order to progressively make getters/setters consistent ([#861](https://github.com/excaliburjs/Excalibur/issues/612))

### Fixed

- Fixed same instance of color potentially being shared, and thus mutated, between instance actors ([#840](https://github.com/excaliburjs/Excalibur/issues/840))
- Fixed bug where active and passive type collisions would resolve when they shouldn't in rigid body physics mode ([#880](https://github.com/excaliburjs/Excalibur/issues/880))

<!----------------------------------------------------------------------------------------------->

## [0.12.0] 2017-08-12

### Breaking Changes

- `CollisionType.Elastic` has been removed
- `Promises.wrap` has been replaced with `Promise.resolve`

### Added

- Added new hsl and hex format options in Color.toString(format). rgb is the default to maintain backwards compatibility ([#852](https://github.com/excaliburjs/Excalibur/issues/852))

### Changed

- `Animation.loop` property now to set to `true` by default ([#583](https://github.com/excaliburjs/Excalibur/issues/583))
- Added backgroundColor to engine options as part of Engine constructor ([#846](https://github.com/excaliburjs/Excalibur/issues/846))

### Deprecated

- `ex.Scene.children` is now `ex.Scene.actors` ([#796](https://github.com/excaliburjs/Excalibur/issues/796))

<!----------------------------------------------------------------------------------------------->

## [0.11.0] 2017-06-10

### Breaking Changes

- Renamed `Utils.removeItemToArray()` to `Utils.removeItemFromArray()` ([#798](https://github.com/excaliburjs/Excalibur/issues/798/))

### Added

- Added optional volume argument to `Sound.play(volume?: number)`, which will play the Audio file at anywhere from mute (`volume` is 0.0) to full volume (`volume` is 1.0). ([#801](https://github.com/excaliburjs/Excalibur/issues/801))
- Added another DisplayMode option: `DisplayMode.Position`. When this is selected as the displayMode type, the user must specify a new `position` option ([#781](https://github.com/excaliburjs/Excalibur/issues/781))
- Added a static method `distance` to the `Vector` class ([#517](https://github.com/excaliburjs/Excalibur/issues/517))
- Added `WheelEvent` event type for the `wheel` browser event, Excalibur now supports scroll wheel ([#808](https://github.com/excaliburjs/Excalibur/issues/808/))

### Changed

- Camera zoom over time now returns a promise that resolves on completion ([#800](https://github.com/excaliburjs/Excalibur/issues/800))
- Edge builds have more descriptive versions now containing build number and Git commit hash (e.g. `0.10.0-alpha.105#commit`) ([#777](https://github.com/excaliburjs/Excalibur/issues/777))

### Fixed

- Fixed camera zoom over time, before it did not work at all ([#800](https://github.com/excaliburjs/Excalibur/issues/800))
- Fixed semi-colon key not being detected on Firefox and Opera. ([#789](https://github.com/excaliburjs/Excalibur/issues/789))

<!----------------------------------------------------------------------------------------------->

## [0.10.0] 2017-04-07

### Breaking Changes

- Rename `Engine.width` and `Engine.height` to be `Engine.canvasWidth` and `Engine.canvasHeight` ([#591](https://github.com/excaliburjs/Excalibur/issues/591))
- Rename `Engine.getWidth` and `Engine.getHeight` to be `Engine.getDrawWidth` and `Engine.getDrawHeight` ([#591](https://github.com/excaliburjs/Excalibur/issues/591))
- Changed `GameEvent` to be a generic type for TypeScript, allowing strongly typing the `target` property. ([#724](https://github.com/excaliburjs/Excalibur/issue/724))
- Removed `Body.useEdgeCollision()` parameter `center` ([#724](https://github.com/excaliburjs/Excalibur/issue/724))

### Added

- Added `Engine.isPaused` to retrieve the running status of Engine ([#750](https://github.com/excaliburjs/Excalibur/issues/750))
- Added `Engine.getWorldBounds` to provide a quick way to get the top left corner and bottom right corner of the screen ([#729](https://github.com/excaliburjs/Excalibur/issues/729))
- Added predraw and postdraw events to `Engine` class. These events happen when prior to and after a draw ([#744](https://github.com/excaliburjs/Excalibur/issues/744))
- Added Perlin noise generation helper `ex.PerlinGenerator` for 1d, 2d, and 3d noise, along with drawing utilities ([#491](https://github.com/excaliburjs/Excalibur/issues/491))
- Added font styles support for normal, italic, and oblique in addition to bold text support ([#563](https://github.com/excaliburjs/Excalibur/issues/563))

### Changed

- Update project to use TypeScript 2.2.2 ([#762](https://github.com/excaliburjs/Excalibur/issues/762))
- Changed `Util.extend` to include `Object.assign` functionality ([#763](https://github.com/excaliburjs/Excalibur/issues/763))

### Fixed

- Update the order of the affine transformations to fix bug when scaling and rotating Actors ([#770](https://github.com/excaliburjs/Excalibur/issues/770))

<!----------------------------------------------------------------------------------------------->

## [0.9.0] 2017-02-09

### Added

- Added `preupdate`, `postupdate`, `predraw`, `postdraw` events to TileMap
- Added `ex.Random` with seed support via Mersenne Twister algorithm ([#538](https://github.com/excaliburjs/Excalibur/issues/538))
- Added extended feature detection and reporting to `ex.Detector` ([#707](https://github.com/excaliburjs/Excalibur/issues/707))
  - `ex.Detector.getBrowserFeatures()` to retrieve the support matrix of the current browser
  - `ex.Detector.logBrowserFeatures()` to log the support matrix to the console (runs at startup when in Debug mode)
- Added `@obsolete` decorator to help give greater visibility to deprecated methods ([#684](https://github.com/excaliburjs/Excalibur/issues/684))
- Added better support for module loaders and TypeScript importing. See [Installation](https://excaliburjs.com/docs/installation) docs for more info. ([#606](https://github.com/excaliburjs/Excalibur/issues/606))
- Added new Excalibur example project templates ([#706](https://github.com/excaliburjs/Excalibur/issues/706), [#733](https://github.com/excaliburjs/Excalibur/issues/733)):
  - [Browserify](https://github.com/excaliburjs/example-ts-browserify)
  - [Webpack](https://github.com/excaliburjs/example-ts-webpack)
  - [Angular2](https://github.com/excaliburjs/example-ts-angular2)
  - [Universal Windows Platform (UWP)](https://github.com/excaliburjs/example-uwp)
  - [Apache Cordova](https://github.com/excaliburjs/example-cordova)
  - [Xamarin Forms](https://github.com/excaliburjs/example-xamarin)
  - [Electron](https://github.com/excaliburjs/example-electron)
- Added `Pointer.lastPagePos`, `Pointer.lastScreenPos` and `Pointer.lastWorldPos` that store the last pointer move coordinates ([#509](https://github.com/excaliburjs/Excalibur/issues/509))

### Changed

- Changed `Util.clamp` to use math libraries ([#536](https://github.com/excaliburjs/Excalibur/issues/536))
- Upgraded to TypeScript 2.1.4 ([#726](https://github.com/excaliburjs/Excalibur/issues/726))

### Fixed

- Fixed Scene/Actor activation and initialization order, actors were not being initialized before scene activation causing bugs ([#661](https://github.com/excaliburjs/Excalibur/issues/661))
- Fixed bug where the engine would not load if a loader was provided without any resources ([#565](https://github.com/excaliburjs/Excalibur/issues/565))
- Fixed bug where an Actor/UIActor/TileMap added during a Timer callback would not initialize before running `draw` loop. ([#584](https://github.com/excaliburjs/Excalibur/issues/584))
- Fixed bug where on slower systems a Sprite may not be drawn on the first `draw` frame ([#748](https://github.com/excaliburjs/Excalibur/issues/748))

<!----------------------------------------------------------------------------------------------->

## [0.8.0] 2016-12-04

### Added

- `ex.Vector.magnitude` alias that calls `ex.Vector.distance()` to get magnitude of Vector ([#663](https://github.com/excaliburjs/Excalibur/issues/663))
- Added new `ex.Line` utilities ([#662](https://github.com/excaliburjs/Excalibur/issues/662)):
  - `ex.Line.slope` for the raw slope (m) value
  - `ex.Line.intercept` for the Y intercept (b) value
  - `ex.Line.findPoint(x?, y?)` to find a point given an X or a Y value
  - `ex.Line.hasPoint(x, y, threshold)` to determine if given point lies on the line
- Added `Vector.One` and `Vector.Half` constants ([#649](https://github.com/excaliburjs/Excalibur/issues/649))
- Added `Vector.isValid` to check for null, undefined, Infinity, or NaN vectors method as part of ([#665](https://github.com/excaliburjs/Excalibur/issues/665))
- Added `ex.Promise.resolve` and `ex.Promise.reject` static methods ([#501](https://github.com/excaliburjs/Excalibur/issues/501))
- PhantomJS based testing infrastructure to accurately test browser features such as image diffs on canvas drawing ([#521](https://github.com/excaliburjs/Excalibur/issues/521))
- Added some basic debug stat collection to Excalibur ([#97](https://github.com/excaliburjs/Excalibur/issues/97)):
  - Added `ex.Engine.stats` to hold frame statistic information
  - Added `ex.Engine.debug` to hold debug flags and current frame stats
  - Added `preframe` and `postframe` events to `Engine` as hooks
  - Added ex.Physics statistics to the Excalibur statistics collection
- Added new fast body collision detection to Excalibur to prevent fast moving objects from tunneling through other objects ([#665](https://github.com/excaliburjs/Excalibur/issues/665))
  - Added DynamicTree raycast to query the scene for bounds that intersect a ray
  - Added fast BoundingBox raycast test

### Changed

- Internal physics names refactored to be more readable and to use names more in line with game engine terminology (explicit broadphase and narrowphase called out)

### Deprecated

- `ex.Promise.wrap` ([#501](https://github.com/excaliburjs/Excalibur/issues/501))

### Fixed

- Fix `Actor.oldPos` and `Actor.oldVel` values on update ([#666](https://github.com/excaliburjs/Excalibur/issues/666))
- Fix `Label.getTextWidth` returns incorrect result ([#679](https://github.com/excaliburjs/Excalibur/issues/679))
- Fix semi-transparent PNGs appear garbled ([#687](https://github.com/excaliburjs/Excalibur/issues/687))
- Fix incorrect code coverage metrics, previously our test process was reporting higher than actual code coverage ([#521](https://github.com/excaliburjs/Excalibur/issues/521))
- Fix `Actor.getBounds()` and `Actor.getRelativeBounds()` to return accurate bounding boxes based on the scale and rotation of actors. ([#692](https://github.com/excaliburjs/Excalibur/issues/692))

<!----------------------------------------------------------------------------------------------->

## [0.7.1] - 2016-10-03

### Breaking Changes

- Refactored and modified Sound API ([#644](https://github.com/excaliburjs/Excalibur/issues/644))
  - `Sound.setData` now returns a Promise which differs from previous API
  - Removed internal `FallbackAudio` and `Sound` classes and replaced with single `Sound` class
  - Added `AudioTagInstance` and `WebAudioInstance` internal classes

### Added

- `ex.Promise.join(Promise[])` support (in addition to `...promises` support) ([#642](https://github.com/excaliburjs/Excalibur/issues/642))
- Moved build artifacts to separate [excalibur-dist](https://github.com/excaliburjs/excalibur-dist) repository ([#648](https://github.com/excaliburjs/Excalibur/issues/648))
- `ex.Events` namespace and typed event handler `.on(...)` overloads for default events on core excalibur objects ([#639](https://github.com/excaliburjs/Excalibur/issues/639))
- `Engine.timescale` property (default: 1.0) to add time-scaling to the engine for time-based movements ([#543](https://github.com/excaliburjs/Excalibur/issues/543))
- Two new parameters to `ex.Util.DrawUtil.line` that accept a line thickness and end-cap style ([#658](https://github.com/excaliburjs/Excalibur/issues/658))

### Fixed

- `Actor.actions.fade` properly supporting fading between 0 and 1 and vice versa ([#640](https://github.com/excaliburjs/Excalibur/issues/640))
- Fix issues with audio offset tracking and muting while game is invisible ([#644](https://github.com/excaliburjs/Excalibur/issues/644))
- `Actor.getHeight()` and `Actor.getWidth()` now take into account parent scaling ([#645](https://github.com/excaliburjs/Excalibur/issues/645))
- `Actor.debugDraw` now works properly for child actors ([#505](https://github.com/excaliburjs/Excalibur/issues/505), [#645](https://github.com/excaliburjs/Excalibur/issues/645))
- Sprite culling was double scaling calculations ([#646](https://github.com/excaliburjs/Excalibur/issues/646))
- Fix negative zoom sprite culling ([#539](https://github.com/excaliburjs/Excalibur/issues/539))
- Fix Actor updates happening more than once per frame, causing multiple pointer events to trigger ([#643](https://github.com/excaliburjs/Excalibur/issues/643))
- Fix `Actor.on('pointerup')` capturePointer events opt-in on event handler. The opt-in was triggering correctly for handlers on 'pointerdown' and 'pointermove', but not 'pointerup'.

<!----------------------------------------------------------------------------------------------->

## [0.7.0] - 2016-08-29

### Breaking Changes

- Code marked 'Obsolete' has been removed ([#625](https://github.com/excaliburjs/Excalibur/issues/625), [#603](https://github.com/excaliburjs/Excalibur/issues/603))
  - `Actor`
    - `addEventListener`
    - `getWorldX`, `getWorldY`
    - `clearActions`, `easeTo`, `moveTo`, `moveBy`, `rotateTo`, `rotateBy`, `scaleTo`, `scaleBy`, `blink`, `fade`, `delay`, `die`, `callMethod`, `asPromise`, `repeat`, `repeatForever`, `follow`, `meet`
  - `Class`
    - `addEventListener`, `removeEventListener`
  - `Engine`
    - parameterized constructor
    - `addChild`, `removeChild`
  - `UpdateEvent` removed
- `Scene.addChild` and `Scene.removeChild` are now protected
- Removed ex.Template and ex.Binding ([#627](https://github.com/excaliburjs/Excalibur/issues/627))

### Added

- New physics system, physical properties for Actors ([#557](https://github.com/excaliburjs/Excalibur/issues/557), [#472](https://github.com/excaliburjs/Excalibur/issues/472))
- Read The Docs support for documentation ([#558](https://github.com/excaliburjs/Excalibur/issues/558))
- Continuous integration builds unstable packages and publishes them ([#567](https://github.com/excaliburjs/Excalibur/issues/567))
- Sound and Texture resources can now process data ([#574](https://github.com/excaliburjs/Excalibur/issues/574))
- Actors now throw an event when they are killed ([#585](https://github.com/excaliburjs/Excalibur/issues/585))
- "Tap to Play" button for iOS to fulfill platform audio requirements ([#262](https://github.com/excaliburjs/Excalibur/issues/262))
- Generic lerp/easing functions ([#320](https://github.com/excaliburjs/Excalibur/issues/320))
- Whitespace checking for conditional statements ([#634](https://github.com/excaliburjs/Excalibur/issues/634))
- Initial support for [Yeoman generator](https://github.com/excaliburjs/generator-excalibur) ([#578](https://github.com/excaliburjs/Excalibur/issues/578))

### Changed

- Upgraded Jasmine testing framework to version 2.4 ([#126](https://github.com/excaliburjs/Excalibur/issues/126))
- Updated TypeScript to 1.8 ([#596](https://github.com/excaliburjs/Excalibur/issues/596))
- Improved contributing document ([#560](https://github.com/excaliburjs/Excalibur/issues/560))
- Improved local and global coordinate tracking for Actors ([#60](https://github.com/excaliburjs/Excalibur/issues/60))
- Updated loader image to match new logo and theme ([#615](https://github.com/excaliburjs/Excalibur/issues/615))
- Ignored additional files for Bower publishing ([#614](https://github.com/excaliburjs/Excalibur/issues/614))

### Fixed

- Actions on the action context threw an error ([#564](https://github.com/excaliburjs/Excalibur/issues/564))
- Actor `getLeft()`, `getTop()`, `getBottom()` and `getRight()` did not respect anchors ([#568](https://github.com/excaliburjs/Excalibur/issues/568))
- Actor.actions.rotateTo and rotateBy were missing RotationType ([#575](https://github.com/excaliburjs/Excalibur/issues/575))
- Actors didn't behave correctly when killed and re-added to game ([#586](https://github.com/excaliburjs/Excalibur/issues/586))
- Default fontFamily for Label didn't work with custom FontSize or FontUnit ([#471](https://github.com/excaliburjs/Excalibur/issues/471))
- Fixed issues with testing sandbox ([#609](https://github.com/excaliburjs/Excalibur/issues/609))
- Issue with camera lerp ([#555](https://github.com/excaliburjs/Excalibur/issues/555))
- Issue setting initial opacity on Actors ([#511](https://github.com/excaliburjs/Excalibur/issues/511))
- Children were not being updated by their parent Actors ([#616](https://github.com/excaliburjs/Excalibur/issues/616))
- Center-anchored Actors were not drawn at the correct canvas coordinates when scaled ([#618](https://github.com/excaliburjs/Excalibur/issues/618))

<!----------------------------------------------------------------------------------------------->

## [0.6.0] - 2016-01-19

### Added

- GamePads now have a connection event ([#473](https://github.com/excaliburjs/Excalibur/issues/473))
- Unit circle drawing for debug mode ([#467](https://github.com/excaliburjs/Excalibur/issues/467))
- Engine now fails gracefully in unsupported browsers ([#386](https://github.com/excaliburjs/Excalibur/issues/386))
- Global fatal error catching ([#381](https://github.com/excaliburjs/Excalibur/issues/381))
- MockEngine for testing ([#360](https://github.com/excaliburjs/Excalibur/issues/360))
- Code coverage reports via Coveralls ([#169](https://github.com/excaliburjs/Excalibur/issues/169))
- SpriteFonts now support different target colors ([#148](https://github.com/excaliburjs/Excalibur/issues/148))
- Cameras now have position, velocity, and acceleration properties ([#490](https://github.com/excaliburjs/Excalibur/issues/490))

### Changed

- `Actor.addChild()` changed to `Actor.add()` ([#519](https://github.com/excaliburjs/Excalibur/issues/519))
- `Actor.removeChild()` changed to `Actor.remove()` ([#519](https://github.com/excaliburjs/Excalibur/issues/519))
- Documentation is only deployed on changes to the main git branch ([#483](https://github.com/excaliburjs/Excalibur/issues/483))
- A warning message is now displayed if no supported audio format is provided for a browser ([#476](https://github.com/excaliburjs/Excalibur/issues/476))
- Updated TSLint directory scanning ([#442](https://github.com/excaliburjs/Excalibur/issues/442), [#443](https://github.com/excaliburjs/Excalibur/issues/443), [#447](https://github.com/excaliburjs/Excalibur/issues/447))
- Deprecated older methods ([#399](https://github.com/excaliburjs/Excalibur/issues/399))
- Changed API for Key events ([#502](https://github.com/excaliburjs/Excalibur/issues/502))

### Fixed

- Actors now properly collide with TileMaps ([#541](https://github.com/excaliburjs/Excalibur/issues/541))
- Gamepad detection is fixed ([#460](https://github.com/excaliburjs/Excalibur/issues/460), [#518](https://github.com/excaliburjs/Excalibur/issues/518))
- Actor scale now correctly occurs after translation ([#514](https://github.com/excaliburjs/Excalibur/issues/514))
- Actors now respect the `visible` property of their children ([#513](https://github.com/excaliburjs/Excalibur/issues/513))
- Fixed centered sprite drawing on Actors ([#507](https://github.com/excaliburjs/Excalibur/issues/507))
- Animation `freezeframe` is now properly set to last Animation frame by default ([#506](https://github.com/excaliburjs/Excalibur/issues/506))
- It is no longer possible to add the same Actor to a scene multiple times ([#504](https://github.com/excaliburjs/Excalibur/issues/504))
- Text alignment on SpriteFonts with Labels is fixed ([#484](https://github.com/excaliburjs/Excalibur/issues/484))
- Engine pointer events properly fire when a camera is zoomed ([#480](https://github.com/excaliburjs/Excalibur/issues/480))
- Fixed a small bug in rotateTo ([#469](https://github.com/excaliburjs/Excalibur/issues/469))
- Setting Label colors now works ([#468](https://github.com/excaliburjs/Excalibur/issues/468))
- Labels now respect set font ([#372](https://github.com/excaliburjs/Excalibur/issues/372))
- UIActor now respects visibility ([#368](https://github.com/excaliburjs/Excalibur/issues/368))
- Solid color Actors now respect opacity ([#364](https://github.com/excaliburjs/Excalibur/issues/364))
- TileMap culling uses proper width and height values ([#293](https://github.com/excaliburjs/Excalibur/issues/293))
- Font API changed while fixing font size issue

<!----------------------------------------------------------------------------------------------->

## [0.5.1] - 2015-06-26

### Added

- Actors can now recursively check the containment of their children ([#453](https://github.com/excaliburjs/Excalibur/issues/453))
- `RotateTo` and `RotateBy` now support ShortestPath, LongestPath, Clockwise, and Counterclockwise rotation ([#461](https://github.com/excaliburjs/Excalibur/issues/461))

### Fixed

- `Actor.contains()` did not work for child actors ([#147](https://github.com/excaliburjs/Excalibur/issues/147))
- Unexpected placement occasionally occurred for Actors with certain collision types ([#319](https://github.com/excaliburjs/Excalibur/issues/319))
- Velocity wasn’t updating properly when fixed and active Actors collided ([#454](https://github.com/excaliburjs/Excalibur/issues/454))
- Actors removed with actor.kill() were not being removed from the draw tree ([#458](https://github.com/excaliburjs/Excalibur/issues/458))
- `RotateTo` and `RotateBy` weren’t using the shortest angle by default ([#282](https://github.com/excaliburjs/Excalibur/issues/282))
- Sprite width and height didn’t take scaling into account ([#437](https://github.com/excaliburjs/Excalibur/issues/437))
- Fixed error message when calling `Actor.setDrawing()` on a non-existent key ([#456](https://github.com/excaliburjs/Excalibur/issues/456))

<!----------------------------------------------------------------------------------------------->

## [0.5.0] - 2015-06-03

### Added

- resource cache busting ([#280](https://github.com/excaliburjs/Excalibur/issues/280))
- HTML5 Gamepad API support ([#15](https://github.com/excaliburjs/Excalibur/issues/15))
- Browserify support ([#312](https://github.com/excaliburjs/Excalibur/issues/312))
- ‘blur’ and ‘visible’ events to detect when the browser window a game is in has focus ([#385](https://github.com/excaliburjs/Excalibur/issues/385))
- Z-index support for Actors, allowing for specific ordered drawing ([#356](https://github.com/excaliburjs/Excalibur/issues/356))
- unlocked drawing for UI elements ([#354](https://github.com/excaliburjs/Excalibur/issues/354))
- `Promise.join()` to return a new promise when promises passed to it have been resolved ([#341](https://github.com/excaliburjs/Excalibur/issues/341), [#340](https://github.com/excaliburjs/Excalibur/issues/340))
- ability to skip a frame in an animation ([#313](https://github.com/excaliburjs/Excalibur/issues/313))
- You can now remove effects from `IDrawable` objects ([#303](https://github.com/excaliburjs/Excalibur/issues/303))
- generic `Resource` type to allow for XHR loading ([#297](https://github.com/excaliburjs/Excalibur/issues/297))
- gray `Color` constants ([#209](https://github.com/excaliburjs/Excalibur/issues/209))

### Changed

- Renamed `engine.addChild()` to `engine.add()` ([#288](https://github.com/excaliburjs/Excalibur/issues/288))
- Renamed `setSpriteTransformationPoint()` to `setAnchor()` ([#269](https://github.com/excaliburjs/Excalibur/issues/269))
- Renamed `TopCamera` to `LockedCamera` ([#184](https://github.com/excaliburjs/Excalibur/issues/184))
- Renamed `Actor.pipeline` to `Actor.traits` ([#351](https://github.com/excaliburjs/Excalibur/issues/351))
- Actor anchoring now uses center origin by default ([#299](https://github.com/excaliburjs/Excalibur/issues/299))
- Actor updates (movement, collision, etc.) now use a pipeline ([#330](https://github.com/excaliburjs/Excalibur/issues/330))
- Organized classes, files, and project structure ([#182](https://github.com/excaliburjs/Excalibur/issues/182), [#347](https://github.com/excaliburjs/Excalibur/issues/347))
- Improvements to collision detection ([#345](https://github.com/excaliburjs/Excalibur/issues/345), [#332](https://github.com/excaliburjs/Excalibur/issues/332))
- Loop optimizations for performance improvements ([#296](https://github.com/excaliburjs/Excalibur/issues/296))
- Updated to TypeScript 1.4 ([#393](https://github.com/excaliburjs/Excalibur/issues/393))
- Improved pointer event handling so touch and mouse events can be captured together ([#334](https://github.com/excaliburjs/Excalibur/issues/334))
- Improved `Point` and `Vector` methods and rotation ([#323](https://github.com/excaliburjs/Excalibur/issues/323), [#302](https://github.com/excaliburjs/Excalibur/issues/302))
- `Color` is now treated as a vector to allow for changes ([#298](https://github.com/excaliburjs/Excalibur/issues/298))
- Cleaned up event type consistency ([#273](https://github.com/excaliburjs/Excalibur/issues/273))
- There is now a default instance of a `Camera` ([#270](https://github.com/excaliburjs/Excalibur/issues/270))
- TSLint now used to enforce code quality

### Fixed

- A Sprite’s dimensions weren’t validated against the size of its texture ([#318](https://github.com/excaliburjs/Excalibur/issues/318))
- Improved sprite drawing performance issues ([#316](https://github.com/excaliburjs/Excalibur/issues/316))
- Actors were sometimes throwing duplicate collision events ([#284](https://github.com/excaliburjs/Excalibur/issues/284))
- Actors were not setting their initial opacity correctly ([#307](https://github.com/excaliburjs/Excalibur/issues/307))
- Particle emitters couldn’t emit less than 60 particles per second ([#301](https://github.com/excaliburjs/Excalibur/issues/301))
- Fixed issue with TileMap collisions ([#286](https://github.com/excaliburjs/Excalibur/issues/286))
- Animations with duplicate frames weren’t being created correctly ([#283](https://github.com/excaliburjs/Excalibur/issues/283))
- Separated drawing and collision logic for CollisionMaps (now TileMap) ([#285](https://github.com/excaliburjs/Excalibur/issues/285))
- Errors in promises were being swallowed if no error callback was supplied ([#337](https://github.com/excaliburjs/Excalibur/issues/337))
- A null promise was being returned if no loader was given to `Engine.start()` ([#335](https://github.com/excaliburjs/Excalibur/issues/335))
- Changed default collisionType to ‘PreventCollision’ ([#324](https://github.com/excaliburjs/Excalibur/issues/324))
- Color didn’t handle alpha = 0 correctly ([#257](https://github.com/excaliburjs/Excalibur/issues/257))
- Blink action usage was confusing ([#279](https://github.com/excaliburjs/Excalibur/issues/279))
- Couldn’t use the `width` and `height` properties of a Texture after it loaded ([#355](https://github.com/excaliburjs/Excalibur/issues/355))
- Using `on(‘pointerdown’)` would not automatically enable pointer capturing ([#398](https://github.com/excaliburjs/Excalibur/issues/398))
- Unsubscribing from an event sometimes removed other event handlers ([#366](https://github.com/excaliburjs/Excalibur/issues/366))
- `Actor.setCenterDrawing()` was hard-coded to true ([#375](https://github.com/excaliburjs/Excalibur/issues/375))
- Console was undefined in IE9. ([#378](https://github.com/excaliburjs/Excalibur/issues/378))
- Pointers were not handling mobile Safari touch events ([#382](https://github.com/excaliburjs/Excalibur/issues/382))
- Fixed debug mode drawing ([#274](https://github.com/excaliburjs/Excalibur/issues/274))
- Flipping a sprite didn’t factor in scaling ([#401](https://github.com/excaliburjs/Excalibur/issues/401))
- Sound continued to play when the game was paused ([#383](https://github.com/excaliburjs/Excalibur/issues/383))
- `UIActor.kill()` didn’t remove the actor ([#373](https://github.com/excaliburjs/Excalibur/issues/373))
- Passing an empty array to `ex.Promise.join` resulted in unresolved promises ([#365](https://github.com/excaliburjs/Excalibur/issues/365))
- MouseUp / TouchEnd events weren’t capture correctly if outside of canvas ([#374](https://github.com/excaliburjs/Excalibur/issues/374))
- Clearing actions from an empty action queue caused problems ([#409](https://github.com/excaliburjs/Excalibur/issues/409))
- `Scene.onActivate()` was being called before Scene.onInitialize() ([#418](https://github.com/excaliburjs/Excalibur/issues/418))
- New z-indexing wasn’t cleaning up after itself ([#433](https://github.com/excaliburjs/Excalibur/issues/433))
- Fixed issue with world / screen coordinates in UIActors ([#371](https://github.com/excaliburjs/Excalibur/issues/371))
- Fade action didn’t work for text ([#261](https://github.com/excaliburjs/Excalibur/issues/261))
- Fade action didn’t work for plain-color actors ([#256](https://github.com/excaliburjs/Excalibur/issues/256))
- Collision events weren’t being published for both collision participants ([#254](https://github.com/excaliburjs/Excalibur/issues/254))
- The loading bar was misrepresenting the time taken to decode audio files ([#106](https://github.com/excaliburjs/Excalibur/issues/106))
- `actor.getCenter()` wasn’t returning the correct value ([#438](https://github.com/excaliburjs/Excalibur/issues/438))
- Cameras were on the engine instead of the scene, resulting in scene transition problems ([#277](https://github.com/excaliburjs/Excalibur/issues/277))
- Actors with sprites larger than the actor would disappear prematurely from the screen ([#287](https://github.com/excaliburjs/Excalibur/issues/287))
- Derived classes can now use offscreen culling ([#294](https://github.com/excaliburjs/Excalibur/issues/294))
- Fixed issue with TileMap culling ([#444](https://github.com/excaliburjs/Excalibur/issues/444))

<!----------------------------------------------------------------------------------------------->

## [0.2.2] - 2014-04-15

### Fixed

- Removed extra declarations file from package that was causing visual studio build problems

<!----------------------------------------------------------------------------------------------->

## [0.2.0] - 2014-04-09

### Added

- Visual Studio 2013 template support ([#139](https://github.com/excaliburjs/Excalibur/issues/139))
- Collision Map for building large static collidable levels ([#33](https://github.com/excaliburjs/Excalibur/issues/33))
- Redundant fallback sound sources for cross browser support ([#125](https://github.com/excaliburjs/Excalibur/issues/125))
- Particle Emitter implementation ([#52](https://github.com/excaliburjs/Excalibur/issues/52))
- Trigger implementation ([#91](https://github.com/excaliburjs/Excalibur/issues/91))
- Timer implementation ([#76](https://github.com/excaliburjs/Excalibur/issues/76))
- Camera Effects: zoom, shake ([#55](https://github.com/excaliburjs/Excalibur/issues/55))
- Polygon IDrawable ([#93](https://github.com/excaliburjs/Excalibur/issues/93))
- Alias 'on' and 'off' for 'addEventListener' and 'removeEventListener' ([#229](https://github.com/excaliburjs/Excalibur/issues/229))
- Optimized draw so only on screen elements are drawn ([#239](https://github.com/excaliburjs/Excalibur/issues/239))
- Support Scale in the x and y directions for actors ([#118](https://github.com/excaliburjs/Excalibur/issues/118))
- Added notion of collision grouping ([#100](https://github.com/excaliburjs/Excalibur/issues/100))
- New Events like 'enterviewport', 'exitviewport', and 'initialize' ([#215](https://github.com/excaliburjs/Excalibur/issues/215), [#224](https://github.com/excaliburjs/Excalibur/issues/224))
- Textures allow direct pixel manipulation ([#155](https://github.com/excaliburjs/Excalibur/issues/155))
- Static Logger improvements with '.debug()', '.info()', '.warn()' and '.error()' ([#81](https://github.com/excaliburjs/Excalibur/issues/81))
- Added callMethod() action to actor ([#244](https://github.com/excaliburjs/Excalibur/issues/244))
- Added fade() action to actor ([#104](https://github.com/excaliburjs/Excalibur/issues/104))
- Added follow() and meet() action to actor ([#77](https://github.com/excaliburjs/Excalibur/issues/77))

### Changed

- 'engine.goToScene()' replaces push and pop ([#168](https://github.com/excaliburjs/Excalibur/issues/168))
- More intuitive starting workflow ([#149](https://github.com/excaliburjs/Excalibur/issues/149))
- Collisions are now more concrete on actors with CollisionType ([#241](https://github.com/excaliburjs/Excalibur/issues/241))
- Namespace all types with 'ex' to prevent Excalibur from polluting the global ([#87](https://github.com/excaliburjs/Excalibur/issues/87))
- Refactor SceneNode to Scene ([#135](https://github.com/excaliburjs/Excalibur/issues/135))
- Refactor keys ([#115](https://github.com/excaliburjs/Excalibur/issues/115))
- Build system with Grunt ([#92](https://github.com/excaliburjs/Excalibur/issues/92))

### Fixed

- Collision event was firing after other actor has been killed ([#228](https://github.com/excaliburjs/Excalibur/issues/228))
- Additional actor was killed when actor.kill() is called ([#226](https://github.com/excaliburjs/Excalibur/issues/226))
- Fixed loading bar ([#195](https://github.com/excaliburjs/Excalibur/issues/195))
- ex.Color.Yellow constant was wrong ([#122](https://github.com/excaliburjs/Excalibur/issues/122))
- removeEventListener did not exist off of engine ([#175](https://github.com/excaliburjs/Excalibur/issues/175))
- Excalibur promises should not swallow exceptions in promise callbacks ([#176](https://github.com/excaliburjs/Excalibur/issues/176))
- Actor.extend did not work on actor subclasses ([#103](https://github.com/excaliburjs/Excalibur/issues/103))

<!----------------------------------------------------------------------------------------------->

## [0.1.1] - 2013-12-19

### Changed

- Refactored Keys to be less confusing ([#115](https://github.com/excaliburjs/Excalibur/issues/115))
- Refactored ActorEvent to be less confusing ([#113](https://github.com/excaliburjs/Excalibur/issues/113))

### Fixed

- 'update' event on the Engine now fires correctly ([#105](https://github.com/excaliburjs/Excalibur/issues/105))
- Actor.extend works on subclasses now ([#103](https://github.com/excaliburjs/Excalibur/issues/103))

<!----------------------------------------------------------------------------------------------->

## 0.1.0 - 2013-12-11

### Added

- Actor based paradigm for managing game objects
- Built-in scripting for actors, allowing objects to move, rotate, blink, scale, and repeat actions
- Entity-entity collision detection
- Event support to react to events happening in the game
- Camera abstraction to easily think about the view port
- Multiple display modes including fixed size, full screen, and dynamic container
- Scene stack support to create multiple game levels
- Sprite sheet and animation support
- Simple sound library for game audio, supporting the Web Audio API and the HTML Audio API
- Promise implementation for managing asynchronous behavior
- Resource loading with optional custom progress bars

<!----------------------------------------------------------------------------------------------->

[unreleased]: https://github.com/excaliburjs/Excalibur/compare/v0.25.1...HEAD
[0.25.1]: https://github.com/excaliburjs/Excalibur/compare/v0.25.0...v0.25.1
[0.25.0]: https://github.com/excaliburjs/Excalibur/compare/v0.24.5...v0.25.0
[0.24.5]: https://github.com/excaliburjs/Excalibur/compare/v0.24.4...v0.24.5
[0.24.4]: https://github.com/excaliburjs/Excalibur/compare/v0.24.0...v0.24.4
[0.24.0]: https://github.com/excaliburjs/Excalibur/compare/v0.23.0...v0.24.0
[0.23.0]: https://github.com/excaliburjs/Excalibur/compare/v0.22.0...v0.23.0
[0.22.0]: https://github.com/excaliburjs/Excalibur/compare/v0.21.0...v0.22.0
[0.21.0]: https://github.com/excaliburjs/Excalibur/compare/v0.20.0...v0.21.0
[0.20.0]: https://github.com/excaliburjs/Excalibur/compare/v0.19.1...v0.20.0
[0.19.1]: https://github.com/excaliburjs/Excalibur/compare/v0.19.0...v0.19.1
[0.19.0]: https://github.com/excaliburjs/Excalibur/compare/v0.18.0...v0.19.0
[0.18.0]: https://github.com/excaliburjs/Excalibur/compare/v0.17.0...v0.18.0
[0.17.0]: https://github.com/excaliburjs/Excalibur/compare/v0.16.0...v0.17.0
[0.16.0]: https://github.com/excaliburjs/Excalibur/compare/v0.15.0...v0.16.0
[0.15.0]: https://github.com/excaliburjs/Excalibur/compare/v0.14.0...v0.15.0
[0.14.0]: https://github.com/excaliburjs/Excalibur/compare/v0.13.0...v0.14.0
[0.13.0]: https://github.com/excaliburjs/Excalibur/compare/v0.12.0...v0.13.0
[0.12.0]: https://github.com/excaliburjs/Excalibur/compare/v0.11.0...v0.12.0
[0.11.0]: https://github.com/excaliburjs/Excalibur/compare/v0.10.0...v0.11.0
[0.10.0]: https://github.com/excaliburjs/Excalibur/compare/v0.9.0...v0.10.0
[0.9.0]: https://github.com/excaliburjs/Excalibur/compare/v0.8.0...v0.9.0
[0.8.0]: https://github.com/excaliburjs/Excalibur/compare/v0.7.1...v0.8.0
[0.7.1]: https://github.com/excaliburjs/Excalibur/compare/v0.7.0...v0.7.1
[0.7.0]: https://github.com/excaliburjs/Excalibur/compare/v0.6.0...v0.7.0
[0.6.0]: https://github.com/excaliburjs/Excalibur/compare/v0.5.1...v0.6.0
[0.5.1]: https://github.com/excaliburjs/Excalibur/compare/v0.5.0...v0.5.1
[0.5.0]: https://github.com/excaliburjs/Excalibur/compare/v0.2.2...v0.5.0
[0.2.2]: https://github.com/excaliburjs/Excalibur/compare/v0.2.0...v0.2.2
[0.2.0]: https://github.com/excaliburjs/Excalibur/compare/v0.1.1...v0.2.0
[0.1.1]: https://github.com/excaliburjs/Excalibur/compare/v0.1...v0.1.1
[//]: # 'https://github.com/olivierlacan/keep-a-changelog'<|MERGE_RESOLUTION|>--- conflicted
+++ resolved
@@ -37,16 +37,13 @@
 
 ### Fixed
 
-<<<<<<< HEAD
 - Fixed #1815 issue where Camera would jitter when using a strategies based off of actors in the previous frame. 
 - Fixed issue where TileMaps would sometimes have a geometry seam that may not fall on an actual screen pixel causing a visible gap between tiles and the background
   -- ![image](https://user-images.githubusercontent.com/612071/144700377-ac4585ba-3f4c-44b8-95db-ad36c5fc9a32.png)
-=======
 - Fixed unreleased issue where SpriteFonts log every frame they detect a misconfigured font.
 - Fixed unreleased issue where clock when constraining fps would pass larger than expected elapsed times to the simulation causing things to "speed up" bizarrely
 - Fixed unreleased issue where games with no resources would crash
 - Fixed issue [#2152] where shared state in `ex.Font` and `ex.SpriteFont` prevented text from aligning properly when re-used
->>>>>>> 75ac71a7
 - Fixed issue where fast moving `CompositeCollider`s were erroneously generating pairs for their constituent parts
 - Fixed Safari 13.1 crash when booting Excalibur because of they odd MediaQuery API in older Safari
 - Fixed issue where pointers did not work because of missing types
