--- conflicted
+++ resolved
@@ -16,7 +16,6 @@
 
 
 ### Added
-<<<<<<< HEAD
 
 - Added ability to perform arbitrary ray casts into `ex.Scene`, the `ex.PhysicsWorld` can be passed a variety of options to influence the types of ray cast hits that
 are returned
@@ -40,9 +39,7 @@
     });
 
   ```
-=======
 - Added word-wrap support for `ex.Text` using the optional parameter `maxWidth`
->>>>>>> 541fbd06
 - Added the emitted particle transform style as part of `ex.ParticleEmitter({particleTransform: ex.ParticleTransform.Global})`, [[ParticleTransform.Global]] is the default and emits particles as if they were world space objects, useful for most effects. If set to [[ParticleTransform.Local]] particles are children of the emitter and move relative to the emitter as they would in a parent/child actor relationship.
 - Added `wasButtonReleased` and `wasButtonPressed` methods to [[ex.Input.Gamepad]]
 - Added `clone()` method to `ex.SpriteSheet` 
