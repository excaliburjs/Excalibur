--- conflicted
+++ resolved
@@ -130,13 +130,10 @@
   ```
 
 ### Fixed
-<<<<<<< HEAD
 
 - Fixed issue with `ex.Engine.snapToPixel` where positions very close to pixel boundary created jarring 1 pixel oscillations.
-=======
 - Fixed bug where a deferred `goToScene` would preserve the incorrect scene so `engine.add(someActor)` would place actors in the wrong scene after transitioning to another.
 - Fixed usability issue and log warning if the `ex.ImageSource` is not loaded and a draw was attempted.
->>>>>>> 359a662c
 - Fixed bug in `ex.Physics.useRealisticPhysics()` solver where `ex.Body.bounciness` was not being respected in the simulation
 - Fixed bug in `ex.Physics.useRealisticPhysics()` solver where `ex.Body.limitDegreeOfFreedom` was not working all the time.
 - Fixed bug in `Clock.schedule` where callbacks would not fire at the correct time, this was because it was scheduling using browser time and not the clock's internal time.
