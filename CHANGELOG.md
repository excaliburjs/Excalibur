# Change Log

All notable changes to this project will be documented in this file.
This project adheres to [Semantic Versioning](http://semver.org/).

## [Unreleased]

### Breaking Changes

### Added

- Add color blind mode simulation and correction in debug object.
  ([#390](https://github.com/excaliburjs/Excalibur/issues/390))
- Add `LimitCameraBoundsStrategy`, which always keeps the camera locked to within the given bounds. ([#1498](https://github.com/excaliburjs/Excalibur/issues/1498))
- Add mechanisms to manipulate the `Loader` screen. ([#1417](https://github.com/excaliburjs/Excalibur/issues/1417))
  - Logo position `Loader.logoPosition`
  - Play button position `Loader.playButtonPosition`
  - Loading bar position `Loader.loadingBarPosition`
  - Loading bar color `Loader.loadingBarColor` by default is white, but can be any excalibur `ex.Color`

### Changed

<<<<<<< HEAD
- Remove usage of `mock.engine` from the tests. Use real engine instead.
=======
- Upgrade Excalibur to TypeScript 3.9.2
- Upgrade Excalibur to Node 12 LTS
>>>>>>> 6bb3108c

### Deprecated

### Removed

### Fixed

- Fixed Loader play button markup and styles are now cleaned up after clicked ([#1431](https://github.com/excaliburjs/Excalibur/issues/1431))
- Fixed Excalibur crashing when embedded within a cross-origin IFrame ([#1151](https://github.com/excaliburjs/Excalibur/issues/1151))
- Fixed issue when loading images from a base64 strings that would crash the loader ([#1543](https://github.com/excaliburjs/Excalibur/issues/1543))
- Fixed issue where actors that were not in scene still received pointer events ([#1555](https://github.com/excaliburjs/Excalibur/issues/1555))
- Fixed Scene initialization order when using the lifecycle overrides ([#1553](https://github.com/excaliburjs/Excalibur/issues/1553))


<!--------------------------------- DO NOT EDIT BELOW THIS LINE --------------------------------->
<!--------------------------------- DO NOT EDIT BELOW THIS LINE --------------------------------->
<!--------------------------------- DO NOT EDIT BELOW THIS LINE --------------------------------->

## [0.24.0] - 2020-04-23

### Breaking Changes

- Remove obsolete `.extend()` semantics in Class.ts as as well as related test cases.

### Added

- Added new option for constructing bounding boxes. You can now construct with an options
  object rather than only individual coordinate parameters. ([#1151](https://github.com/excaliburjs/Excalibur/issues/1151))
- Added new interface for specifying the type of the options object passed to the
  bounding box constructor.
- Added the `ex.vec(x, y)` shorthand for creating vectors.
  ([#1340](https://github.com/excaliburjs/Excalibur/issues/1340))
- Added new event `processed` to `Sound` that passes processed `string | AudioBuffer` data. ([#1474](https://github.com/excaliburjs/Excalibur/pull/1474))
- Added new property `duration` to `Sound` and `AudioInstance` that exposes the track's duration in seconds when Web Audio API is used. ([#1474](https://github.com/excaliburjs/Excalibur/pull/1474))

### Changed

- Animation no longer mutate underlying sprites, instead they draw the sprite using the animations parameters. This allows more robust flipping at runtime. ([#1258](https://github.com/excaliburjs/Excalibur/issues/1258))
- Changed obsolete decorator to only log the same message 5 times. ([#1281](https://github.com/excaliburjs/Excalibur/issues/1281))
- Switched to core-js based polyfills instead of custom written ones ([#1214](https://github.com/excaliburjs/Excalibur/issues/1214))
- Updated to TypeScript@3.6.4 and node 10 LTS build
- `Sound.stop()` now always rewinds the track, even when the sound is paused. ([#1474](https://github.com/excaliburjs/Excalibur/pull/1474))

### Deprecated

- `ex.Vector.magnitude()` will be removed in `v0.25.0`, use `ex.Vector.size()`. ([#1277](https://github.com/excaliburjs/Excalibur/issues/1277))

### Fixed

- Fixed Excalibur crashing when displaying both a tilemap and a zero-size actor ([#1418](https://github.com/excaliburjs/Excalibur/issues/1418))
- Fixed animation flipping behavior ([#1172](https://github.com/excaliburjs/Excalibur/issues/1172))
- Fixed actors being drawn when their opacity is 0 ([#875](https://github.com/excaliburjs/Excalibur/issues/875))
- Fixed iframe event handling, excalibur will respond to keyboard events from the top window ([#1294](https://github.com/excaliburjs/Excalibur/issues/1294))
- Fixed camera to be vector backed so `ex.Camera.x = ?` and `ex.Camera.pos.setTo(...)` both work as expected([#1299](https://github.com/excaliburjs/Excalibur/issues/1299))
- Fixed missing on/once/off signatures on `ex.Pointer` ([#1345](https://github.com/excaliburjs/Excalibur/issues/1345))
- Fixed sounds not being stopped when `Engine.stop()` is called. ([#1476](https://github.com/excaliburjs/Excalibur/pull/1476))

<!----------------------------------------------------------------------------------------------->

## [0.23.0] - 2019-06-08

### Breaking Changes

- `ex.Actor.scale`, `ex.Actor.sx/sy`, `ex.Actor.actions.scaleTo/scaleBy` will not work as expected with new collider implementation, set width and height directly. These features will be completely removed in v0.24.0.

### Added

- New collision group implementation ([#1091](https://github.com/excaliburjs/Excalibur/issues/1091), [#862](https://github.com/excaliburjs/Excalibur/issues/862))
- New `ex.Collider` type which is the container for all collision related behavior and state. Actor is now extracted from collision.
- New interface `Clonable<T>` to indicate if an object contains a clone method
- New interface `Eventable<T>` to indicated if an object can emit and receive events
- `ex.Vector.scale` now also works with vector input
- `ex.BoundingBox.fromDimension(width: number, height: number)` can generate a bounding box from a width and height
- `ex.BoundingBox.translate(pos: Vector)` will create a new bounding box shifted by `pos`
- `ex.BoundingBox.scale(scale: Vector)` will create a new bounding box scaled by `scale`
- Added `isActor()` and `isCollider()` type guards
- Added `ex.CollisionShape.draw` collision shapes can now be drawn, actor's will use these shapes if no other drawing is specified
- Added a `getClosestLineBetween` method to `CollisionShape`'s for returning the closest line between 2 shapes ([#1071](https://github.com/excaliburjs/Excalibur/issues/1071))

### Changed

- Change `ex.Actor.within` to use surface of object geometry instead of the center to make judgements ([#1071](https://github.com/excaliburjs/Excalibur/issues/1071))
- Changed `moveBy`, `rotateBy`, and `scaleBy` to operate relative to the current actor position at a speed, instead of moving to an absolute by a certain time.
- Changed event handlers in excalibur to expect non-null event objects, before `hander: (event?: GameEvent) => void` implied that event could be null. This change addresses ([#1147](https://github.com/excaliburjs/Excalibur/issues/1147)) making strict null/function checks compatible with new TypeScript.
- Changed collision system to remove actor coupling, in addition `ex.Collider` is a new type that encapsulates all collision behavior. Use `ex.Actor.body.collider` to interact with collisions in Excalibur ([#1119](https://github.com/excaliburjs/Excalibur/issues/1119))

  - Add new `ex.Collider` type that is the housing for all collision related code
    - The source of truth for `ex.CollisionType` is now on collider, with a convenience getter on actor
    - The collision system now operates on `ex.Collider`'s not `ex.Actor`'s
  - `ex.CollisionType` has been moved to a separate file outside of `Actor`
    - CollisionType is switched to a string enum, style guide also updated
  - `ex.CollisionPair` now operates on a pair of `ex.Colliders`'s instead of `ex.Actors`'s
  - `ex.CollisionContact` now operates on a pair of `ex.Collider`'s instead of `ex.Actors`'s
  - `ex.Body` has been modified to house all the physical position/transform information
    - Integration has been moved from actor to `Body` as a physical concern
    - `useBoxCollision` has been renamed to `useBoxCollider`
    - `useCircleCollision` has been renamed to `useCircleCollider`
    - `usePolygonCollision` has been renamed to `usePolygonCollider`
    - `useEdgeCollision` has been renamed to `useEdgeCollider`
  - Renamed `ex.CollisionArea` to `ex.CollisionShape`
    - `ex.CircleArea` has been renamed to `ex.Circle`
    - `ex.PolygonArea` has been renamed to `ex.ConvexPolygon`
    - `ex.EdgeArea` has been renamed to `ex.Edge`
  - Renamed `getWidth()` & `setWidth()` to property `width`
    - Actor and BoundingBox are affected
  - Renamed `getHeight()` & `setHeight()` to property `height`
    - Actor and BoundingBox are affected
  - Renamed `getCenter()` to the property `center`
    - Actor, BoundingBox, and Cell are affected
  - Renamed `getBounds()` to the property `bounds`
    - Actor, Collider, and Shapes are affected
  - Renamed `getRelativeBounds()` to the property `localBounds`
    - Actor, Collider, and Shapes are affected
  - Renamed `moi()` to the property `inertia` (moment of inertia)
  - Renamed `restitution` to the property `bounciness`
  - Moved `collisionType` to `Actor.body.collider.type`
  - Moved `Actor.integrate` to `Actor.body.integrate`

### Deprecated

- Legacy groups `ex.Group` will be removed in v0.24.0, use collision groups as a replacement [#1091](https://github.com/excaliburjs/Excalibur/issues/1091)
- Legacy collision groups off `Actor` will be removed in v0.24.0, use `Actor.body.collider.collisionGroup` [#1091](https://github.com/excaliburjs/Excalibur/issues/1091)
- Removed `NaiveCollisionBroadphase` as it was no longer used
- Renamed methods and properties will be available until `v0.24.0`
- Deprecated collision attributes on actor, use `Actor.body.collider`

  - `Actor.x` & `Actor.y` will be removed in `v0.24.0` use `Actor.pos.x` & `Actor.pos.y`
  - `Actor.collisionArea` will be removed in `v0.24.0` use `Actor.body.collider.shape`
  - `Actor.getLeft()`, `Actor.getRight()`, `Actor.getTop()`, and `Actor.getBottom` are deprecated
    - Use `Actor.body.collider.bounds.(left|right|top|bottom)`
  - `Actor.getGeometry()` and `Actor.getRelativeGeometry()` are removed, use `Collider`
  - Collision related properties on Actor moved to `Collider`, use `Actor.body.collider`
    - `Actor.torque`
    - `Actor.mass`
    - `Actor.moi`
    - `Actor.friction`
    - `Actor.restitution`
  - Collision related methods on Actor moved to `Collider`, use `Actor.body.collider` or `Actor.body.collider.bounds`
    - `Actor.getSideFromIntersect(intersect)` -> `BoundingBox.sideFromIntersection`
    - `Actor.collidesWithSide(actor)` -> `Actor.body.collider.bounds.intersectWithSide`
    - `Actor.collides(actor)` -> `Actor.body.collider.bounds.intersect`

### Fixed

- Fixed issue where leaking window/document handlers was possible when calling `ex.Engine.stop()` and `ex.Engine.start()` ([#1063](https://github.com/excaliburjs/Excalibur/issues/1120))
- Fixed wrong `Camera` and `Loader` scaling on HiDPI screens when option `suppressHiDPIScaling` is set. ([#1120](https://github.com/excaliburjs/Excalibur/issues/1120))
- Fixed polyfill application by exporting a `polyfill()` function that can be called. ([#1132](https://github.com/excaliburjs/Excalibur/issues/1132))
- Fixed `Color.lighten()` ([#1084](https://github.com/excaliburjs/Excalibur/issues/1084))

<!----------------------------------------------------------------------------------------------->

## [0.22.0] - 2019-04-06

### Breaking Changes

- `ex.BaseCamera` replaced with `Camera` ([#1087](https://github.com/excaliburjs/Excalibur/issues/1087))

### Added

- Added `enableCanvasTransparency` property that can enable/disable canvas transparency ([#1096](https://github.com/excaliburjs/Excalibur/issues/1096))

### Changed

- Upgraded Excalibur to TypeScript 3.3.3333 ([#1052](https://github.com/excaliburjs/Excalibur/issues/1052))
- Added exceptions on `SpriteSheetImpl` constructor to check if the source texture dimensions are valid ([#1108](https://github.com/excaliburjs/Excalibur/issues/1108))

<!----------------------------------------------------------------------------------------------->

## [0.21.0] - 2019-02-02

### Added

- Added ability to automatically convert .gif files to SpriteSheet, Animations, and Sprites ([#153](https://github.com/excaliburjs/Excalibur/issues/153))
- New `viewport` property on camera to return a world space bounding box of the current visible area ([#1078](https://github.com/excaliburjs/Excalibur/issues/1078))

### Changed

- Updated `ex.Color` and `ex.Vector` constants to be static getters that return new instances each time, eliminating a common source of bugs ([#1085](https://github.com/excaliburjs/Excalibur/issues/1085))
- Remove optionality of engine in constructor of Scene and \_engine private with an underscore prefix ([#1067](https://github.com/excaliburjs/Excalibur/issues/1067))

### Deprecated

- Rename `ex.BaseCamera` to `Camera`, `ex.BaseCamera` will be removed in `v0.22.0` ([#1087](https://github.com/excaliburjs/Excalibur/issues/1087))

### Fixed

- Fixed issue of early offscreen culling related to zooming in and out ([#1078](https://github.com/excaliburjs/Excalibur/issues/1078))
- Fixed issue where setting `suppressPlayButton: true` blocks load in certain browsers ([#1079](https://github.com/excaliburjs/Excalibur/issues/1079))
- Fixed issue where the absence of a pointer button caused an error in the console([#1153](https://github.com/excaliburjs/Excalibur/issues/1153))

<!----------------------------------------------------------------------------------------------->

## [0.20.0] - 2018-12-10

### Breaking Changes

- `ex.PauseAfterLoader` removed, use `ex.Loader` instead ([#1031](https://github.com/excaliburjs/Excalibur/issues/1031))

### Added

- Added strongly-typed `EventTypes` enum to Events.ts to avoid magic strings ([#1066](https://github.com/excaliburjs/Excalibur/issues/1066))

### Changed

- Added parameter on SpriteSheet constructor so you can define how many pixels of space are between sprites ([#1058](https://github.com/excaliburjs/Excalibur/issues/1058))

<!----------------------------------------------------------------------------------------------->

## [0.19.1] - 2018-10-22

### Fixed

- Fixed issue where there were missing files in the dist (Loader.css, Loader.logo.png) ([#1057](https://github.com/excaliburjs/Excalibur/issues/1057))

## [0.19.0] - 2018-10-13

### Changed

- Excalibur user documentation has now moved to [excaliburjs.com/docs](https://excaliburjs.com/docs)
- Excalibur will now prompt for user input before starting the game to be inline with the new webaudio requirements from chrome/mobile browsers ([#1031](https://github.com/excaliburjs/Excalibur/issues/1031))

### Deprecated

- `PauseAfterLoader` for iOS in favor of new click-to-play functionality built into the default `Loader` ([#1031](https://github.com/excaliburjs/Excalibur/issues/1031))

### Fixed

- Fixed issue where Edge web audio playback was breaking ([#1047](https://github.com/excaliburjs/Excalibur/issues/1047))
- Fixed issue where pointer events do not work in mobile ([#1044](https://github.com/excaliburjs/Excalibur/issues/1044))
- Fixed issue where iOS was not loading by including the right polyfills ([#1043](https://github.com/excaliburjs/Excalibur/issues/1043))
- Fixed issue where sprites do not work in Firefox ([#980](https://github.com/excaliburjs/Excalibur/issues/978))
- Fixed issue where collision pairs could sometimes be incorrect ([#975](https://github.com/excaliburjs/Excalibur/issues/975))
- Fixed box collision velocity resolution so that objects resting on a surface do not accumulate velocity ([#986](https://github.com/excaliburjs/Excalibur/pull/1034))

<!----------------------------------------------------------------------------------------------->

## [0.18.0] - 2018-08-04

### Breaking Changes

- `Sound.setVolume()` replaced with `Sound.volume`
- `Sound.setLoop()` replaced with `Sound.loop`

### Added

- Add `Scene.isActorInDrawTree` method to determine if an actor is in the scene's draw tree.

### Fixed

- Fixed missing `exitviewport/enterviewport` events on Actors.on/once/off signatures ([#978](https://github.com/excaliburjs/Excalibur/issues/978))
- Fix issue where Actors would not be properly added to a scene if they were removed from that scene during the same frame ([#979](https://github.com/excaliburjs/Excalibur/issues/979))

<!----------------------------------------------------------------------------------------------->

## [0.17.0] - 2018-06-04

### Breaking Changes

- Property scope `Pointer.actorsUnderPointer` changed to private
- `Sprite.sx` replaced with `Sprite.x`
- `Sprite.sy` replaced with `Sprite.y`
- `Sprite.swidth` replaced with `Sprite.width`
- `Sprite.sheight` replaced with `Sprite.height`

### Added

- Allow timers to limit repeats to a finite number of times ([#957](https://github.com/excaliburjs/Excalibur/pull/974))
- Convenience method on Scene to determine whether it is the current scene. Scene.isCurrentScene() ([#982](https://github.com/excaliburjs/Excalibur/issues/982))
- New `PointerEvent.stopPropagation()` method added. Works the same way as (`https://developer.mozilla.org/en-US/docs/Web/API/Event/stopPropagation`)
  ([#912](https://github.com/excaliburjs/Excalibur/issues/912))
- New `Actor.getAncestors()` method, which retrieves full array of current Actor ancestors
- Static `Actor.defaults` prop, which implements `IActorDefaults`.
- Native sound events now exposed
  - `volumechange` - on playing sound volume change;
  - `pause` - on playback pause;
  - `stop` - on playback stop;
  - `emptied` - on data cleanup(f.e. when setting new data);
  - `resume` - on playback resume;
  - `playbackstart` - on playback start;
  - `playbackend` - on playback end;
- Added `Sound.instances` getter, which returns active tracks. Playing or paused
- Added `Sound.getTrackId(track: [[AudioInstance]])` method. Which returns id of track provided,
  if it is in list of active tracks.

### Changed

- Refactored Easing functions to be reversable ([#944](https://github.com/excaliburjs/Excalibur/pull/944))
- Now at creation every `Actor.anchor` prop is set to default `Actor.defaults.anchor`.
- Scene.remove(Actor) now starts the Actor.Kill event cycle ([#981](https://github.com/excaliburjs/Excalibur/issues/981))

### Deprecated

- `CapturePointer.update()` method now doesn't propagate event to actor, just verifies pointer events for actor.
- Added `Sound.volume` & `Sound.loop` properties as a replacement for `Sound.setVolume()` and `Sound.setLoop()`. The methods `setVolume` and `setLoop` have been marked obsolete.

### Fixed

- Added missing variable assignments to TileMapImpl constructor ([#957](https://github.com/excaliburjs/Excalibur/pull/957))
- Correct setting audio volume level from `value` to `setValueAtTime` to comply with deprecation warning in Chrome 59 ([#953](https://github.com/excaliburjs/Excalibur/pull/953))
- Force HiDPI scaling to always be at least 1 to prevent visual artifacts in some browsers
- Recalculate physics geometry when width/height change on Actor ([#948](https://github.com/excaliburjs/Excalibur/pull/948))
- Fix camera move chaining ([#944](https://github.com/excaliburjs/Excalibur/pull/944))
- Fix `pickSet(allowDuplicates: true)` now returns the proper length array with correct elements ([#977](https://github.com/excaliburjs/Excalibur/issues/977))
- `Index` export order to prevent `almond.js` from creation of corrupted modules loading order.
- `Sound.pause()` now saves correct timings.
- Fix `ex.Vector.isValid` edgecase at `Infinity` ([#1006](https://github.com/excaliburjs/Excalibur/issues/1006))

<!----------------------------------------------------------------------------------------------->

## [0.16.0] - 2018-03-31

### Added

- New typesafe and override safe event lifecycle overriding, all `onEventName` handlers will no longer be dangerous to override ([#582](https://github.com/excaliburjs/Excalibur/issues/582))
  - New lifecycle event `onPreKill` and `onPostKill`
- SpriteSheets can now produce animations from custom sprite coordinates `SpriteSheet.getAnimationByCoords(engine, coords[], speed)` ([#918](https://github.com/excaliburjs/Excalibur/issues/918))
- Added drag and drop support for Actors ([#134](https://github.com/excaliburjs/Excalibur/issues/134))
  - New Event `enter`
  - New Event `leave`
  - New Event `pointerenter`
  - New Event `pointerleave`
  - New Event `pointerdragstart`
  - New Event `pointerdragend`
  - New Event `pointerdragmove`
  - New Event `pointerdragenter`
  - New Event `pointerdragleave`
  - New Class `PointerDragEvent` which extends `PointerEvent`
  - New Class `GlobalCoordinates` that contains Vectors for the world, the page, and the screen.
  - Added property `ICapturePointerConfig.captureDragEvents` which controls whether to emit drag events to the actor
  - Added property `PointerEvent.pointer` which equals the original pointer object

### Deprecated

- `Sprite.sx`, `Sprite.sy`, `Sprite.swidth`, `Sprite.sheight` have been deprecated in favor of `Sprite.x`, `Sprite.y`, `Sprite.width`, `Sprite.height` ([#918](https://github.com/excaliburjs/Excalibur/issues/918))

### Fixed

- Added missing lifecycle event handlers on Actors, Triggers, Scenes, Engine, and Camera ([#582](https://github.com/excaliburjs/Excalibur/issues/582))
- Tile Maps now correctly render negative x-axis coordinates ([#904](https://github.com/excaliburjs/Excalibur/issues/904))
- Offscreen culling in HiDPI mode ([#949](https://github.com/excaliburjs/Excalibur/issues/949))
  - Correct bounds check to check drawWidth/drawHeight for HiDPI
  - suppressHiDPIScaling now also suppresses pixel ratio based scaling
- Extract and separate Sprite width/height from drawWidth/drawHeight to prevent context corruption ([#951](https://github.com/excaliburjs/Excalibur/pull/951))

<!----------------------------------------------------------------------------------------------->

## [0.15.0] - 2018-02-16

### Breaking Changes

- `LockedCamera` replaced with `BaseCamera.strategy.lockToActor`
- `SideCamera` replaced with `BaseCamera.strategy.lockToActorAxis`
- `Body.wasTouching` replaced with event type `CollisionEnd`

### Added

- Option bag constructors have been added for commonly-used classes (see [Constructors.md](https://github.com/excaliburjs/Excalibur/blob/master/src/engine/Docs/Constructors.md)) ([#410](https://github.com/excaliburjs/Excalibur/issues/410))

<!----------------------------------------------------------------------------------------------->

## [0.14.0] - 2017-12-02

### Breaking Changes

- Triggers now have a new option bag constructor using the `ITriggerOptions` interface. ([#863](https://github.com/excaliburjs/Excalibur/issues/863)).
- `update` event replaced with `postupdate` event
- `CollisionEvent` replaced by `PreCollisionEvent`
- `getDrawWidth()` and `getDrawHeight()` replaced with the getters `drawWidth` and `drawHeight`
- `PointerEvent.x` and `PointerEvent.y` replaced with `PointerEvent.pos`

### Added

- Automatic HiDPI screen detection and scaling in excalibur internals to correct blurry bitmap rendering on HiDPI screens. This feature can optionally be suppressed with `IEngineOptions.suppressHiDPIScaling`.
- Added new line utility `Line.normal()` and `Line.distanceToPoint` ([#703](https://github.com/excaliburjs/Excalibur/issues/703))
- Added new PolygonArea utility `PolygonArea.getClosestFace(point)` ([#703](https://github.com/excaliburjs/Excalibur/issues/703))
- Triggers now fire an `EnterTriggerEvent` when an actor enters the trigger, and an `ExitTriggerEvent` when an actor exits the trigger. ([#863](https://github.com/excaliburjs/Excalibur/issues/863))
- Actors have a new events `CollisionStart` which when 2 actors first start colliding and `CollisionEnd` when 2 actors are no longer colliding. ([#863](https://github.com/excaliburjs/Excalibur/issues/863))
- New camera strategies implementation for following targets in a scene. Allows for custom strategies to be implemented on top of some prebuilt
  - `LockCameraToActorStrategy` which behaves like `LockedCamera` and can be switched on with `Camera.strategy.lockToActor(actor)`.
  - `LockCameraToActorAxisStrategy` which behaves like `SideCamera` and can be switched on with `Camera.strategy.lockToActorAxis(actor, ex.Axis.X)`
  - `ElasticToActorStrategy` which is a new strategy that elastically moves the camera to an actor and can be switched on with `Camera.strategy.elasticToActor(actor, cameraElasticity, cameraFriction)`
  - `CircleAroundActorStrategy` which is a new strategy that will follow an actor when a certain radius from the camera focus and can be switched on with `Camera.strategy.circleAroundActor(actor)`

### Changed

- `Trigger` has been rebuilt to provide a better experience
  - The trigger `action` only fires when an actor enters the designated area instead of every frame of collision. ([#863](https://github.com/excaliburjs/Excalibur/issues/863))
  - Triggers can now draw like other Actors, but are still not visible by default ([#863](https://github.com/excaliburjs/Excalibur/issues/863))

### Deprecated

- `Body.wasTouching` has been deprecated in favor of a new event type `CollisionEnd` ([#863](https://github.com/excaliburjs/Excalibur/issues/863))
- `SideCamera` and `LockedCamera` are deprecated in favor of camera strategies

### Fixed

- Fixed odd jumping behavior when polygons collided with the end of an edge ([#703](https://github.com/excaliburjs/Excalibur/issues/703))

<!----------------------------------------------------------------------------------------------->

## [0.13.0] - 2017-10-07

### Breaking Changes

- `Scene.children` replaced with `Scene.actors`

### Added

- Convenience getters implemented `halfDrawWidth`, `halfDrawHeight`, `halfCanvasWidth`, `halfCanvasHeight`, `canvasWidth`, and `canvasHeight`.
- New pause/unpause feature for timers to help with more robust pausing ([#885](https://github.com/excaliburjs/Excalibur/issues/885))
- New event listening feature to listen to events only `.once(...)` then unsubscribe automatically ([#745](https://github.com/excaliburjs/Excalibur/issues/745))
- New collision event `postcollision` to indicate if collision resolution occured ([#880](https://github.com/excaliburjs/Excalibur/issues/880))

### Deprecated

- `PointerEvent.x` and `PointerEvent.y`, in favor of `PointerEvent.pos` ([#612](https://github.com/excaliburjs/Excalibur/issues/612))
- `CollisionEvent` has been deprecated in favor of the more clear `PreCollisionEvent` ([#880](https://github.com/excaliburjs/Excalibur/issues/880))
- `getDrawWidth()` and `getDrawHeight()` have been marked obsolete and changed into the getters `drawWidth` and `drawHeight` respectively in order to progressively make getters/setters consistent ([#861](https://github.com/excaliburjs/Excalibur/issues/612))

### Fixed

- Fixed same instance of color potentially being shared, and thus mutated, between instance actors ([#840](https://github.com/excaliburjs/Excalibur/issues/840))
- Fixed bug where active and passive type collisions would resolve when they shouldn't in rigid body physics mode ([#880](https://github.com/excaliburjs/Excalibur/issues/880))

<!----------------------------------------------------------------------------------------------->

## [0.12.0] 2017-08-12

### Breaking Changes

- `CollisionType.Elastic` has been removed
- `Promises.wrap` has been replaced with `Promise.resolve`

### Added

- Added new hsl and hex format options in Color.toString(format). rgb is the default to maintain backwards compatibility ([#852](https://github.com/excaliburjs/Excalibur/issues/852))

### Changed

- `Animation.loop` property now to set to `true` by default ([#583](https://github.com/excaliburjs/Excalibur/issues/583))
- Added backgroundColor to engine options as part of Engine constructor ([#846](https://github.com/excaliburjs/Excalibur/issues/846))

### Deprecated

- `ex.Scene.children` is now `ex.Scene.actors` ([#796](https://github.com/excaliburjs/Excalibur/issues/796))

<!----------------------------------------------------------------------------------------------->

## [0.11.0] 2017-06-10

### Breaking Changes

- Renamed `Utils.removeItemToArray()` to `Utils.removeItemFromArray()` ([#798](https://github.com/excaliburjs/Excalibur/issues/798/))

### Added

- Added optional volume argument to `Sound.play(volume?: number)`, which will play the Audio file at anywhere from mute (`volume` is 0.0) to full volume (`volume` is 1.0). ([#801](https://github.com/excaliburjs/Excalibur/issues/801))
- Added another DisplayMode option: `DisplayMode.Position`. When this is selected as the displayMode type, the user must specify a new `position` option ([#781](https://github.com/excaliburjs/Excalibur/issues/781))
- Added a static method `distance` to the `Vector` class ([#517](https://github.com/excaliburjs/Excalibur/issues/517))
- Added `WheelEvent` event type for the `wheel` browser event, Excalibur now supports scroll wheel ([#808](https://github.com/excaliburjs/Excalibur/issues/808/))

### Changed

- Camera zoom over time now returns a promise that resolves on completion ([#800](https://github.com/excaliburjs/Excalibur/issues/800))
- Edge builds have more descriptive versions now containing build number and Git commit hash (e.g. `0.10.0-alpha.105#commit`) ([#777](https://github.com/excaliburjs/Excalibur/issues/777))

### Fixed

- Fixed camera zoom over time, before it did not work at all ([#800](https://github.com/excaliburjs/Excalibur/issues/800))
- Fixed semi-colon key not being detected on Firefox and Opera. ([#789](https://github.com/excaliburjs/Excalibur/issues/789))

<!----------------------------------------------------------------------------------------------->

## [0.10.0] 2017-04-07

### Breaking Changes

- Rename `Engine.width` and `Engine.height` to be `Engine.canvasWidth` and `Engine.canvasHeight` ([#591](https://github.com/excaliburjs/Excalibur/issues/591))
- Rename `Engine.getWidth` and `Engine.getHeight` to be `Engine.getDrawWidth` and `Engine.getDrawHeight` ([#591](https://github.com/excaliburjs/Excalibur/issues/591))
- Changed `GameEvent` to be a generic type for TypeScript, allowing strongly typing the `target` property. ([#724](https://github.com/excaliburjs/Excalibur/issue/724))
- Removed `Body.useEdgeCollision()` parameter `center` ([#724](https://github.com/excaliburjs/Excalibur/issue/724))

### Added

- Added `Engine.isPaused` to retrieve the running status of Engine ([#750](https://github.com/excaliburjs/Excalibur/issues/750))
- Added `Engine.getWorldBounds` to provide a quick way to get the top left corner and bottom right corner of the screen ([#729](https://github.com/excaliburjs/Excalibur/issues/729))
- Added predraw and postdraw events to `Engine` class. These events happen when prior to and after a draw ([#744](https://github.com/excaliburjs/Excalibur/issues/744))
- Added Perlin noise generation helper `ex.PerlinGenerator` for 1d, 2d, and 3d noise, along with drawing utilities ([#491](https://github.com/excaliburjs/Excalibur/issues/491))
- Added font styles support for normal, italic, and oblique in addition to bold text support ([#563](https://github.com/excaliburjs/Excalibur/issues/563))

### Changed

- Update project to use TypeScript 2.2.2 ([#762](https://github.com/excaliburjs/Excalibur/issues/762))
- Changed `Util.extend` to include `Object.assign` functionality ([#763](https://github.com/excaliburjs/Excalibur/issues/763))

### Fixed

- Update the order of the affine transformations to fix bug when scaling and rotating Actors ([#770](https://github.com/excaliburjs/Excalibur/issues/770))

<!----------------------------------------------------------------------------------------------->

## [0.9.0] 2017-02-09

### Added

- Added `preupdate`, `postupdate`, `predraw`, `postdraw` events to TileMap
- Added `ex.Random` with seed support via Mersenne Twister algorithm ([#538](https://github.com/excaliburjs/Excalibur/issues/538))
- Added extended feature detection and reporting to `ex.Detector` ([#707](https://github.com/excaliburjs/Excalibur/issues/707))
  - `ex.Detector.getBrowserFeatures()` to retrieve the support matrix of the current browser
  - `ex.Detector.logBrowserFeatures()` to log the support matrix to the console (runs at startup when in Debug mode)
- Added `@obsolete` decorator to help give greater visibility to deprecated methods ([#684](https://github.com/excaliburjs/Excalibur/issues/684))
- Added better support for module loaders and TypeScript importing. See [Installation](https://excaliburjs.com/docs/installation) docs for more info. ([#606](https://github.com/excaliburjs/Excalibur/issues/606))
- Added new Excalibur example project templates ([#706](https://github.com/excaliburjs/Excalibur/issues/706), [#733](https://github.com/excaliburjs/Excalibur/issues/733)):
  - [Browserify](https://github.com/excaliburjs/example-ts-browserify)
  - [Webpack](https://github.com/excaliburjs/example-ts-webpack)
  - [Angular2](https://github.com/excaliburjs/example-ts-angular2)
  - [Universal Windows Platform (UWP)](https://github.com/excaliburjs/example-uwp)
  - [Apache Cordova](https://github.com/excaliburjs/example-cordova)
  - [Xamarin Forms](https://github.com/excaliburjs/example-xamarin)
  - [Electron](https://github.com/excaliburjs/example-electron)
- Added `Pointer.lastPagePos`, `Pointer.lastScreenPos` and `Pointer.lastWorldPos` that store the last pointer move coordinates ([#509](https://github.com/excaliburjs/Excalibur/issues/509))

### Changed

- Changed `Util.clamp` to use math libraries ([#536](https://github.com/excaliburjs/Excalibur/issues/536))
- Upgraded to TypeScript 2.1.4 ([#726](https://github.com/excaliburjs/Excalibur/issues/726))

### Fixed

- Fixed Scene/Actor activation and initialization order, actors were not being initialized before scene activation causing bugs ([#661](https://github.com/excaliburjs/Excalibur/issues/661))
- Fixed bug where the engine would not load if a loader was provided without any resources ([#565](https://github.com/excaliburjs/Excalibur/issues/565))
- Fixed bug where an Actor/UIActor/TileMap added during a Timer callback would not initialize before running `draw` loop. ([#584](https://github.com/excaliburjs/Excalibur/issues/584))
- Fixed bug where on slower systems a Sprite may not be drawn on the first `draw` frame ([#748](https://github.com/excaliburjs/Excalibur/issues/748))

<!----------------------------------------------------------------------------------------------->

## [0.8.0] 2016-12-04

### Added

- `ex.Vector.magnitude` alias that calls `ex.Vector.distance()` to get magnitude of Vector ([#663](https://github.com/excaliburjs/Excalibur/issues/663))
- Added new `ex.Line` utilities ([#662](https://github.com/excaliburjs/Excalibur/issues/662)):
  - `ex.Line.slope` for the raw slope (m) value
  - `ex.Line.intercept` for the Y intercept (b) value
  - `ex.Line.findPoint(x?, y?)` to find a point given an X or a Y value
  - `ex.Line.hasPoint(x, y, threshold)` to determine if given point lies on the line
- Added `Vector.One` and `Vector.Half` constants ([#649](https://github.com/excaliburjs/Excalibur/issues/649))
- Added `Vector.isValid` to check for null, undefined, Infinity, or NaN vectors method as part of ([#665](https://github.com/excaliburjs/Excalibur/issues/665))
- Added `ex.Promise.resolve` and `ex.Promise.reject` static methods ([#501](https://github.com/excaliburjs/Excalibur/issues/501))
- PhantomJS based testing infrastructure to accurately test browser features such as image diffs on canvas drawing ([#521](https://github.com/excaliburjs/Excalibur/issues/521))
- Added some basic debug stat collection to Excalibur ([#97](https://github.com/excaliburjs/Excalibur/issues/97)):
  - Added `ex.Engine.stats` to hold frame statistic information
  - Added `ex.Engine.debug` to hold debug flags and current frame stats
  - Added `preframe` and `postframe` events to `Engine` as hooks
  - Added ex.Physics statistics to the Excalibur statistics collection
- Added new fast body collision detection to Excalibur to prevent fast moving objects from tunneling through other objects ([#665](https://github.com/excaliburjs/Excalibur/issues/665))
  - Added DynamicTree raycast to query the scene for bounds that intersect a ray
  - Added fast BoundingBox raycast test

### Changed

- Internal physics names refactored to be more readable and to use names more in line with game engine terminology (explicit broadphase and narrowphase called out)

### Deprecated

- `ex.Promise.wrap` ([#501](https://github.com/excaliburjs/Excalibur/issues/501))

### Fixed

- Fix `Actor.oldPos` and `Actor.oldVel` values on update ([#666](https://github.com/excaliburjs/Excalibur/issues/666))
- Fix `Label.getTextWidth` returns incorrect result ([#679](https://github.com/excaliburjs/Excalibur/issues/679))
- Fix semi-transparent PNGs appear garbled ([#687](https://github.com/excaliburjs/Excalibur/issues/687))
- Fix incorrect code coverage metrics, previously our test process was reporting higher than actual code coverage ([#521](https://github.com/excaliburjs/Excalibur/issues/521))
- Fix `Actor.getBounds()` and `Actor.getRelativeBounds()` to return accurate bounding boxes based on the scale and rotation of actors. ([#692](https://github.com/excaliburjs/Excalibur/issues/692))

<!----------------------------------------------------------------------------------------------->

## [0.7.1] - 2016-10-03

### Breaking Changes

- Refactored and modified Sound API ([#644](https://github.com/excaliburjs/Excalibur/issues/644))
  - `Sound.setData` now returns a Promise which differs from previous API
  - Removed internal `FallbackAudio` and `Sound` classes and replaced with single `Sound` class
  - Added `AudioTagInstance` and `WebAudioInstance` internal classes

### Added

- `ex.Promise.join(Promise[])` support (in addition to `...promises` support) ([#642](https://github.com/excaliburjs/Excalibur/issues/642))
- Moved build artifacts to separate [excalibur-dist](https://github.com/excaliburjs/excalibur-dist) repository ([#648](https://github.com/excaliburjs/Excalibur/issues/648))
- `ex.Events` namespace and typed event handler `.on(...)` overloads for default events on core excalibur objects ([#639](https://github.com/excaliburjs/Excalibur/issues/639))
- `Engine.timescale` property (default: 1.0) to add time-scaling to the engine for time-based movements ([#543](https://github.com/excaliburjs/Excalibur/issues/543))
- Two new parameters to `ex.Util.DrawUtil.line` that accept a line thickness and end-cap style ([#658](https://github.com/excaliburjs/Excalibur/issues/658))

### Fixed

- `Actor.actions.fade` properly supporting fading between 0 and 1 and vice versa ([#640](https://github.com/excaliburjs/Excalibur/issues/640))
- Fix issues with audio offset tracking and muting while game is invisible ([#644](https://github.com/excaliburjs/Excalibur/issues/644))
- `Actor.getHeight()` and `Actor.getWidth()` now take into account parent scaling ([#645](https://github.com/excaliburjs/Excalibur/issues/645))
- `Actor.debugDraw` now works properly for child actors ([#505](https://github.com/excaliburjs/Excalibur/issues/505), [#645](https://github.com/excaliburjs/Excalibur/issues/645))
- Sprite culling was double scaling calculations ([#646](https://github.com/excaliburjs/Excalibur/issues/646))
- Fix negative zoom sprite culling ([#539](https://github.com/excaliburjs/Excalibur/issues/539))
- Fix Actor updates happening more than once per frame, causing multiple pointer events to trigger ([#643](https://github.com/excaliburjs/Excalibur/issues/643))
- Fix `Actor.on('pointerup')` capturePointer events opt-in on event handler. The opt-in was triggering correctly for handlers on 'pointerdown' and 'pointermove', but not 'pointerup'.

<!----------------------------------------------------------------------------------------------->

## [0.7.0] - 2016-08-29

### Breaking Changes

- Code marked 'Obsolete' has been removed ([#625](https://github.com/excaliburjs/Excalibur/issues/625), [#603](https://github.com/excaliburjs/Excalibur/issues/603))
  - `Actor`
    - `addEventListener`
    - `getWorldX`, `getWorldY`
    - `clearActions`, `easeTo`, `moveTo`, `moveBy`, `rotateTo`, `rotateBy`, `scaleTo`, `scaleBy`, `blink`, `fade`, `delay`, `die`, `callMethod`, `asPromise`, `repeat`, `repeatForever`, `follow`, `meet`
  - `Class`
    - `addEventListener`, `removeEventListener`
  - `Engine`
    - parameterized constructor
    - `addChild`, `removeChild`
  - `UpdateEvent` removed
- `Scene.addChild` and `Scene.removeChild` are now protected
- Removed ex.Template and ex.Binding ([#627](https://github.com/excaliburjs/Excalibur/issues/627))

### Added

- New physics system, physical properties for Actors ([#557](https://github.com/excaliburjs/Excalibur/issues/557), [#472](https://github.com/excaliburjs/Excalibur/issues/472))
- Read The Docs support for documentation ([#558](https://github.com/excaliburjs/Excalibur/issues/558))
- Continuous integration builds unstable packages and publishes them ([#567](https://github.com/excaliburjs/Excalibur/issues/567))
- Sound and Texture resources can now process data ([#574](https://github.com/excaliburjs/Excalibur/issues/574))
- Actors now throw an event when they are killed ([#585](https://github.com/excaliburjs/Excalibur/issues/585))
- "Tap to Play" button for iOS to fulfill platform audio requirements ([#262](https://github.com/excaliburjs/Excalibur/issues/262))
- Generic lerp/easing functions ([#320](https://github.com/excaliburjs/Excalibur/issues/320))
- Whitespace checking for conditional statements ([#634](https://github.com/excaliburjs/Excalibur/issues/634))
- Initial support for [Yeoman generator](https://github.com/excaliburjs/generator-excalibur) ([#578](https://github.com/excaliburjs/Excalibur/issues/578))

### Changed

- Upgraded Jasmine testing framework to version 2.4 ([#126](https://github.com/excaliburjs/Excalibur/issues/126))
- Updated TypeScript to 1.8 ([#596](https://github.com/excaliburjs/Excalibur/issues/596))
- Improved contributing document ([#560](https://github.com/excaliburjs/Excalibur/issues/560))
- Improved local and global coordinate tracking for Actors ([#60](https://github.com/excaliburjs/Excalibur/issues/60))
- Updated loader image to match new logo and theme ([#615](https://github.com/excaliburjs/Excalibur/issues/615))
- Ignored additional files for Bower publishing ([#614](https://github.com/excaliburjs/Excalibur/issues/614))

### Fixed

- Actions on the action context threw an error ([#564](https://github.com/excaliburjs/Excalibur/issues/564))
- Actor `getLeft()`, `getTop()`, `getBottom()` and `getRight()` did not respect anchors ([#568](https://github.com/excaliburjs/Excalibur/issues/568))
- Actor.actions.rotateTo and rotateBy were missing RotationType ([#575](https://github.com/excaliburjs/Excalibur/issues/575))
- Actors didn't behave correctly when killed and re-added to game ([#586](https://github.com/excaliburjs/Excalibur/issues/586))
- Default fontFamily for Label didn't work with custom FontSize or FontUnit ([#471](https://github.com/excaliburjs/Excalibur/issues/471))
- Fixed issues with testing sandbox ([#609](https://github.com/excaliburjs/Excalibur/issues/609))
- Issue with camera lerp ([#555](https://github.com/excaliburjs/Excalibur/issues/555))
- Issue setting initial opacity on Actors ([#511](https://github.com/excaliburjs/Excalibur/issues/511))
- Children were not being updated by their parent Actors ([#616](https://github.com/excaliburjs/Excalibur/issues/616))
- Center-anchored Actors were not drawn at the correct canvas coordinates when scaled ([#618](https://github.com/excaliburjs/Excalibur/issues/618))

<!----------------------------------------------------------------------------------------------->

## [0.6.0] - 2016-01-19

### Added

- GamePads now have a connection event ([#473](https://github.com/excaliburjs/Excalibur/issues/473))
- Unit circle drawing for debug mode ([#467](https://github.com/excaliburjs/Excalibur/issues/467))
- Engine now fails gracefully in unsupported browsers ([#386](https://github.com/excaliburjs/Excalibur/issues/386))
- Global fatal error catching ([#381](https://github.com/excaliburjs/Excalibur/issues/381))
- MockEngine for testing ([#360](https://github.com/excaliburjs/Excalibur/issues/360))
- Code coverage reports via Coveralls ([#169](https://github.com/excaliburjs/Excalibur/issues/169))
- SpriteFonts now support different target colors ([#148](https://github.com/excaliburjs/Excalibur/issues/148))
- Cameras now have position, velocity, and acceleration properties ([#490](https://github.com/excaliburjs/Excalibur/issues/490))

### Changed

- `Actor.addChild()` changed to `Actor.add()` ([#519](https://github.com/excaliburjs/Excalibur/issues/519))
- `Actor.removeChild()` changed to `Actor.remove()` ([#519](https://github.com/excaliburjs/Excalibur/issues/519))
- Documentation is only deployed on changes to the master git branch ([#483](https://github.com/excaliburjs/Excalibur/issues/483))
- A warning message is now displayed if no supported audio format is provided for a browser ([#476](https://github.com/excaliburjs/Excalibur/issues/476))
- Updated TSLint directory scanning ([#442](https://github.com/excaliburjs/Excalibur/issues/442), [#443](https://github.com/excaliburjs/Excalibur/issues/443), [#447](https://github.com/excaliburjs/Excalibur/issues/447))
- Deprecated older methods ([#399](https://github.com/excaliburjs/Excalibur/issues/399))
- Changed API for Key events ([#502](https://github.com/excaliburjs/Excalibur/issues/502))

### Fixed

- Actors now properly collide with TileMaps ([#541](https://github.com/excaliburjs/Excalibur/issues/541))
- Gamepad detection is fixed ([#460](https://github.com/excaliburjs/Excalibur/issues/460), [#518](https://github.com/excaliburjs/Excalibur/issues/518))
- Actor scale now correctly occurs after translation ([#514](https://github.com/excaliburjs/Excalibur/issues/514))
- Actors now respect the `visible` property of their children ([#513](https://github.com/excaliburjs/Excalibur/issues/513))
- Fixed centered sprite drawing on Actors ([#507](https://github.com/excaliburjs/Excalibur/issues/507))
- Animation `freezeframe` is now properly set to last Animation frame by default ([#506](https://github.com/excaliburjs/Excalibur/issues/506))
- It is no longer possible to add the same Actor to a scene multiple times ([#504](https://github.com/excaliburjs/Excalibur/issues/504))
- Text alignment on SpriteFonts with Labels is fixed ([#484](https://github.com/excaliburjs/Excalibur/issues/484))
- Engine pointer events properly fire when a camera is zoomed ([#480](https://github.com/excaliburjs/Excalibur/issues/480))
- Fixed a small bug in rotateTo ([#469](https://github.com/excaliburjs/Excalibur/issues/469))
- Setting Label colors now works ([#468](https://github.com/excaliburjs/Excalibur/issues/468))
- Labels now respect set font ([#372](https://github.com/excaliburjs/Excalibur/issues/372))
- UIActor now respects visibility ([#368](https://github.com/excaliburjs/Excalibur/issues/368))
- Solid color Actors now respect opacity ([#364](https://github.com/excaliburjs/Excalibur/issues/364))
- TileMap culling uses proper width and height values ([#293](https://github.com/excaliburjs/Excalibur/issues/293))
- Font API changed while fixing font size issue

<!----------------------------------------------------------------------------------------------->

## [0.5.1] - 2015-06-26

### Added

- Actors can now recursively check the containment of their children ([#453](https://github.com/excaliburjs/Excalibur/issues/453))
- `RotateTo` and `RotateBy` now support ShortestPath, LongestPath, Clockwise, and Counterclockwise rotation ([#461](https://github.com/excaliburjs/Excalibur/issues/461))

### Fixed

- `Actor.contains()` did not work for child actors ([#147](https://github.com/excaliburjs/Excalibur/issues/147))
- Unexpected placement occasionally occurred for Actors with certain collision types ([#319](https://github.com/excaliburjs/Excalibur/issues/319))
- Velocity wasn’t updating properly when fixed and active Actors collided ([#454](https://github.com/excaliburjs/Excalibur/issues/454))
- Actors removed with actor.kill() were not being removed from the draw tree ([#458](https://github.com/excaliburjs/Excalibur/issues/458))
- `RotateTo` and `RotateBy` weren’t using the shortest angle by default ([#282](https://github.com/excaliburjs/Excalibur/issues/282))
- Sprite width and height didn’t take scaling into account ([#437](https://github.com/excaliburjs/Excalibur/issues/437))
- Fixed error message when calling `Actor.setDrawing()` on a non-existent key ([#456](https://github.com/excaliburjs/Excalibur/issues/456))

<!----------------------------------------------------------------------------------------------->

## [0.5.0] - 2015-06-03

### Added

- resource cache busting ([#280](https://github.com/excaliburjs/Excalibur/issues/280))
- HTML5 Gamepad API support ([#15](https://github.com/excaliburjs/Excalibur/issues/15))
- Browserify support ([#312](https://github.com/excaliburjs/Excalibur/issues/312))
- ‘blur’ and ‘visible’ events to detect when the browser window a game is in has focus ([#385](https://github.com/excaliburjs/Excalibur/issues/385))
- Z-index support for Actors, allowing for specific ordered drawing ([#356](https://github.com/excaliburjs/Excalibur/issues/356))
- unlocked drawing for UI elements ([#354](https://github.com/excaliburjs/Excalibur/issues/354))
- `Promise.join()` to return a new promise when promises passed to it have been resolved ([#341](https://github.com/excaliburjs/Excalibur/issues/341), [#340](https://github.com/excaliburjs/Excalibur/issues/340))
- ability to skip a frame in an animation ([#313](https://github.com/excaliburjs/Excalibur/issues/313))
- You can now remove effects from `IDrawable` objects ([#303](https://github.com/excaliburjs/Excalibur/issues/303))
- generic `Resource` type to allow for XHR loading ([#297](https://github.com/excaliburjs/Excalibur/issues/297))
- gray `Color` constants ([#209](https://github.com/excaliburjs/Excalibur/issues/209))

### Changed

- Renamed `engine.addChild()` to `engine.add()` ([#288](https://github.com/excaliburjs/Excalibur/issues/288))
- Renamed `setSpriteTransformationPoint()` to `setAnchor()` ([#269](https://github.com/excaliburjs/Excalibur/issues/269))
- Renamed `TopCamera` to `LockedCamera` ([#184](https://github.com/excaliburjs/Excalibur/issues/184))
- Renamed `Actor.pipeline` to `Actor.traits` ([#351](https://github.com/excaliburjs/Excalibur/issues/351))
- Actor anchoring now uses center origin by default ([#299](https://github.com/excaliburjs/Excalibur/issues/299))
- Actor updates (movement, collision, etc.) now use a pipeline ([#330](https://github.com/excaliburjs/Excalibur/issues/330))
- Organized classes, files, and project structure ([#182](https://github.com/excaliburjs/Excalibur/issues/182), [#347](https://github.com/excaliburjs/Excalibur/issues/347))
- Improvements to collision detection ([#345](https://github.com/excaliburjs/Excalibur/issues/345), [#332](https://github.com/excaliburjs/Excalibur/issues/332))
- Loop optimizations for performance improvements ([#296](https://github.com/excaliburjs/Excalibur/issues/296))
- Updated to TypeScript 1.4 ([#393](https://github.com/excaliburjs/Excalibur/issues/393))
- Improved pointer event handling so touch and mouse events can be captured together ([#334](https://github.com/excaliburjs/Excalibur/issues/334))
- Improved `Point` and `Vector` methods and rotation ([#323](https://github.com/excaliburjs/Excalibur/issues/323), [#302](https://github.com/excaliburjs/Excalibur/issues/302))
- `Color` is now treated as a vector to allow for changes ([#298](https://github.com/excaliburjs/Excalibur/issues/298))
- Cleaned up event type consistency ([#273](https://github.com/excaliburjs/Excalibur/issues/273))
- There is now a default instance of a `Camera` ([#270](https://github.com/excaliburjs/Excalibur/issues/270))
- TSLint now used to enforce code quality

### Fixed

- A Sprite’s dimensions weren’t validated against the size of its texture ([#318](https://github.com/excaliburjs/Excalibur/issues/318))
- Improved sprite drawing performance issues ([#316](https://github.com/excaliburjs/Excalibur/issues/316))
- Actors were sometimes throwing duplicate collision events ([#284](https://github.com/excaliburjs/Excalibur/issues/284))
- Actors were not setting their initial opacity correctly ([#307](https://github.com/excaliburjs/Excalibur/issues/307))
- Particle emitters couldn’t emit less than 60 particles per second ([#301](https://github.com/excaliburjs/Excalibur/issues/301))
- Fixed issue with TileMap collisions ([#286](https://github.com/excaliburjs/Excalibur/issues/286))
- Animations with duplicate frames weren’t being created correctly ([#283](https://github.com/excaliburjs/Excalibur/issues/283))
- Separated drawing and collision logic for CollisionMaps (now TileMap) ([#285](https://github.com/excaliburjs/Excalibur/issues/285))
- Errors in promises were being swallowed if no error callback was supplied ([#337](https://github.com/excaliburjs/Excalibur/issues/337))
- A null promise was being returned if no loader was given to `Engine.start()` ([#335](https://github.com/excaliburjs/Excalibur/issues/335))
- Changed default collisionType to ‘PreventCollision’ ([#324](https://github.com/excaliburjs/Excalibur/issues/324))
- Color didn’t handle alpha = 0 correctly ([#257](https://github.com/excaliburjs/Excalibur/issues/257))
- Blink action usage was confusing ([#279](https://github.com/excaliburjs/Excalibur/issues/279))
- Couldn’t use the `width` and `height` properties of a Texture after it loaded ([#355](https://github.com/excaliburjs/Excalibur/issues/355))
- Using `on(‘pointerdown’)` would not automatically enable pointer capturing ([#398](https://github.com/excaliburjs/Excalibur/issues/398))
- Unsubscribing from an event sometimes removed other event handlers ([#366](https://github.com/excaliburjs/Excalibur/issues/366))
- `Actor.setCenterDrawing()` was hard-coded to true ([#375](https://github.com/excaliburjs/Excalibur/issues/375))
- Console was undefined in IE9. ([#378](https://github.com/excaliburjs/Excalibur/issues/378))
- Pointers were not handling mobile Safari touch events ([#382](https://github.com/excaliburjs/Excalibur/issues/382))
- Fixed debug mode drawing ([#274](https://github.com/excaliburjs/Excalibur/issues/274))
- Flipping a sprite didn’t factor in scaling ([#401](https://github.com/excaliburjs/Excalibur/issues/401))
- Sound continued to play when the game was paused ([#383](https://github.com/excaliburjs/Excalibur/issues/383))
- `UIActor.kill()` didn’t remove the actor ([#373](https://github.com/excaliburjs/Excalibur/issues/373))
- Passing an empty array to `ex.Promise.join` resulted in unresolved promises ([#365](https://github.com/excaliburjs/Excalibur/issues/365))
- MouseUp / TouchEnd events weren’t capture correctly if outside of canvas ([#374](https://github.com/excaliburjs/Excalibur/issues/374))
- Clearing actions from an empty action queue caused problems ([#409](https://github.com/excaliburjs/Excalibur/issues/409))
- `Scene.onActivate()` was being called before Scene.onInitialize() ([#418](https://github.com/excaliburjs/Excalibur/issues/418))
- New z-indexing wasn’t cleaning up after itself ([#433](https://github.com/excaliburjs/Excalibur/issues/433))
- Fixed issue with world / screen coordinates in UIActors ([#371](https://github.com/excaliburjs/Excalibur/issues/371))
- Fade action didn’t work for text ([#261](https://github.com/excaliburjs/Excalibur/issues/261))
- Fade action didn’t work for plain-color actors ([#256](https://github.com/excaliburjs/Excalibur/issues/256))
- Collision events weren’t being published for both collision participants ([#254](https://github.com/excaliburjs/Excalibur/issues/254))
- The loading bar was misrepresenting the time taken to decode audio files ([#106](https://github.com/excaliburjs/Excalibur/issues/106))
- `actor.getCenter()` wasn’t returning the correct value ([#438](https://github.com/excaliburjs/Excalibur/issues/438))
- Cameras were on the engine instead of the scene, resulting in scene transition problems ([#277](https://github.com/excaliburjs/Excalibur/issues/277))
- Actors with sprites larger than the actor would disappear prematurely from the screen ([#287](https://github.com/excaliburjs/Excalibur/issues/287))
- Derived classes can now use offscreen culling ([#294](https://github.com/excaliburjs/Excalibur/issues/294))
- Fixed issue with TileMap culling ([#444](https://github.com/excaliburjs/Excalibur/issues/444))

<!----------------------------------------------------------------------------------------------->

## [0.2.2] - 2014-04-15

### Fixed

- Removed extra declarations file from package that was causing visual studio build problems

<!----------------------------------------------------------------------------------------------->

## [0.2.0] - 2014-04-09

### Added

- Visual Studio 2013 template support ([#139](https://github.com/excaliburjs/Excalibur/issues/139))
- Collision Map for building large static collidable levels ([#33](https://github.com/excaliburjs/Excalibur/issues/33))
- Redundant fallback sound sources for cross browser support ([#125](https://github.com/excaliburjs/Excalibur/issues/125))
- Particle Emitter implementation ([#52](https://github.com/excaliburjs/Excalibur/issues/52))
- Trigger implementation ([#91](https://github.com/excaliburjs/Excalibur/issues/91))
- Timer implementation ([#76](https://github.com/excaliburjs/Excalibur/issues/76))
- Camera Effects: zoom, shake ([#55](https://github.com/excaliburjs/Excalibur/issues/55))
- Polygon IDrawable ([#93](https://github.com/excaliburjs/Excalibur/issues/93))
- Alias 'on' and 'off' for 'addEventListener' and 'removeEventListener' ([#229](https://github.com/excaliburjs/Excalibur/issues/229))
- Optimized draw so only on screen elements are drawn ([#239](https://github.com/excaliburjs/Excalibur/issues/239))
- Support Scale in the x and y directions for actors ([#118](https://github.com/excaliburjs/Excalibur/issues/118))
- Added notion of collision grouping ([#100](https://github.com/excaliburjs/Excalibur/issues/100))
- New Events like 'enterviewport', 'exitviewport', and 'initialize' ([#215](https://github.com/excaliburjs/Excalibur/issues/215), [#224](https://github.com/excaliburjs/Excalibur/issues/224))
- Textures allow direct pixel manipulation ([#155](https://github.com/excaliburjs/Excalibur/issues/155))
- Static Logger improvements with '.debug()', '.info()', '.warn()' and '.error()' ([#81](https://github.com/excaliburjs/Excalibur/issues/81))
- Added callMethod() action to actor ([#244](https://github.com/excaliburjs/Excalibur/issues/244))
- Added fade() action to actor ([#104](https://github.com/excaliburjs/Excalibur/issues/104))
- Added follow() and meet() action to actor ([#77](https://github.com/excaliburjs/Excalibur/issues/77))

### Changed

- 'engine.goToScene()' replaces push and pop ([#168](https://github.com/excaliburjs/Excalibur/issues/168))
- More intuitive starting workflow ([#149](https://github.com/excaliburjs/Excalibur/issues/149))
- Collisions are now more concrete on actors with CollisionType ([#241](https://github.com/excaliburjs/Excalibur/issues/241))
- Namespace all types with 'ex' to prevent Excalibur from polluting the global ([#87](https://github.com/excaliburjs/Excalibur/issues/87))
- Refactor SceneNode to Scene ([#135](https://github.com/excaliburjs/Excalibur/issues/135))
- Refactor keys ([#115](https://github.com/excaliburjs/Excalibur/issues/115))
- Build system with Grunt ([#92](https://github.com/excaliburjs/Excalibur/issues/92))

### Fixed

- Collision event was firing after other actor has been killed ([#228](https://github.com/excaliburjs/Excalibur/issues/228))
- Additional actor was killed when actor.kill() is called ([#226](https://github.com/excaliburjs/Excalibur/issues/226))
- Fixed loading bar ([#195](https://github.com/excaliburjs/Excalibur/issues/195))
- ex.Color.Yellow constant was wrong ([#122](https://github.com/excaliburjs/Excalibur/issues/122))
- removeEventListener did not exist off of engine ([#175](https://github.com/excaliburjs/Excalibur/issues/175))
- Excalibur promises should not swallow exceptions in promise callbacks ([#176](https://github.com/excaliburjs/Excalibur/issues/176))
- Actor.extend did not work on actor subclasses ([#103](https://github.com/excaliburjs/Excalibur/issues/103))

<!----------------------------------------------------------------------------------------------->

## [0.1.1] - 2013-12-19

### Changed

- Refactored Keys to be less confusing ([#115](https://github.com/excaliburjs/Excalibur/issues/115))
- Refactored ActorEvent to be less confusing ([#113](https://github.com/excaliburjs/Excalibur/issues/113))

### Fixed

- 'update' event on the Engine now fires correctly ([#105](https://github.com/excaliburjs/Excalibur/issues/105))
- Actor.extend works on subclasses now ([#103](https://github.com/excaliburjs/Excalibur/issues/103))

<!----------------------------------------------------------------------------------------------->

## 0.1.0 - 2013-12-11

### Added

- Actor based paradigm for managing game objects
- Built-in scripting for actors, allowing objects to move, rotate, blink, scale, and repeat actions
- Entity-entity collision detection
- Event support to react to events happening in the game
- Camera abstraction to easily think about the view port
- Multiple display modes including fixed size, full screen, and dynamic container
- Scene stack support to create multiple game levels
- Sprite sheet and animation support
- Simple sound library for game audio, supporting the Web Audio API and the HTML Audio API
- Promise implementation for managing asynchronous behavior
- Resource loading with optional custom progress bars

<!----------------------------------------------------------------------------------------------->

[unreleased]: https://github.com/excaliburjs/Excalibur/compare/v0.24.0...HEAD
[0.24.0]: https://github.com/excaliburjs/Excalibur/compare/v0.23.0...v0.24.0
[0.23.0]: https://github.com/excaliburjs/Excalibur/compare/v0.22.0...v0.23.0
[0.22.0]: https://github.com/excaliburjs/Excalibur/compare/v0.21.0...v0.22.0
[0.21.0]: https://github.com/excaliburjs/Excalibur/compare/v0.20.0...v0.21.0
[0.20.0]: https://github.com/excaliburjs/Excalibur/compare/v0.19.1...v0.20.0
[0.19.1]: https://github.com/excaliburjs/Excalibur/compare/v0.19.0...v0.19.1
[0.19.0]: https://github.com/excaliburjs/Excalibur/compare/v0.18.0...v0.19.0
[0.18.0]: https://github.com/excaliburjs/Excalibur/compare/v0.17.0...v0.18.0
[0.17.0]: https://github.com/excaliburjs/Excalibur/compare/v0.16.0...v0.17.0
[0.16.0]: https://github.com/excaliburjs/Excalibur/compare/v0.15.0...v0.16.0
[0.15.0]: https://github.com/excaliburjs/Excalibur/compare/v0.14.0...v0.15.0
[0.14.0]: https://github.com/excaliburjs/Excalibur/compare/v0.13.0...v0.14.0
[0.13.0]: https://github.com/excaliburjs/Excalibur/compare/v0.12.0...v0.13.0
[0.12.0]: https://github.com/excaliburjs/Excalibur/compare/v0.11.0...v0.12.0
[0.11.0]: https://github.com/excaliburjs/Excalibur/compare/v0.10.0...v0.11.0
[0.10.0]: https://github.com/excaliburjs/Excalibur/compare/v0.9.0...v0.10.0
[0.9.0]: https://github.com/excaliburjs/Excalibur/compare/v0.8.0...v0.9.0
[0.8.0]: https://github.com/excaliburjs/Excalibur/compare/v0.7.1...v0.8.0
[0.7.1]: https://github.com/excaliburjs/Excalibur/compare/v0.7.0...v0.7.1
[0.7.0]: https://github.com/excaliburjs/Excalibur/compare/v0.6.0...v0.7.0
[0.6.0]: https://github.com/excaliburjs/Excalibur/compare/v0.5.1...v0.6.0
[0.5.1]: https://github.com/excaliburjs/Excalibur/compare/v0.5.0...v0.5.1
[0.5.0]: https://github.com/excaliburjs/Excalibur/compare/v0.2.2...v0.5.0
[0.2.2]: https://github.com/excaliburjs/Excalibur/compare/v0.2.0...v0.2.2
[0.2.0]: https://github.com/excaliburjs/Excalibur/compare/v0.1.1...v0.2.0
[0.1.1]: https://github.com/excaliburjs/Excalibur/compare/v0.1...v0.1.1
[//]: # 'https://github.com/olivierlacan/keep-a-changelog'<|MERGE_RESOLUTION|>--- conflicted
+++ resolved
@@ -20,12 +20,9 @@
 
 ### Changed
 
-<<<<<<< HEAD
 - Remove usage of `mock.engine` from the tests. Use real engine instead.
-=======
 - Upgrade Excalibur to TypeScript 3.9.2
 - Upgrade Excalibur to Node 12 LTS
->>>>>>> 6bb3108c
 
 ### Deprecated
 
