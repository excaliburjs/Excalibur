# Change Log

All notable changes to this project will be documented in this file.
This project adheres to [Semantic Versioning](http://semver.org/).

## [Unreleased]

### Breaking Changes

### Added

### Changed

### Deprecated

### Fixed

<<<<<<< HEAD
- Fixed issue where pointer events do not work in mobile ([#1044](https://github.com/excaliburjs/Excalibur/issues/1044))
=======
- Fixed issue where iOS was not loading by including the right polyfills ([#1043](https://github.com/excaliburjs/Excalibur/issues/1043))
>>>>>>> 3131a0af
- Fixed issue where sprites do not work in Firefox ([#980](https://github.com/excaliburjs/Excalibur/issues/978))
- Fixed issue where collision pairs could sometimes be incorrect ([#975](https://github.com/excaliburjs/Excalibur/issues/975))
- Fixed box collision velocity resolution so that objects resting on a surface do not accumulate velocity ([#986](https://github.com/excaliburjs/Excalibur/pull/1034))

<!--------------------------------- DO NOT EDIT BELOW THIS LINE --------------------------------->

## [0.18.0] - 2018-08-04

### Breaking Changes

- `Sound.setVolume()` replaced with `Sound.volume`
- `Sound.setLoop()` replaced with `Sound.loop`

### Added

- Add `Scene.isActorInDrawTree` method to determine if an actor is in the scene's draw tree.

### Fixed

- Fixed missing `exitviewport/enterviewport` events on Actors.on/once/off signatures ([#978](https://github.com/excaliburjs/Excalibur/issues/978))
- Fix issue where Actors would not be properly added to a scene if they were removed from that scene during the same frame ([#979](https://github.com/excaliburjs/Excalibur/issues/979))

<!----------------------------------------------------------------------------------------------->

## [0.17.0] - 2018-06-04

### Breaking Changes

- Property scope `Pointer.actorsUnderPointer` changed to private;
- `Sprite.sx` replaced with `Sprite.x`
- `Sprite.sy` replaced with `Sprite.y`
- `Sprite.swidth` replaced with `Sprite.width`
- `Sprite.sheight` replaced with `Sprite.height`

### Added

- Allow timers to limit repeats to a finite number of times ([#957](https://github.com/excaliburjs/Excalibur/pull/974))
- Convenience method on Scene to determine whether it is the current scene. Scene.isCurrentScene() ([#982](https://github.com/excaliburjs/Excalibur/issues/982))
- New `PointerEvent.stopPropagation()` method added. Works the same way as (`https://developer.mozilla.org/en-US/docs/Web/API/Event/stopPropagation`)
  ([#912](https://github.com/excaliburjs/Excalibur/issues/912))
- New `Actor.getAncestors()` method, which retreives full array of current Actor ancestors
- Static `Actor.defaults` prop, which implements `IActorDefaults`.
- Native sound events now exposed
  - `volumechange` - on playing sound volume change;
  - `pause` - on playback pause;
  - `stop` - on playback stop;
  - `emptied` - on data cleanup(f.e. when setting new data);
  - `resume` - on playback resume;
  - `playbackstart` - on playback start;
  - `playbackend` - on playback end;
- Added `Sound.instances` getter, which returns active tracks. Playing or paused;
- Added `Sound.getTrackId(track: [[AudioInstance]])` method. Which returns id of track provided,
  if it is in list of active tracks.

### Changed

- Refactored Easing functions to be reversable ([#944](https://github.com/excaliburjs/Excalibur/pull/944))
- Now at creation every `Actor.anchor` prop is set to default `Actor.defaults.anchor`.
- Scene.remove(Actor) now starts the Actor.Kill event cycle.([#981](https://github.com/excaliburjs/Excalibur/issues/981))

### Deprecated

- `CapturePointer.update()` method now doesn't propagate event to actor, just verifies pointer events for actor.
- Added `Sound.volume` & `Sound.loop` properties as a replacement for `Sound.setVolume()` and `Sound.setLoop()`. The methods `setVolume` and `setLoop` have been marked obsolete.

### Fixed

- Added missing variable assignments to TileMapImpl constructor ([#957](https://github.com/excaliburjs/Excalibur/pull/957))
- Correct setting audio volume level from `value` to `setValueAtTime` to comply with deprecation warning in Chrome 59 ([#953](https://github.com/excaliburjs/Excalibur/pull/953))
- Force HiDPI scaling to always be at least 1 to prevent visual artifacts in some browsers
- Recalculate physics geometry when width/height change on Actor ([#948](https://github.com/excaliburjs/Excalibur/pull/948))
- Fix camera move chaining ([#944](https://github.com/excaliburjs/Excalibur/pull/944))
- Fix `pickSet(allowDuplicates: true)` now returns the proper length array with correct elements ([#977](https://github.com/excaliburjs/Excalibur/issues/977))
- `Index` export order to prevent `almond.js` from creation of corrupted modules loading order.
- `Sound.pause()` now saves correct timings.
- Fix `ex.Vector.isValid` edgecase at `Infinity` ([#1006](https://github.com/excaliburjs/Excalibur/issues/1006))

<!----------------------------------------------------------------------------------------------->

## [0.16.0] - 2018-03-31

### Added

- New typesafe and override safe event lifecycle overriding, all `onEventName` handlers will no longer be dangerous to override ([#582](https://github.com/excaliburjs/Excalibur/issues/582))
  - New lifecycle event `onPreKill` and `onPostKill`
- SpriteSheets can now produce animations from bespoke sprite coordinates `SpriteSheet.getAnimationByCoords(engine, coords[], speed)` ([#918](https://github.com/excaliburjs/Excalibur/issues/918))
- Added drag and drop support for Actors ([#134](https://github.com/excaliburjs/Excalibur/issues/134))
  - New Event `enter`
  - New Event `leave`
  - New Event `pointerenter`
  - New Event `pointerleave`
  - New Event `pointerdragstart`
  - New Event `pointerdragend`
  - New Event `pointerdragmove`
  - New Event `pointerdragenter`
  - New Event `pointerdragleave`
  - New Class `PointerDragEvent` which extends `PointerEvent`
  - New Class `GlobalCoordinates` that contains Vectors for the world, the page, and the screen.
  - Added property `ICapturePointerConfig.captureDragEvents` which controls whether to emit drag events to the actor
  - Added property `PointerEvent.pointer` which equals the original pointer object

### Deprecated

- `Sprite.sx`, `Sprite.sy`, `Sprite.swidth`, `Sprite.sheight` has be deprecated in favor of `Sprite.x`, `Sprite.y`, `Sprite.width`, `Sprite.height` ([#918](https://github.com/excaliburjs/Excalibur/issues/918))

### Fixed

- Added missing lifecycle event handlers on Actors, Triggers, Scenes, Engine, and Camera ([#582](https://github.com/excaliburjs/Excalibur/issues/582))
- Tile Maps now correctly render negative x-axis coordinates ([#904](https://github.com/excaliburjs/Excalibur/issues/904))
- Offscreen culling in HiDPI mode ([#949](https://github.com/excaliburjs/Excalibur/issues/949))
  - Correct bounds check to check drawWidth/drawHeight for HiDPI
  - suppressHiDPIScaling now also suppresses pixel ratio based scaling
- Extract and separate Sprite width/height from drawWidth/drawHeight to prevent context corruption ([#951](https://github.com/excaliburjs/Excalibur/pull/951))

<!----------------------------------------------------------------------------------------------->

## [0.15.0] - 2018-02-16

### Breaking Changes

- `LockedCamera` replaced with `BaseCamera.strategy.lockToActor`
- `SideCamera` replaced with `BaseCamera.strategy.lockToActorAxis`
- `Body.wasTouching` replaced with event type `CollisionEnd`

### Added

- Option bag constructors have been added for commonly-used classes (see [Constructors.md](https://github.com/excaliburjs/Excalibur/blob/master/src/engine/Docs/Constructors.md)) ([#410](https://github.com/excaliburjs/Excalibur/issues/410))

<!----------------------------------------------------------------------------------------------->

## [0.14.0] - 2017-12-02

### Breaking Changes

- Triggers now have a new option bag constructor using the `ITriggerOptions` interface. ([#863](https://github.com/excaliburjs/Excalibur/issues/863)).
- `update` event replaced with `postupdate` event
- `CollisionEvent` replaced by `PreCollisionEvent`
- `getDrawWidth()` and `getDrawHeight()` replaced with the getters `drawWidth` and `drawHeight`
- `PointerEvent.x` and `PointerEvent.y` replaced with `PointerEvent.pos`

### Added

- Automatic HiDPI screen detection and scaling in excalibur internals to correct blurry bitmap rendering on HiDPI screens. This feature can optionally be suppressed with `IEngineOptions.suppressHiDPIScaling`.
- Added new line utility `Line.normal()` and `Line.distanceToPoint` ([#703](https://github.com/excaliburjs/Excalibur/issues/703))
- Added new PolygonArea utility `PolygonArea.getClosestFace(point)` ([#703](https://github.com/excaliburjs/Excalibur/issues/703))
- Triggers now fire an `EnterTriggerEvent` when an actor enters the trigger, and an `ExitTriggerEvent` when an actor exits the trigger. ([#863](https://github.com/excaliburjs/Excalibur/issues/863))
- Actors have a new events `CollisionStart` which when 2 actors first start colliding and `CollisionEnd` when 2 actors are no longer colliding. ([#863](https://github.com/excaliburjs/Excalibur/issues/863))
- New camera strategies implementation for following targets in a scene. Allows for custom strategies to be implemented on top of some prebuilt
  - `LockCameraToActorStrategy` which behaves like `LockedCamera` and can be switched on with `Camera.strategy.lockToActor(actor)`.
  - `LockCameraToActorAxisStrategy` which behaves like `SideCamera` and can be switched on with `Camera.strategy.lockToActorAxis(actor, ex.Axis.X)`
  - `ElasticToActorStrategy` which is a new strategy that elastically moves the camera to an actor and can be switched on with `Camera.strategy.elasticToActor(actor, cameraElasticity, cameraFriction)`
  - `CircleAroundActorStrategy` which is a new strategy that will follow an actor when a certain radius from the camera focus and can be switched on with `Camera.strategy.circleAroundActor(actor)`

### Changed

- Trigger have been rebuilt to provide a better experience. The trigger `action` only fires when an actor enters the designated area instead of every frame of collision. ([#863](https://github.com/excaliburjs/Excalibur/issues/863))
- Triggers can now draw like other Actors, but are still not visible by default ([#863](https://github.com/excaliburjs/Excalibur/issues/863))

### Deprecated

- `Body.wasTouching` has been deprecated in favor of a new event type `CollisionEnd` ([#863](https://github.com/excaliburjs/Excalibur/issues/863))
- `SideCamera` and `LockedCamera` are deprecated in favor of camera strategies

### Fixed

- Fixed odd jumping behavior when polygons collided with the end of an edge ([#703](https://github.com/excaliburjs/Excalibur/issues/703))

<!----------------------------------------------------------------------------------------------->

## [0.13.0] - 2017-10-07

### Breaking Changes

- `Scene.children` replaced with `Scene.actors`

### Added

- Convenience getters implemented `halfDrawWidth`, `halfDrawHeight`, `halfCanvasWidth`, `halfCanvasHeight`, `canvasWidth`, and `canvasHeight`.
- New pause/unpause feature for timers to help with more robust pausing ([#885](https://github.com/excaliburjs/Excalibur/issues/885))
- New event listening feature to listen to events only `.once(...)` then unsubscribe automatically ([#745](https://github.com/excaliburjs/Excalibur/issues/745))
- New collision event `postcollision` to indicate if collision resolution occured ([#880](https://github.com/excaliburjs/Excalibur/issues/880))

### Deprecated

- `PointerEvent.x` and `PointerEvent.y`, in favor of `PointerEvent.pos` ([#612](https://github.com/excaliburjs/Excalibur/issues/612))
- `CollisionEvent` has been deprecated in favor of the more clear `PreCollisionEvent` ([#880](https://github.com/excaliburjs/Excalibur/issues/880))
- `getDrawWidth()` and `getDrawHeight()` have been marked obsolete and changed into the getters `drawWidth` and `drawHeight` respectively in order to progressively make getters/setters consistent ([#861](https://github.com/excaliburjs/Excalibur/issues/612))

### Fixed

- Fixed same instance of color potentially being shared, and thus mutated, between instance actors ([#840](https://github.com/excaliburjs/Excalibur/issues/840))
- Fixed bug where active and passive type collisions would resolve when they shouldn't when in rigid body mode ([#880](https://github.com/excaliburjs/Excalibur/issues/880))

<!----------------------------------------------------------------------------------------------->

## [0.12.0] 2017-08-12

### Breaking Changes

- `CollisionType.Elastic` has been removed
- `Promises.wrap` has been replaced with `Promise.resolve`

### Added

- Added new hsl and hex format options in Color.toString(format) using rgb as the default to maintain backwards compatibility ([#852](https://github.com/excaliburjs/Excalibur/issues/852))

### Changed

- `Animation.loop` property now to set to `true` by default ([#583](https://github.com/excaliburjs/Excalibur/issues/583))
- Added backgroundColor to engine options as part of Engine constructor ([#846](https://github.com/excaliburjs/Excalibur/issues/846))

### Deprecated

- `ex.Scene.children` is now `ex.Scene.actors` ([#796](https://github.com/excaliburjs/Excalibur/issues/796))

<!----------------------------------------------------------------------------------------------->

## [0.11.0] 2017-06-10

### Breaking Changes

- Renamed Utils.removeItemToArray() to Utils.removeItemFromArray() ([#798](https://github.com/excaliburjs/Excalibur/issues/798/))

### Added

- Added optional volume argument to `Sound.play(volume?: number)`, which will play the Audio file at anywhere from mute (`volume` is 0.0) to full volume (`volume` is 1.0). ([#801](https://github.com/excaliburjs/Excalibur/issues/801))
- Added another DisplayMode option: `DisplayMode.Position`. When this is selected as the displayMode type, the user must specify a new `position` option ([#781](https://github.com/excaliburjs/Excalibur/issues/781))
- Added a static method `distance` to the `Vector` class ([#517](https://github.com/excaliburjs/Excalibur/issues/517))
- Added `WheelEvent` event type for the `wheel` browser event, Excalibur now supports scroll wheel ([#808](https://github.com/excaliburjs/Excalibur/issues/808/))

### Changed

- Camera zoom over time now returns a promise that resolves on completion ([#800](https://github.com/excaliburjs/Excalibur/issues/800))
- Edge builds have more descriptive versions now containing build number and Git commit hash (e.g. `0.10.0-alpha.105#commit`) ([#777](https://github.com/excaliburjs/Excalibur/issues/777))

### Fixed

- Fixed camera zoom over time, before it did not work at all ([#800](https://github.com/excaliburjs/Excalibur/issues/800))
- Fixed semi-colon key not being detected on Firefox and Opera. ([#789](https://github.com/excaliburjs/Excalibur/issues/789))

<!----------------------------------------------------------------------------------------------->

## [0.10.0] 2017-04-07

### Breaking Changes

- Rename `Engine.width` and `Engine.height` to be `Engine.canvasWidth` and `Engine.canvasHeight` ([#591](https://github.com/excaliburjs/Excalibur/issues/591))
- Rename `Engine.getWidth` and `Engine.getHeight` to be `Engine.getDrawWidth` and `Engine.getDrawHeight` ([#591](https://github.com/excaliburjs/Excalibur/issues/591))
- Changed `GameEvent` to be a generic type for TypeScript, allowing strongly typing the `target` property. ([#724](https://github.com/excaliburjs/Excalibur/issue/724))
- Removed `Body.useEdgeCollision()` parameter `center` ([#724](https://github.com/excaliburjs/Excalibur/issue/724))

### Added

- Added `Engine.isPaused` to retrieve the running status of Engine ([#750](https://github.com/excaliburjs/Excalibur/issues/750))
- Added `Engine.getWorldBounds` to provide a quick way to get the top left corner and bottom right corner of the screen ([#729](https://github.com/excaliburjs/Excalibur/issues/729))
- Added predraw and postdraw events to `Engine` class. These events happen when prior to and after a draw ([#744](https://github.com/excaliburjs/Excalibur/issues/744))
- Added Perlin noise generation helper `ex.PerlinGenerator` for 1d, 2d, and 3d noise, along with drawing utilities ([#491](https://github.com/excaliburjs/Excalibur/issues/491))
- Added font styles support for normal, italic, and oblique in addition to bold text support ([#563](https://github.com/excaliburjs/Excalibur/issues/563))

### Changed

- Update project to use TypeScript 2.2.2 ([#762](https://github.com/excaliburjs/Excalibur/issues/762))
- Changed `Util.extend` to include `Object.assign` functionality ([#763](https://github.com/excaliburjs/Excalibur/issues/763))

### Fixed

- Update the order of the affine transformations to fix bug when scaling and rotating Actors ([#770](https://github.com/excaliburjs/Excalibur/issues/770))

<!----------------------------------------------------------------------------------------------->

## [0.9.0] 2017-02-09

### Added

- Added `preupdate`, `postupdate`, `predraw`, `postdraw` events to TileMap
- Added `ex.Random` with seed support via Mersenne Twister algorithm ([#538](https://github.com/excaliburjs/Excalibur/issues/538))
- Added extended feature detection and reporting to `ex.Detector` ([#707](https://github.com/excaliburjs/Excalibur/issues/707))
  - `ex.Detector.getBrowserFeatures()` to retrieve the support matrix of the current browser
  - `ex.Detector.logBrowserFeatures()` to log the support matrix to the console (runs at startup when in Debug mode)
- Added @obsolete decorator to help give greater visibility to deprecated methods ([#684](https://github.com/excaliburjs/Excalibur/issues/684))
- Added better support for module loaders and TypeScript importing. See [Installation](http://docs.excaliburjs.com/en/latest/installation.html) docs for more info. ([#606](https://github.com/excaliburjs/Excalibur/issues/606))
- Added new Excalibur example project templates ([#706](https://github.com/excaliburjs/Excalibur/issues/706), [#733](https://github.com/excaliburjs/Excalibur/issues/733)):
  - [Browserify](https://github.com/excaliburjs/example-ts-browserify)
  - [Webpack](https://github.com/excaliburjs/example-ts-webpack)
  - [Angular2](https://github.com/excaliburjs/example-ts-angular2)
  - [Universal Windows Platform (UWP)](https://github.com/excaliburjs/example-uwp)
  - [Apache Cordova](https://github.com/excaliburjs/example-cordova)
  - [Xamarin Forms](https://github.com/excaliburjs/example-xamarin)
  - [Electron](https://github.com/excaliburjs/example-electron)
- Added `Pointer.lastPagePos`, `Pointer.lastScreenPos` and `Pointer.lastWorldPos` that store the last pointer move coordinates ([#509](https://github.com/excaliburjs/Excalibur/issues/509))

### Changed

- Changed Util.clamp to use math libraries ([#536](https://github.com/excaliburjs/Excalibur/issues/536))
- Upgraded to TypeScript 2.1.4 ([#726](https://github.com/excaliburjs/Excalibur/issues/726))

### Fixed

- Fixed Scene/Actor activation and initialization order, actors were not being initialized before scene activation causing bugs ([#661](https://github.com/excaliburjs/Excalibur/issues/661))
- Fixed bug with Excalibur where it would not load if a loader was provided without any resources ([#565](https://github.com/excaliburjs/Excalibur/issues/565))
- Fixed bug where an Actor/UIActor/TileMap added during a Timer callback would not initialize before running `draw` loop. ([#584](https://github.com/excaliburjs/Excalibur/issues/584))
- Fixed bug where on slower systems a Sprite may not be drawn on the first `draw` frame ([#748](https://github.com/excaliburjs/Excalibur/issues/748))

<!----------------------------------------------------------------------------------------------->

## [0.8.0] 2016-12-04

### Added

- `ex.Vector.magnitude` alias that calls `ex.Vector.distance()` to get magnitude of Vector ([#663](https://github.com/excaliburjs/Excalibur/issues/663))
- Added new `ex.Line` utilities ([#662](https://github.com/excaliburjs/Excalibur/issues/662)):
  - `ex.Line.slope` for the raw slope (m) value
  - `ex.Line.intercept` for the Y intercept (b) value
  - `ex.Line.findPoint(x?, y?)` to find a point given an X or a Y value
  - `ex.Line.hasPoint(x, y, threshold)` to determine if given point lies on the line
- Added `Vector.One` and `Vector.Half` constants ([#649](https://github.com/excaliburjs/Excalibur/issues/649))
- Added `Vector.isValid` to check for null, undefined, Infinity, or NaN vectors method as part of ([#665](https://github.com/excaliburjs/Excalibur/issues/665))
- Added `ex.Promise.resolve` and `ex.Promise.reject` static methods ([#501](https://github.com/excaliburjs/Excalibur/issues/501))
- PhantomJS based testing infrastructure to accurately test browser features such as image diffs on canvas drawing ([#521](https://github.com/excaliburjs/Excalibur/issues/521))
- Added some basic debug stat collection to Excalibur ([#97](https://github.com/excaliburjs/Excalibur/issues/97)):
  - Added `ex.Engine.stats` to hold frame statistic information
  - Added `ex.Engine.debug` to hold debug flags and current frame stats
  - Added `preframe` and `postframe` events to `Engine` as hooks
  - Added ex.Physics statistics to the Excalibur statistics collection
- Added new fast body collision detection to Excalibur to prevent fast moving objects from tunneling through other objects ([#665](https://github.com/excaliburjs/Excalibur/issues/665))
  - Added DynamicTree raycast to query the scene for bounds that intersect a ray
  - Added fast BoundingBox raycast test

### Changed

- Internal physics names refactored to be more readable and to use names more in line with game engine terminology (explicit broadphase and narrowphase called out)

### Deprecated

- `ex.Promise.wrap` ([#501](https://github.com/excaliburjs/Excalibur/issues/501))

### Fixed

- Fix `Actor.oldPos` and `Actor.oldVel` values on update ([#666](https://github.com/excaliburjs/Excalibur/issues/666))
- Fix `Label.getTextWidth` returns incorrect result ([#679](https://github.com/excaliburjs/Excalibur/issues/679))
- Fix semi-transparent PNGs appear garbled ([#687](https://github.com/excaliburjs/Excalibur/issues/687))
- Fix incorrect code coverage metrics, previously our test process was reporting higher than actual code coverage ([#521](https://github.com/excaliburjs/Excalibur/issues/521))
- Fix `Actor.getBounds()` and `Actor.getRelativeBounds()` to return accurate bounding boxes based on the scale and rotation of actors. ([#692](https://github.com/excaliburjs/Excalibur/issues/692))

<!----------------------------------------------------------------------------------------------->

## [0.7.1] - 2016-10-03

### Breaking Changes

- Refactored and modified Sound API ([#644](https://github.com/excaliburjs/Excalibur/issues/644))
  - `Sound.setData` now returns a Promise which differs from previous API
  - Removed internal `FallbackAudio` and `Sound` classes and replaced with single `Sound` class
  - Added `AudioTagInstance` and `WebAudioInstance` internal classes

### Added

- `ex.Promise.join(Promise[])` support (in addition to `...promises` support) ([#642](https://github.com/excaliburjs/Excalibur/issues/642))
- Moved build artifacts to separate [excalibur-dist](https://github.com/excaliburjs/excalibur-dist) repository ([#648](https://github.com/excaliburjs/Excalibur/issues/648))
- `ex.Events` namespace and typed event handler `.on(...)` overloads for default events on core excalibur objects ([#639](https://github.com/excaliburjs/Excalibur/issues/639))
- `Engine.timescale` property (default: 1.0) to add time-scaling to the engine for time-based movements ([#543](https://github.com/excaliburjs/Excalibur/issues/543))
- Two new parameters to `ex.Util.DrawUtil.line` that accept a line thickness and end-cap style ([#658](https://github.com/excaliburjs/Excalibur/issues/658))

### Fixed

- `Actor.actions.fade` properly supporting fading between 0 and 1 and vice versa ([#640](https://github.com/excaliburjs/Excalibur/issues/640))
- Fix issues with audio offset tracking and muting while game is invisible ([#644](https://github.com/excaliburjs/Excalibur/issues/644))
- `Actor.getHeight()` and `Actor.getWidth()` now take into account parent scaling ([#645](https://github.com/excaliburjs/Excalibur/issues/645))
- `Actor.debugDraw` now works properly for child actors ([#505](https://github.com/excaliburjs/Excalibur/issues/505), [#645](https://github.com/excaliburjs/Excalibur/issues/645))
- Sprite culling was double scaling calculations ([#646](https://github.com/excaliburjs/Excalibur/issues/646))
- Fix negative zoom sprite culling ([#539](https://github.com/excaliburjs/Excalibur/issues/539))
- Fix Actor updates happening more than once per frame, causing multiple pointer events to trigger ([#643](https://github.com/excaliburjs/Excalibur/issues/643))
- Fix `Actor.on('pointerup')` capturePointer events opt-in on event handler. The opt-in was triggering correctly for handlers on 'pointerdown' and 'pointermove', but not 'pointerup'.

<!----------------------------------------------------------------------------------------------->

## [0.7.0] - 2016-08-29

### Breaking Changes

- Code marked 'Obsolete' has been removed ([#625](https://github.com/excaliburjs/Excalibur/issues/625), [#603](https://github.com/excaliburjs/Excalibur/issues/603))
  - `Actor`
    - `addEventListener`
    - `getWorldX`, `getWorldY`
    - `clearActions`, `easeTo`, `moveTo`, `moveBy`, `rotateTo`, `rotateBy`, `scaleTo`, `scaleBy`, `blink`, `fade`, `delay`, `die`, `callMethod`, `asPromise`, `repeat`, `repeatForever`, `follow`, `meet`
  - `Class`
    - `addEventListener`, `removeEventListener`
  - `Engine`
    - parameterized constructor
    - `addChild`, `removeChild`
  - `UpdateEvent` removed
- `Scene.addChild` and `Scene.removeChild` are now protected
- Removed ex.Template and ex.Binding ([#627](https://github.com/excaliburjs/Excalibur/issues/627))

### Added

- New physics system, physical properties for Actors ([#557](https://github.com/excaliburjs/Excalibur/issues/557), [#472](https://github.com/excaliburjs/Excalibur/issues/472))
- Read The Docs support for documentation ([#558](https://github.com/excaliburjs/Excalibur/issues/558))
- Continuous integration builds unstable packages and publishes them ([#567](https://github.com/excaliburjs/Excalibur/issues/567))
- Sound and Texture resources can now process data ([#574](https://github.com/excaliburjs/Excalibur/issues/574))
- Actors now throw an event when they are killed ([#585](https://github.com/excaliburjs/Excalibur/issues/585))
- "Tap to Play" button for iOS to fulfill platform audio requirements ([#262](https://github.com/excaliburjs/Excalibur/issues/262))
- Generic lerp/easing functions ([#320](https://github.com/excaliburjs/Excalibur/issues/320))
- Whitespace checking for conditional statements ([#634](https://github.com/excaliburjs/Excalibur/issues/634))
- Initial support for [Yeoman generator](https://github.com/excaliburjs/generator-excalibur) ([#578](https://github.com/excaliburjs/Excalibur/issues/578))

### Changed

- Upgraded Jasmine testing framework to version 2.4 ([#126](https://github.com/excaliburjs/Excalibur/issues/126))
- Updated TypeScript to 1.8 ([#596](https://github.com/excaliburjs/Excalibur/issues/596))
- Improved contributing document ([#560](https://github.com/excaliburjs/Excalibur/issues/560))
- Improved local and global coordinate tracking for Actors ([#60](https://github.com/excaliburjs/Excalibur/issues/60))
- Updated loader image to match new logo and theme ([#615](https://github.com/excaliburjs/Excalibur/issues/615))
- Ignored additional files for Bower publishing ([#614](https://github.com/excaliburjs/Excalibur/issues/614))

### Fixed

- Actions on the action context threw an error ([#564](https://github.com/excaliburjs/Excalibur/issues/564))
- Actor `getLeft()`, `getTop()`, `getBottom()` and `getRight()` did not respect anchors ([#568](https://github.com/excaliburjs/Excalibur/issues/568))
- Actor.actions.rotateTo and rotateBy were missing RotationType ([#575](https://github.com/excaliburjs/Excalibur/issues/575))
- Actors didn't behave correctly when killed and re-added to game ([#586](https://github.com/excaliburjs/Excalibur/issues/586))
- Default fontFamily for Label didn't work with custom FontSize or FontUnit ([#471](https://github.com/excaliburjs/Excalibur/issues/471))
- Fixed issues with testing sandbox ([#609](https://github.com/excaliburjs/Excalibur/issues/609))
- Issue with camera lerp ([#555](https://github.com/excaliburjs/Excalibur/issues/555))
- Issue setting initial opacity on Actors ([#511](https://github.com/excaliburjs/Excalibur/issues/511))
- Children were not being updated by their parent Actors ([#616](https://github.com/excaliburjs/Excalibur/issues/616))
- Center-anchored Actors were not drawn at the correct canvas coordinates when scaled ([#618](https://github.com/excaliburjs/Excalibur/issues/618))

<!----------------------------------------------------------------------------------------------->

## [0.6.0] - 2016-01-19

### Added

- GamePads now have a connection event ([#473](https://github.com/excaliburjs/Excalibur/issues/473))
- Unit circle drawing for debug mode ([#467](https://github.com/excaliburjs/Excalibur/issues/467))
- Engine now fails gracefully in unsupported browsers ([#386](https://github.com/excaliburjs/Excalibur/issues/386))
- Global fatal error catching ([#381](https://github.com/excaliburjs/Excalibur/issues/381))
- MockEngine for testing ([#360](https://github.com/excaliburjs/Excalibur/issues/360))
- Code coverage reports via Coveralls ([#169](https://github.com/excaliburjs/Excalibur/issues/169))
- SpriteFonts now support different target colors ([#148](https://github.com/excaliburjs/Excalibur/issues/148))
- Cameras now have position, velocity, and acceleration properties ([#490](https://github.com/excaliburjs/Excalibur/issues/490))

### Changed

- `Actor.addChild()` changed to `Actor.add()` ([#519](https://github.com/excaliburjs/Excalibur/issues/519))
- `Actor.removeChild()` changed to `Actor.remove()` ([#519](https://github.com/excaliburjs/Excalibur/issues/519))
- Documentation is only deployed on changes to the master git branch ([#483](https://github.com/excaliburjs/Excalibur/issues/483))
- A warning message is now displayed if no supported audio format is provided for a browser ([#476](https://github.com/excaliburjs/Excalibur/issues/476))
- Updated TSLint directory scanning ([#442](https://github.com/excaliburjs/Excalibur/issues/442), [#443](https://github.com/excaliburjs/Excalibur/issues/443), [#447](https://github.com/excaliburjs/Excalibur/issues/447))
- Deprecated older methods ([#399](https://github.com/excaliburjs/Excalibur/issues/399))
- Changed API for Key events ([#502](https://github.com/excaliburjs/Excalibur/issues/502))

### Fixed

- Actors now properly collide with TileMaps ([#541](https://github.com/excaliburjs/Excalibur/issues/541))
- Gamepad detection is fixed ([#460](https://github.com/excaliburjs/Excalibur/issues/460), [#518](https://github.com/excaliburjs/Excalibur/issues/518))
- Actor scale now correctly occurs after translation ([#514](https://github.com/excaliburjs/Excalibur/issues/514))
- Actors now respect the `visible` property of their children ([#513](https://github.com/excaliburjs/Excalibur/issues/513))
- Fixed centered sprite drawing on Actors ([#507](https://github.com/excaliburjs/Excalibur/issues/507))
- Animation `freezeframe` is now properly set to last Animation frame by default ([#506](https://github.com/excaliburjs/Excalibur/issues/506))
- It is no longer possible to add the same Actor to a scene multiple times ([#504](https://github.com/excaliburjs/Excalibur/issues/504))
- Text alignment on SpriteFonts with Labels is fixed ([#484](https://github.com/excaliburjs/Excalibur/issues/484))
- Engine pointer events properly fire when a camera is zoomed ([#480](https://github.com/excaliburjs/Excalibur/issues/480))
- Fixed a small bug in rotateTo ([#469](https://github.com/excaliburjs/Excalibur/issues/469))
- Setting Label colors now works ([#468](https://github.com/excaliburjs/Excalibur/issues/468))
- Labels now respect set font ([#372](https://github.com/excaliburjs/Excalibur/issues/372))
- UIActor now respects visibility ([#368](https://github.com/excaliburjs/Excalibur/issues/368))
- Solid color Actors now respect opacity ([#364](https://github.com/excaliburjs/Excalibur/issues/364))
- TileMap culling uses proper width and height values ([#293](https://github.com/excaliburjs/Excalibur/issues/293))
- Font API changed while fixing font size issue

<!----------------------------------------------------------------------------------------------->

## [0.5.1] - 2015-06-26

### Added

- Actors can now recursively check the containment of their children ([#453](https://github.com/excaliburjs/Excalibur/issues/453))
- `RotateTo` and `RotateBy` now support ShortestPath, LongestPath, Clockwise, and Counterclockwise rotation ([#461](https://github.com/excaliburjs/Excalibur/issues/461))

### Fixed

- `Actor.contains()` did not work for child actors ([#147](https://github.com/excaliburjs/Excalibur/issues/147))
- Unexpected placement occasionally occurred for Actors with certain collision types ([#319](https://github.com/excaliburjs/Excalibur/issues/319))
- Velocity wasn’t updating properly when fixed and active Actors collided ([#454](https://github.com/excaliburjs/Excalibur/issues/454))
- Actors removed with actor.kill() were not being removed from the draw tree ([#458](https://github.com/excaliburjs/Excalibur/issues/458))
- `RotateTo` and `RotateBy` weren’t using the shortest angle by default ([#282](https://github.com/excaliburjs/Excalibur/issues/282))
- Sprite width and height didn’t take scaling into account ([#437](https://github.com/excaliburjs/Excalibur/issues/437))
- Fixed error message when calling `Actor.setDrawing()` on a non-existent key ([#456](https://github.com/excaliburjs/Excalibur/issues/456))

<!----------------------------------------------------------------------------------------------->

## [0.5.0] - 2015-06-03

### Added

- resource cache busting ([#280](https://github.com/excaliburjs/Excalibur/issues/280))
- HTML5 Gamepad API support ([#15](https://github.com/excaliburjs/Excalibur/issues/15))
- Browserify support ([#312](https://github.com/excaliburjs/Excalibur/issues/312))
- ‘blur’ and ‘visible’ events to detect when the browser window a game is in has focus ([#385](https://github.com/excaliburjs/Excalibur/issues/385))
- Z-index support for Actors, allowing for specific ordered drawing ([#356](https://github.com/excaliburjs/Excalibur/issues/356))
- unlocked drawing for UI elements ([#354](https://github.com/excaliburjs/Excalibur/issues/354))
- `Promise.join()` to return a new promise when promises passed to it have been resolved ([#341](https://github.com/excaliburjs/Excalibur/issues/341), [#340](https://github.com/excaliburjs/Excalibur/issues/340))
- ability to skip a frame in an animation ([#313](https://github.com/excaliburjs/Excalibur/issues/313))
- You can now remove effects from `IDrawable` objects ([#303](https://github.com/excaliburjs/Excalibur/issues/303))
- generic `Resource` type to allow for XHR loading ([#297](https://github.com/excaliburjs/Excalibur/issues/297))
- gray `Color` constants ([#209](https://github.com/excaliburjs/Excalibur/issues/209))

### Changed

- Renamed `engine.addChild()` to `engine.add()` ([#288](https://github.com/excaliburjs/Excalibur/issues/288))
- Renamed `setSpriteTransformationPoint()` to `setAnchor()` ([#269](https://github.com/excaliburjs/Excalibur/issues/269))
- Renamed `TopCamera` to `LockedCamera` ([#184](https://github.com/excaliburjs/Excalibur/issues/184))
- Renamed `Actor.pipeline` to `Actor.traits` ([#351](https://github.com/excaliburjs/Excalibur/issues/351))
- Actor anchoring now uses center origin by default ([#299](https://github.com/excaliburjs/Excalibur/issues/299))
- Actor updates (movement, collision, etc.) now use a pipeline ([#330](https://github.com/excaliburjs/Excalibur/issues/330))
- Organized classes, files, and project structure ([#182](https://github.com/excaliburjs/Excalibur/issues/182), [#347](https://github.com/excaliburjs/Excalibur/issues/347))
- Improvements to collision detection ([#345](https://github.com/excaliburjs/Excalibur/issues/345), [#332](https://github.com/excaliburjs/Excalibur/issues/332))
- Loop optimizations for performance improvements ([#296](https://github.com/excaliburjs/Excalibur/issues/296))
- Updated to TypeScript 1.4 ([#393](https://github.com/excaliburjs/Excalibur/issues/393))
- Improved pointer event handling so touch and mouse events can be captured together ([#334](https://github.com/excaliburjs/Excalibur/issues/334))
- Improved `Point` and `Vector` methods and rotation ([#323](https://github.com/excaliburjs/Excalibur/issues/323), [#302](https://github.com/excaliburjs/Excalibur/issues/302))
- `Color` is now treated as a vector to allow for changes ([#298](https://github.com/excaliburjs/Excalibur/issues/298))
- Cleaned up event type consistency ([#273](https://github.com/excaliburjs/Excalibur/issues/273))
- There is now a default instance of a `Camera` ([#270](https://github.com/excaliburjs/Excalibur/issues/270))
- TSLint now used to enforce code quality

### Fixed

- A Sprite’s dimensions weren’t validated against the size of its texture ([#318](https://github.com/excaliburjs/Excalibur/issues/318))
- Improved sprite drawing performance issues ([#316](https://github.com/excaliburjs/Excalibur/issues/316))
- Actors were sometimes throwing duplicate collision events ([#284](https://github.com/excaliburjs/Excalibur/issues/284))
- Actors were not setting their initial opacity correctly ([#307](https://github.com/excaliburjs/Excalibur/issues/307))
- Particle emitters couldn’t emit less than 60 particles per second ([#301](https://github.com/excaliburjs/Excalibur/issues/301))
- Fixed issue with TileMap collisions ([#286](https://github.com/excaliburjs/Excalibur/issues/286))
- Animations with duplicate frames weren’t being created correctly ([#283](https://github.com/excaliburjs/Excalibur/issues/283))
- Separated drawing and collision logic for CollisionMaps (now TileMap) ([#285](https://github.com/excaliburjs/Excalibur/issues/285))
- Errors in promises were being swallowed if no error callback was supplied ([#337](https://github.com/excaliburjs/Excalibur/issues/337))
- A null promise was being returned if no loader was given to `Engine.start()` ([#335](https://github.com/excaliburjs/Excalibur/issues/335))
- Changed default collisionType to ‘PreventCollision’ ([#324](https://github.com/excaliburjs/Excalibur/issues/324))
- Color didn’t handle alpha = 0 correctly ([#257](https://github.com/excaliburjs/Excalibur/issues/257))
- Blink action usage was confusing ([#279](https://github.com/excaliburjs/Excalibur/issues/279))
- Couldn’t use the `width` and `height` properties of a Texture after it loaded ([#355](https://github.com/excaliburjs/Excalibur/issues/355))
- Using `on(‘pointerdown’)` would not automatically enable pointer capturing ([#398](https://github.com/excaliburjs/Excalibur/issues/398))
- Unsubscribing from an event sometimes removed other event handlers ([#366](https://github.com/excaliburjs/Excalibur/issues/366))
- `Actor.setCenterDrawing()` was hard-coded to true ([#375](https://github.com/excaliburjs/Excalibur/issues/375))
- Console was undefined in IE9. ([#378](https://github.com/excaliburjs/Excalibur/issues/378))
- Pointers were not handling mobile Safari touch events ([#382](https://github.com/excaliburjs/Excalibur/issues/382))
- Fixed debug mode drawing ([#274](https://github.com/excaliburjs/Excalibur/issues/274))
- Flipping a sprite didn’t factor in scaling ([#401](https://github.com/excaliburjs/Excalibur/issues/401))
- Sound continued to play when the game was paused ([#383](https://github.com/excaliburjs/Excalibur/issues/383))
- `UIActor.kill()` didn’t remove the actor ([#373](https://github.com/excaliburjs/Excalibur/issues/373))
- Passing an empty array to `ex.Promise.join` resulted in unresolved promises ([#365](https://github.com/excaliburjs/Excalibur/issues/365))
- MouseUp / TouchEnd events weren’t capture correctly if outside of canvas ([#374](https://github.com/excaliburjs/Excalibur/issues/374))
- Clearing actions from an empty action queue caused problems ([#409](https://github.com/excaliburjs/Excalibur/issues/409))
- `Scene.onActivate()` was being called before Scene.onInitialize() ([#418](https://github.com/excaliburjs/Excalibur/issues/418))
- New z-indexing wasn’t cleaning up after itself ([#433](https://github.com/excaliburjs/Excalibur/issues/433))
- Fixed issue with world / screen coordinates in UIActors ([#371](https://github.com/excaliburjs/Excalibur/issues/371))
- Fade action didn’t work for text ([#261](https://github.com/excaliburjs/Excalibur/issues/261))
- Fade action didn’t work for plain-color actors ([#256](https://github.com/excaliburjs/Excalibur/issues/256))
- Collision events weren’t being published for both collision participants ([#254](https://github.com/excaliburjs/Excalibur/issues/254))
- The loading bar was misrepresenting the time taken to decode audio files ([#106](https://github.com/excaliburjs/Excalibur/issues/106))
- `actor.getCenter()` wasn’t returning the correct value ([#438](https://github.com/excaliburjs/Excalibur/issues/438))
- Cameras were on the engine instead of the scene, resulting in scene transition problems ([#277](https://github.com/excaliburjs/Excalibur/issues/277))
- Actors with sprites larger than the actor would disappear prematurely from the screen ([#287](https://github.com/excaliburjs/Excalibur/issues/287))
- Derived classes can now use offscreen culling ([#294](https://github.com/excaliburjs/Excalibur/issues/294))
- Fixed issue with TileMap culling ([#444](https://github.com/excaliburjs/Excalibur/issues/444))

<!----------------------------------------------------------------------------------------------->

## [0.2.2] - 2014-04-15

### Fixed

- Removed extra declarations file from package that was causing visual studio build problems

<!----------------------------------------------------------------------------------------------->

## [0.2.0] - 2014-04-09

### Added

- Visual Studio 2013 template support ([#139](https://github.com/excaliburjs/Excalibur/issues/139))
- Collision Map for building large static collidable levels ([#33](https://github.com/excaliburjs/Excalibur/issues/33))
- Redundant fallback sound sources for cross browser support ([#125](https://github.com/excaliburjs/Excalibur/issues/125))
- Particle Emitter implementation ([#52](https://github.com/excaliburjs/Excalibur/issues/52))
- Trigger implementation ([#91](https://github.com/excaliburjs/Excalibur/issues/91))
- Timer implementation ([#76](https://github.com/excaliburjs/Excalibur/issues/76))
- Camera Effects: zoom, shake ([#55](https://github.com/excaliburjs/Excalibur/issues/55))
- Polygon IDrawable ([#93](https://github.com/excaliburjs/Excalibur/issues/93))
- Alias 'on' and 'off' for 'addEventListener' and 'removeEventListener' ([#229](https://github.com/excaliburjs/Excalibur/issues/229))
- Optimized draw so only on screen elements are drawn ([#239](https://github.com/excaliburjs/Excalibur/issues/239))
- Support Scale in the x and y directions for actors ([#118](https://github.com/excaliburjs/Excalibur/issues/118))
- Added notion of collision grouping ([#100](https://github.com/excaliburjs/Excalibur/issues/100))
- New Events like 'enterviewport', 'exitviewport', and 'initialize' ([#215](https://github.com/excaliburjs/Excalibur/issues/215), [#224](https://github.com/excaliburjs/Excalibur/issues/224))
- Textures allow direct pixel manipulation ([#155](https://github.com/excaliburjs/Excalibur/issues/155))
- Static Logger improvements with '.debug()', '.info()', '.warn()' and '.error()' ([#81](https://github.com/excaliburjs/Excalibur/issues/81))
- Added callMethod() action to actor ([#244](https://github.com/excaliburjs/Excalibur/issues/244))
- Added fade() action to actor ([#104](https://github.com/excaliburjs/Excalibur/issues/104))
- Added follow() and meet() action to actor ([#77](https://github.com/excaliburjs/Excalibur/issues/77))

### Changed

- 'engine.goToScene()' replaces push and pop ([#168](https://github.com/excaliburjs/Excalibur/issues/168))
- More intuitive starting workflow ([#149](https://github.com/excaliburjs/Excalibur/issues/149))
- Collisions are now more concrete on actors with CollisionType ([#241](https://github.com/excaliburjs/Excalibur/issues/241))
- Namespace all types with 'ex' to prevent Excalibur from polluting the global ([#87](https://github.com/excaliburjs/Excalibur/issues/87))
- Refactor SceneNode to Scene ([#135](https://github.com/excaliburjs/Excalibur/issues/135))
- Refactor keys ([#115](https://github.com/excaliburjs/Excalibur/issues/115))
- Build system with Grunt ([#92](https://github.com/excaliburjs/Excalibur/issues/92))

### Fixed

- Collision event was firing after other actor has been killed ([#228](https://github.com/excaliburjs/Excalibur/issues/228))
- Additional actor was killed when actor.kill() is called ([#226](https://github.com/excaliburjs/Excalibur/issues/226))
- Fixed loading bar ([#195](https://github.com/excaliburjs/Excalibur/issues/195))
- ex.Color.Yellow constant was wrong ([#122](https://github.com/excaliburjs/Excalibur/issues/122))
- removeEventListener did not exist off of engine ([#175](https://github.com/excaliburjs/Excalibur/issues/175))
- Excalibur promises should not swallow exceptions in promise callbacks ([#176](https://github.com/excaliburjs/Excalibur/issues/176))
- Actor.extend did not work on actor subclasses ([#103](https://github.com/excaliburjs/Excalibur/issues/103))

<!----------------------------------------------------------------------------------------------->

## [0.1.1] - 2013-12-19

### Changed

- Refactored Keys to be less confusing ([#115](https://github.com/excaliburjs/Excalibur/issues/115))
- Refactored ActorEvent to be less confusing ([#113](https://github.com/excaliburjs/Excalibur/issues/113))

### Fixed

- 'update' event on the Engine now fires correctly ([#105](https://github.com/excaliburjs/Excalibur/issues/105))
- Actor.extend works on subclasses now ([#103](https://github.com/excaliburjs/Excalibur/issues/103))

<!----------------------------------------------------------------------------------------------->

## 0.1.0 - 2013-12-11

### Added

- Actor based paradigm for managing game objects
- Built-in scripting for actors, allowing objects to move, rotate, blink, scale, and repeat actions
- Entity-entity collision detection
- Event support to react to events happening in the game
- Camera abstraction to easily think about the view port
- Multiple display modes including fixed size, full screen, and dynamic container
- Scene stack support to create multiple game levels
- Sprite sheet and animation support
- Simple sound library for game audio, supporting the Web Audio API and the HTML Audio API
- Promise implementation for managing asynchronous behavior
- Resource loading with optional custom progress bars

<!----------------------------------------------------------------------------------------------->

[unreleased]: https://github.com/excaliburjs/Excalibur/compare/v0.18.0...HEAD
[0.18.0]: https://github.com/excaliburjs/Excalibur/compare/v0.17.0...v0.18.0
[0.17.0]: https://github.com/excaliburjs/Excalibur/compare/v0.16.0...v0.17.0
[0.16.0]: https://github.com/excaliburjs/Excalibur/compare/v0.15.0...v0.16.0
[0.15.0]: https://github.com/excaliburjs/Excalibur/compare/v0.14.0...v0.15.0
[0.14.0]: https://github.com/excaliburjs/Excalibur/compare/v0.13.0...v0.14.0
[0.13.0]: https://github.com/excaliburjs/Excalibur/compare/v0.12.0...v0.13.0
[0.12.0]: https://github.com/excaliburjs/Excalibur/compare/v0.11.0...v0.12.0
[0.11.0]: https://github.com/excaliburjs/Excalibur/compare/v0.10.0...v0.11.0
[0.10.0]: https://github.com/excaliburjs/Excalibur/compare/v0.9.0...v0.10.0
[0.9.0]: https://github.com/excaliburjs/Excalibur/compare/v0.8.0...v0.9.0
[0.8.0]: https://github.com/excaliburjs/Excalibur/compare/v0.7.1...v0.8.0
[0.7.1]: https://github.com/excaliburjs/Excalibur/compare/v0.7.0...v0.7.1
[0.7.0]: https://github.com/excaliburjs/Excalibur/compare/v0.6.0...v0.7.0
[0.6.0]: https://github.com/excaliburjs/Excalibur/compare/v0.5.1...v0.6.0
[0.5.1]: https://github.com/excaliburjs/Excalibur/compare/v0.5.0...v0.5.1
[0.5.0]: https://github.com/excaliburjs/Excalibur/compare/v0.2.2...v0.5.0
[0.2.2]: https://github.com/excaliburjs/Excalibur/compare/v0.2.0...v0.2.2
[0.2.0]: https://github.com/excaliburjs/Excalibur/compare/v0.1.1...v0.2.0
[0.1.1]: https://github.com/excaliburjs/Excalibur/compare/v0.1...v0.1.1
[//]: # 'https://github.com/olivierlacan/keep-a-changelog'<|MERGE_RESOLUTION|>--- conflicted
+++ resolved
@@ -15,11 +15,9 @@
 
 ### Fixed
 
-<<<<<<< HEAD
+
 - Fixed issue where pointer events do not work in mobile ([#1044](https://github.com/excaliburjs/Excalibur/issues/1044))
-=======
 - Fixed issue where iOS was not loading by including the right polyfills ([#1043](https://github.com/excaliburjs/Excalibur/issues/1043))
->>>>>>> 3131a0af
 - Fixed issue where sprites do not work in Firefox ([#980](https://github.com/excaliburjs/Excalibur/issues/978))
 - Fixed issue where collision pairs could sometimes be incorrect ([#975](https://github.com/excaliburjs/Excalibur/issues/975))
 - Fixed box collision velocity resolution so that objects resting on a surface do not accumulate velocity ([#986](https://github.com/excaliburjs/Excalibur/pull/1034))
