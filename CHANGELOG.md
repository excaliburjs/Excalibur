--- conflicted
+++ resolved
@@ -8,12 +8,10 @@
 ## [Unreleased]
 
 ### Breaking Changes
-<<<<<<< HEAD
+
+- Added `pos` property of type: `Vector` to `PointerEvent` using `x` and `y` arguments from constructor. `x` and `y` are still public properties of `PointerEvent`, but are now marked as @deprecated ([#612](https://github.com/excaliburjs/Excalibur/issues/612))
 - Renamed Utils.removeItemFromArray() to Utils.removeItemFromArray() ([#798](https://github.com/excaliburjs/Excalibur/issues/798/)]
 
-=======
-+- Added `pos` property of type: `Vector` to `PointerEvent` using `x` and `y` arguments from constructor. `x` and `y` are still public properties of `PointerEvent`, but are now marked as @deprecated ([#612](https://github.com/excaliburjs/Excalibur/issues/612))
->>>>>>> 23b46cbb
 ### Added
 - Added optional volume argument to `Sound.play(volume?: number)`, which will play the Audio file
 at anywhere from mute (`volume` is 0.0) to full volume (`volume` is 1.0). ([#801](https://github.com/excaliburjs/Excalibur/issues/801))
