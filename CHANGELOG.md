# Change Log

All notable changes to this project will be documented in this file.
This project adheres to [Semantic Versioning](http://semver.org/).

## [Unreleased]

## Breaking Changes

- Small breaking change to `engine.screenshot()` you must now use `await engine.screenshot()`. This avoids copy buffer performance impact of `preserveDrawingBuffer: true` by capturing a screen shot request on the next frame when the buffer has not yet been cleared.

### Deprecated

-

### Added

-

### Fixed

<<<<<<< HEAD
- Fixed issue [#2203] where `engine.screenshot()` did not work in the WebGL implementation
- Fixed issue [#1528] where screenshots didn't match the displayed game's size in HiDPI displays, images are now consistent with the game. If you want the full scaled image pass `engine.screenshot(true)` to preserve HiDPI Resolution.
=======
- Fixed [#2206] error and warning logs for large images to help developers identify error situations in the webgl implementation
>>>>>>> a2d183fc

### Updates

-

### Changed

-

<!--------------------------------- DO NOT EDIT BELOW THIS LINE --------------------------------->
<!--------------------------------- DO NOT EDIT BELOW THIS LINE --------------------------------->
<!--------------------------------- DO NOT EDIT BELOW THIS LINE --------------------------------->


## [0.25.2] - 2022-01-21

### Breaking Changes

- `ex.Util.extend()` is removed, modern js spread operator `{...someobject, ...someotherobject}` handles this better.
- Excalibur post processing is now moved to the `engine.graphicsContext.addPostProcessor()`
- Breaking change to `ex.PostProcessor`, all post processors must now now implement this interface
  ```typescript
  export interface PostProcessor {
    intialize(gl: WebGLRenderingContext): void;
    getShader(): Shader;
  }
  ```
### Deprecated

- The static `Engine.createMainLoop` is now marked deprecated and will be removed in v0.26.0, it is replaced by the `Clock` api
- Mark legacy draw routines in `ex.Engine`, `ex.Scene`, and `ex.Actor` deprecated

### Added

- Added ability to build custom renderer plugins that are accessible to the `ex.ExcaliburGraphicsContext.draw<TCustomRenderer>(...)` after registering them `ex.ExcaliburGraphicsContext.register(new LineRenderer())`
- Added ability to draw circles and rectangles with outlines! `ex.ExcaliburGraphicsContext.drawCircle(...)` and `ex.ExcaliburGraphicsContext.drawRectangle(...)`
- Added `ex.CoordPlane` can be set in the `new ex.Actor({coordPlane: CoordPlane.Screen})` constructor
- Added convenience feature, setting the color, sets the color on default graphic if applicable
- Added a `DebugGraphicsComponent` for doing direct debug draw in the `DebugSystem`
- Added back TileMap debug draw
- Added `ex.Scene.timers` to expose the list of timers
- Added support for different webgl texture blending modes as `ex.ImageFiltering` :
  * `ex.ImageFiltering.Blended` -  Blended is useful when you have high resolution artwork and would like it blended and smoothed
  * `ex.ImageFiltering.Pixel` - Pixel is useful when you do not want smoothing aka antialiasing applied to your graphics.
- Excalibur will set a "default" blend mode based on the `ex.EngineOption` antialiasing property, but can be overridden per graphic
  - `antialiasing: true`, then the blend mode defaults to  `ex.ImageFiltering.Blended`
  - `antialiasing: false`, then the blend mode defaults to `ex.ImageFiltering.Pixel`
- `ex.Text/ex.Font` defaults to blended which improves the default look of text rendering dramatically!
- `ex.Circle` and `ex.Polygon` also default to blended which improves the default look dramatically!
- `ex.ImageSource` can now specify a blend mode before the Image is loaded, otherwise
- Added new `measureText` method to the `ex.SpriteFont` and `ex.Font` to return the bounds of any particular text
- Added new `Clock` api to manage the core main loop. Clocks hide the implementation detail of how the mainloop runs, users just knows that it ticks somehow. Clocks additionally encapsulate any related browser timing, like `performance.now()`
  1. `StandardClock` encapsulates the existing `requestAnimationFrame` api logic
  2. `TestClock` allows a user to manually step the mainloop, this can be useful for frame by frame debugging #1170 
  3. The base abstract clock implements the specifics of elapsed time 

- Added a new feature to Engine options to set a maximum fps `new ex.Engine({...options, maxFps: 30})`. This can be useful when needing to deliver a consistent experience across devices.
- Pointers can now be configured to use the collider or the graphics bounds as the target for pointers with the `ex.PointerComponent`
  - `useColliderShape` - (default true) uses the collider component geometry for pointer events
  - `useGraphicsBounds` - (default false) uses the graphics bounds for pointer events


### Fixed

- Fixed issue [#2192] where Actor.center was not correct in child actors
- Fixed issue where `ex.CircleCollider`s did not respect rotation/scale when offset
- Fixed issue [#2157] when compiling in TS strict mode complaining about `ex.Poolable`
- Fixed issue where scaled graphics were not calculating the correct bounds
- Fixed unreleased issue where clock implementation was not updating frame id
- Fixed alpha pre-multiply math in multiple shaders
- Fixed label initialization of fonts, passing a font in the constructor work
- Fixed bug in sprite bounds calculations not taking scale into account
- Fixed bug with pointer api where clicking on screen coordinate actors didn't work
- Fixed [#1815] issue where Camera would jitter when using a strategies based off of actors in the previous frame. 
- Fixed issue where TileMaps would sometimes have a geometry seam that may not fall on an actual screen pixel causing a visible gap between tiles and the background
  -- ![image](https://user-images.githubusercontent.com/612071/144700377-ac4585ba-3f4c-44b8-95db-ad36c5fc9a32.png)
- Fixed unreleased issue where SpriteFonts log every frame they detect a misconfigured font.
- Fixed unreleased issue where clock when constraining fps would pass larger than expected elapsed times to the simulation causing things to "speed up" bizarrely
- Fixed unreleased issue where games with no resources would crash
- Fixed issue [#2152] where shared state in `ex.Font` and `ex.SpriteFont` prevented text from aligning properly when re-used
- Fixed issue where fast moving `CompositeCollider`s were erroneously generating pairs for their constituent parts
- Fixed Safari 13.1 crash when booting Excalibur because of they odd MediaQuery API in older Safari
- Fixed issue where pointers did not work because of missing types
- Fixed issue with `ArcadeSolver` where stacked/overlapped tiles would double solve the position of the collider for the same overlap
- Fixed issue where changing the `ex.Sprite.width` or `ex.Sprite.height` did not resize the graphic.
- Fixed issue where initial Actor anchors set in the constructor were not being set in the graphics component
- EventDispatcher
  - `EventDispatcher` - doesn't require the target object. The context of `this` is not tampered anymore.
- Pointers
  - `PointerAbstraction` - is fixed to maintain reference
-

### Updates

- The following Engine's pieces: `Collision` `Graphics` `Resources` `Trigger` are updated to reflect the new EventDispatcher behavior.
- Refactor camera/screen interaction to utilize transforms instead of bespoke coordinate conversion
### Changed

- Updated Graphics to improve general performance
- Updated the webgl primitives to make building `ex.Shader`s, `ex.VertexBuffer`s, and `ex.VertexLayout`s much easier 
- Broke up the internal monolithic shader into separate internal renderer plugins
- Changed the debug system to separate displaying the debug position point (`game.debug.transform.showPosition = true`) and debug position label (`game.debug.transform.showPositionLabel = true`)
- `ex.ColorBlindCorrector` is renamed to `ex.ColorBlindnessPostProcessor`, and `ex.ColorBlindness` is renamed to `ex.ColorBlindnessMode`
   - Color blindness can still be corrected or simulated:
      * `game.debug.colorBlindMode.correct(ex.ColorBlindnessMode.Deuteranope)`
      * `game.debug.colorBlindMode.simulate(ex.ColorBlindnessMode.Deuteranope)`
- Excalibur now uses pre-multiplied alpha automatically, images will be unpacked into memory using `gl.pixelStorei(gl.UNPACK_PREMULTIPLY_ALPHA_WEBGL, true)`
- Excalibur FPS is now sampled over 100ms blocks, this gives a more usable fps in the stats. The sampler is available off of the engine clock `engine.clock.fpsSampler.fps` 
- Pointer Events:
  * Event types (up, down, move, etc) now all exist in 2 types `ex.Input.PointerEvent` and `ex.Input.WheelEvent`
  * The `stopPropagation()` method used to cancel further dispatches has been renamed to `cancel()` to match other events API.
  * Events no longer have a reference to the `pointer` but now have all of the same information that was availabe on the pointer `worldPos`, `screenPos`, `pagePos`


## [0.25.1] - 2021-11-05

### Added

- *Experimental:* Native ES module bundle distribution in package `esm/excalibur.js` entrypoint ([#2064](https://github.com/excaliburjs/Excalibur/pull/2064))
- `withEngine` utils support an aditional options parameter to override the Engine default options.
- Story to show a play / pause implementation. 
- `ex.Animation` now support `totalDuration` that will calculate automatically each frame duration based on how many frames have.
- `ex.Animation` now supports `.reverse()` to reverse the direction of play in an animation, use the `ex.Animation.direction` to inspect if the animation is playing in the `ex.AnimationDirection.Forward` direction or the `ex.AnimationDirection.Backward` direction.
### Changed

- Pointer system refactored into 2 parts:
   * First is an ECS style system `ex.PointerSystem` that dispatches events to Entities/Actors
   * Second is an event receiver `ex.PointerEventReceiver` which is responsible for collecting the native browser events
   * The API is mostly backwards compatible breaking changes are listed in the breaking change section, event types have been simplified, and `stopPropagation()` and been renamed to `cancel()`
- Internal Actions implementation converted to ECS system and component, this is a backwards compatible change with v0.25.0
  - `ex.ActionsSystem` and `ex.ActionsComponent` now wrap the existing `ex.ActionContext`
  - Actions can be shared with all entities now!
- Dispatch the `hidePlayButton` on the Button Event to prevent that keep on the screen on some situations [#1431].
- Revert VSCode Workbench Colors

### Deprecated

- Actions `asPromise()` renamed to `toPromise()`

### Fixed

- Fixed loader button position on window resize
- Fixed issue with setting `ex.TileMap.z` to a value
- Fixed crash in debug system if there is no collider geometry
- Fixed ImageSource loading error message [#2049]

## [0.25.0] - 2021-10-03

### Breaking Changes

- Actor Drawing: `ex.Actor.addDrawing`, `ex.Actor.setDrawing`, `onPostDraw()`, and `onPreDraw()` are no longer on by default and will be removed in v0.26.0, they are available behind a flag `ex.Flags.useLegacyDrawing()`
  - For custom drawing use the `ex.Canvas`
- `ex.Actor.rx` has been renamed to `ex.Actor.angularVelocity`
- Rename `ex.Edge` to `ex.EdgeCollider` and `ex.ConvexPolygon` to `ex.PolygonCollider` to avoid confusion and maintian consistency
- `ex.Label` constructor now only takes the option bag constructor and the font properties have been replaced with `ex.Font`
  ```typescript
  const label = new ex.Label({
    text: 'My Text',
    x: 100,
    y: 100,
    font: new ex.Font({
      family: 'Consolas',
      size: 32
    })
  });
  ```
- `ex.Physics.debug` properties for Debug drawing are now moved to `engine.debug.physics`, `engine.debug.collider`, and `engine.debug.body`.
  - Old `debugDraw(ctx: CanvasRenderingContext2D)` methods are removed.
- Collision `Pair`'s are now between Collider's and not bodies
- `PerlinNoise` has been removed from the core repo will now be offered as a [plugin](https://github.com/excaliburjs/excalibur-perlin)
- Legacy drawing implementations are moved behind `ex.LegacyDrawing` new Graphics implemenations of `Sprite`, `SpriteSheet`, `Animation` are now the default import.
  - To use any of the `ex.LegacyDrawing.*` implementations you must opt-in with the `ex.Flags.useLegacyDrawing()` note: new graphics do not work in this egacy mode
- Renames `CollisionResolutionStrategy.Box` collision resolution strategy to `Arcade`
- Renames `CollisionResolutionStrategy.RigidBody` collision resolution strategy to `Realistic`
- `Collider` is now a first class type and encapsulates what `Shape` used to be. `Collider` is no longer a member of the `Body`
- `CollisionType` and `CollisionGroup` are now a member of the `Body` component, the reasoning is they define how the simulated physics body will behave in simulation.
- `Timer`'s no longer automatically start when added to a `Scene`, this `Timer.start()` must be called. ([#1865](ttps://github.com/excaliburjs/Excalibur/issues/1865))
- `Timer.complete` is now read-only to prevent odd bugs, use `reset()`, `stop()`, and `start()` to manipulate timers.
- `Actor.actions.repeat()` and `Actor.actions.repeatForever()` now require a handler that specifies the actions to repeat. This is more clear and helps prevent bugs like #1891

  ```typescript
  const actor = new ex.Actor();

  actor.actions
    // Move up in a zig-zag by repeating 5 times
    .repeat((ctx) => {
      ctx.moveBy(10, 0, 10);
      ctx.moveBy(0, 10, 10);
    }, 5)
    .callMethod(() => {
      console.log('Done repeating!');
    });
  ```

- Removes `Entity.components` as a way to access, add, and remove components
- `ex.Camera.z` has been renamed to property `ex.Camera.zoom` which is the zoom factor
- `ex.Camera.zoom(...)` has been renamed to function `ex.Camera.zoomOverTime()`
- TileMap no longer needs registered SpriteSheets, `Sprite`'s can be added directly to `Cell`'s with `addGraphic`
  - The confusing `TileSprite` type is removed (Related to TileMap plugin updates https://github.com/excaliburjs/excalibur-tiled/issues/4, https://github.com/excaliburjs/excalibur-tiled/issues/23, https://github.com/excaliburjs/excalibur-tiled/issues/108)
- Directly changing debug drawing by `engine.isDebug = value` has been replaced by `engine.showDebug(value)` and `engine.toggleDebug()` ([#1655](https://github.com/excaliburjs/Excalibur/issues/1655))
- `UIActor` Class instances need to be replaced to `ScreenElement` (This Class it's marked as Obsolete) ([#1656](https://github.com/excaliburjs/Excalibur/issues/1656))
- Switch to browser based promise, the Excalibur implementation `ex.Promise` is marked deprecated ([#994](https://github.com/excaliburjs/Excalibur/issues/994))
- `DisplayMode`'s have changed ([#1733](https://github.com/excaliburjs/Excalibur/issues/1733)) & ([#1928](https://github.com/excaliburjs/Excalibur/issues/1928)):

  - `DisplayMode.FitContainer` fits the screen to the available width/height in the canvas parent element, while maintaining aspect ratio and resolution
  - `DisplayMode.FillContainer` update the resolution and viewport dyanmically to fill the available space in the canvas parent element, DOES NOT preserve `aspectRatio`
  - `DisplayMode.FitScreen` fits the screen to the available browser window space, while maintaining aspect ratio and resolution
  - `DisplayMode.FillScreen` now does what `DisplayMode.FullScreen` used to do, the resolution and viewport dynamically adjust to fill the available space in the window, DOES NOT preserve `aspectRatio` ([#1733](https://github.com/excaliburjs/Excalibur/issues/1733))
  - `DisplayMode.FullScreen` is now removed, use `Screen.goFullScreen()`.

- `SpriteSheet` now is immutable after creation to reduce chance of bugs if you modified a public field. The following properties are read-only: `columns`, `rows`, `spWidth`, `spHeight`, `image`, `sprites` and `spacing`.
- `Engine.pointerScope` now defaults to a more expected `ex.Input.PointerScope.Canvas` instead of `ex.Input.PointerScope.Document` which can cause frustrating bugs if building an HTML app with Excalibur

### Added

- New property `center` to `Screen` to encapsulate screen center coordinates calculation considering zoom and device pixel ratio
- New `ex.Shape.Capsule(width, height)` helper for defining capsule colliders, these are useful for ramps or jagged floor colliders.
- New collision group constructor argument added to Actor`new Actor({collisionGroup: collisionGroup})`
- `SpriteSheet.getSprite(x, y)` can retrieve a sprite from the SpriteSheet by x and y coordinate. For example, `getSprite(0, 0)` returns the top left sprite in the sheet.
  - `SpriteSheet`'s now have dimensionality with `rows` and `columns` optionally specified, if not there is always 1 row, and `sprites.length` columns
- `new Actor({radius: 10})` can now take a radius parameter to help create circular actors
- The `ExcaliburGraphicsContext` now supports drawing debug text
- `Entity` may also now optionally have a `name`, this is useful for finding entities by name or when displaying in debug mode.
- New `DebugSystem` ECS system will show debug drawing output for things toggled on/off in the `engine.debug` section, this allows for a less cluttered debug experience.
  - Each debug section now has a configurable color.
- Turn on WebGL support with `ex.Flags.useWebGL()`
- Added new helpers to `CollisionGroup` to define groups that collide with specified groups `CollisionGroup.collidesWith([groupA, groupB])`
  - Combine groups with `const groupAandB = CollisionGroup.combine([groupA, groupB])`
  - Invert a group instance `const everthingButGroupA = groupA.invert()`
- Improved Collision Simulation
  - New ECS based `CollisionSystem` and `MotionSystem`
  - Rigid body's can now sleep for improved performance
  - Multiple contacts now supported which improves stability
  - Iterative solver for improved stability
- Added `ColliderComponent` to hold individual `Collider` implementations like `Circle`, `Box`, or `CompositeCollider`
  - `Actor.collider.get()` will get the current collider
  - `Actor.collider.set(someCollider)` allows you to set a specific collider
- New `CompositeCollider` type to combine multiple colliders together into one for an entity
  - Composite colliders flatten into their individual colliders in the collision system
  - Composite collider keeps it's internal colliders in a DynamicTree for fast `.collide` checks
- New `TransformComponent` to encapsulate Entity transform, that is to say position, rotation, and scale
- New `MotionComponent` to encapsulate Entity transform values changing over time like velocity and acceleration
- Added multi-line support to `Text` graphics ([#1866](https://github.com/excaliburjs/Excalibur/issues/1866))
- Added `TileMap` arbitrary graphics support with `.addGraphic()` ([#1862](https://github.com/excaliburjs/Excalibur/issues/1862))
- Added `TileMap` row and column accessors `getRows()` and `getColumns()` ([#1859](https://github.com/excaliburjs/Excalibur/issues/1859))
- Added the ability to store arbitrary data in `TileMap` cells with `Cell.data.set('key', 'value')` and `Cell.data.get('key')` ([#1861](https://github.com/excaliburjs/Excalibur/issues/1861))
- Actions `moveTo()`, `moveBy()`, `easeTo()`, `scaleTo()`, and `scaleBy()` now have vector overloads
- `Animation.fromSpriteSheet` will now log a warning if an index into the `SpriteSheet` is invalid ([#1856](https://github.com/excaliburjs/Excalibur/issues/1856))
- `new ImageSource()` will now log a warning if an image type isn't fully supported. ([#1855](https://github.com/excaliburjs/Excalibur/issues/1855))
- `Timer.start()` to explicitly start timers, and `Timer.stop()` to stop timers and "rewind" them.
- `Timer.timeToNextAction` will return the milliseconds until the next action callback
- `Timer.timeElapsedTowardNextAction` will return the milliseconds counted towards the next action callback
- `BoundingBox` now has a method for detecting zero dimensions in width or height `hasZeroDimensions()`
- `BoundingBox`'s can now by `transform`'d by a `Matrix`
- Added `new Entity(components: Component[])` constructor overload to create entities with components quickly.
- Added `Entity.get(type: ComponentType)` to get strongly typed components if they exist on the entity.
- Added `Entity.has(type: ComponentType)` overload to check if an entity has a component of that type.
- Added `Entity.hasTag(tag: string)`, `Entity.addTag(tag: string)`, and `Entity.removeTag(tag: string, force: boolean)`.
  - Tag `offscreen` is now added to entities that are offscreen
- Added `Entity.componentAdded$` and `Entity.componentRemoved$` for observing component changes on an entity.
- For child/parent entities:
  - Added `Entity.addChild(entity: Entity)`, `Entity.removeChild(entity: Entity)`, `Entity.removeAllChildren()` for managing child entities
  - Added `Entity.addTemplate(templateEntity: Entity)` for adding template entities or "prefab".
  - Added `Entity.parent` readonly accessor to the parent (if exists), and `Entity.unparent()` to unparent an entity.
  - Added `Entity.getAncestors()` is a sorted list of parents starting with the topmost parent.
  - Added `Entity.children` readonly accessor to the list of children.
- Add the ability to press enter to start the game after loaded
- Add Excalibur Feature Flag implementation for releasing experimental or preview features ([#1673](https://github.com/excaliburjs/Excalibur/issues/1673))
- Color now can parse RGB/A string using Color.fromRGBString('rgb(255, 255, 255)') or Color.fromRGBString('rgb(255, 255, 255, 1)')
- `DisplayMode.FitScreen` will now scale the game to fit the available space, preserving the `aspectRatio`. ([#1733](https://github.com/excaliburjs/Excalibur/issues/1733))
- `SpriteSheet.spacing` now accepts a structure `{ top: number, left: number, margin: number }` for custom spacing dimensions ([#1788](https://github.com/excaliburjs/Excalibur/issues/1778))
- `SpriteSheet.ctor` now has an overload that accepts `spacing` for consistency although the object constructor is recommended ([#1788](https://github.com/excaliburjs/Excalibur/issues/1778))
- Add `SpriteSheet.getSpacingDimensions()` method to retrieve calculated spacing dimensions ([#1788](https://github.com/excaliburjs/Excalibur/issues/1778))
- Add `KeyEvent.value?: string` which is the key value (or "typed" value) that the browser detected. For example, holding Shift and pressing 9 will have a value of `(` which is the typed character.
- Add `KeyEvent.originalEvent?: KeyboardEvent` which exposes the raw keyboard event handled from the browser.
- Added a new getter to GraphicsComponent.ts called currentKeys that will return the names of the graphics shown in all layers
- Added a new getter to GraphicsLayer called currentKeys that will the names of the graphics shown in this layer

### Changed

- `Gif` now supports new graphics component
- `Algebra.ts` refactored into separate files in `Math/`
- Engine/Scene refactored to make use of the new ECS world which simplifies their logic
- `TileMap` now uses the built in `Collider` component instead of custom collision code.
- Updates the Excalibur ECS implementation for ease of use and Excalibur draw system integration
  - Adds "ex." namespace to built in component types like "ex.transform"
  - Adds `ex.World` to encapsulate all things ECS
  - Adds `ex.CanvasDrawSystem` to handle all HTML Canvas 2D drawing via ECS
  - Updates `ex.Actor` to use new `ex.TransformComponent` and `ex.CanvasDrawComponent`

### Deprecated

- `Timer.unpause()` has be deprecated in favor of `Timer.resume()` ([#1864](https://github.com/excaliburjs/Excalibur/issues/1864))
- Removed UIActor Stub in favor of ScreenElement ([#1656](https://github.com/excaliburjs/Excalibur/issues/1656))
- `ex.SortedList` as deprecated
- `ex.Promise` is marked deprecated ([#994](https://github.com/excaliburjs/Excalibur/issues/994))
- `ex.DisplayMode.Position` CSS can accomplish this task better than Excalibur ([#1733](https://github.com/excaliburjs/Excalibur/issues/1733))

### Fixed

- Fixed allow `ex.ColliderComponent` to not have a collider
- Fixed issue where collision events were not being forwarded from individual colliders in a `ex.CompositeCollider`
- Fixed issue where `ex.CompositeCollider`'s individual colliders were erroneously generating pairs
- Fixed issue where `GraphicsOptions` `width/height` could not be used to define a `ex.Sprite` with equivalent `sourceView` and `destSize` ([#1863](https://github.com/excaliburjs/Excalibur/issues/1863))
- Fixed issue where `ex.Scene.onActivate/onDeactivate` were called with the wrong arguments ([#1850](https://github.com/excaliburjs/Excalibur/issues/1850))
- Fixed issue where no width/height argmunents to engine throws an error
- Fixed issue where zero dimension image draws on the ExcaliburGraphicsContext throw an error
- Fixed issue where the first scene onInitialize fires at Engine contructor time and before the "play button" clicked ([#1900](https://github.com/excaliburjs/Excalibur/issues/1900))
- Fixed issue where the "play button" click was being interpreted as an input event excalibur needed to handle ([#1854](https://github.com/excaliburjs/Excalibur/issues/1854))
- Fixed issue where pointer events were not firing at the ex.Engine.input.pointers level ([#1439](https://github.com/excaliburjs/Excalibur/issues/1439))
- Fixed issue where pointer events propagate in an unexpected order, now they go from high z-index to low z-index ([#1922](https://github.com/excaliburjs/Excalibur/issues/1922))
- Fixed issue with Raster padding which caused images to grow over time ([#1897](https://github.com/excaliburjs/Excalibur/issues/1897))
- Fixed N+1 repeat/repeatForever bug ([#1891](https://github.com/excaliburjs/Excalibur/issues/1891))
- Fixed repeat/repeatForever issue with `rotateTo` ([#635](https://github.com/excaliburjs/Excalibur/issues/635))
- Entity update lifecycle is now called correctly
- Fixed GraphicsSystem `enterviewport` and `exitviewport` event
- Fixed DOM element leak when restarting games, play button elements piled up in the DOM.
- Fixed issues with `ex.Sprite` not rotating/scaling correctly around the anchor (Related to TileMap plugin updates https://github.com/excaliburjs/excalibur-tiled/issues/4, https://github.com/excaliburjs/excalibur-tiled/issues/23, https://github.com/excaliburjs/excalibur-tiled/issues/108)
  - Optionally specify whether to draw around the anchor or not `drawAroundAnchor`
- Fixed in the browser "FullScreen" api, coordinates are now correctly mapped from page space to world space ([#1734](https://github.com/excaliburjs/Excalibur/issues/1734))
- Fix audio decoding bug introduced in https://github.com/excaliburjs/Excalibur/pull/1707
- Fixed issue with promise resolve on double resource load ([#1434](https://github.com/excaliburjs/Excalibur/issues/1434))
- Fixed Firefox bug where scaled graphics with anti-aliasing turned off are not pixelated ([#1676](https://github.com/excaliburjs/Excalibur/issues/1676))
- Fixed z-index regression where actors did not respect z-index ([#1678](https://github.com/excaliburjs/Excalibur/issues/1678))
- Fixed Animation flicker bug when switching to an animation ([#1636](https://github.com/excaliburjs/Excalibur/issues/1636))
- Fixed `ex.Actor.easeTo` actions, they now use velocity to move Actors ([#1638](https://github.com/excaliburjs/Excalibur/issues/1638))
- Fixed `Scene` constructor signature to make the `Engine` argument optional ([#1363](https://github.com/excaliburjs/Excalibur/issues/1363))
- Fixed `anchor` properly of single shape `Actor` [#1535](https://github.com/excaliburjs/Excalibur/issues/1535)
- Fixed Safari bug where `Sound` resources would fail to load ([#1848](https://github.com/excaliburjs/Excalibur/issues/1848))

<!----------------------------------------------------------------------------------------------->

## [0.24.5] - 2020-09-07

### Breaking Changes

- [#1361] Makes use of proxies, Excalibur longer supports IE11 :boom: ([#1361]https://github.com/excaliburjs/Excalibur/issues/1361)

### Added

- Adds new ECS Foundations API, which allows excalibur core behavior to be manipulated with ECS style code ([#1361]https://github.com/excaliburjs/Excalibur/issues/1361)
  - Adds new `ex.Entity` & `ex.EntityManager` which represent anything that can do something in a Scene and are containers for Components
  - Adds new `ex.Component` type which allows encapsulation of state on entities
  - Adds new `ex.Query` & `ex.QueryManager` which allows queries over entities that match a component list
  - Adds new `ex.System` type which operates on matching Entities to do some behavior in Excalibur.
  - Adds new `ex.Observable` a small observable implementation for observing Entity component changes over time

### Fixed

- Fixed Animation flicker bug on the first frame when using animations with scale, anchors, or rotation. ([#1636](https://github.com/excaliburjs/Excalibur/issues/1636))

<!----------------------------------------------------------------------------------------------->

## [0.24.4] - 2020-09-02

### Added

- Add new `ex.Screen` abstraction to manage viewport size and resolution independently and all other screen related logic. ([#1617](https://github.com/excaliburjs/Excalibur/issues/1617))
  - New support for the browser fullscreen API
- Add color blind mode simulation and correction in debug object.
  ([#390](https://github.com/excaliburjs/Excalibur/issues/390))
- Add `LimitCameraBoundsStrategy`, which always keeps the camera locked to within the given bounds. ([#1498](https://github.com/excaliburjs/Excalibur/issues/1498))
- Add mechanisms to manipulate the `Loader` screen. ([#1417](https://github.com/excaliburjs/Excalibur/issues/1417))
  - Logo position `Loader.logoPosition`
  - Play button position `Loader.playButtonPosition`
  - Loading bar position `Loader.loadingBarPosition`
  - Loading bar color `Loader.loadingBarColor` by default is white, but can be any excalibur `ex.Color`

### Changed

- Remove usage of `mock.engine` from the tests. Use real engine instead.
- Upgrade Excalibur to TypeScript 3.9.2
- Upgrade Excalibur to Node 12 LTS

### Fixed

- Fixed Loader play button markup and styles are now cleaned up after clicked ([#1431](https://github.com/excaliburjs/Excalibur/issues/1431))
- Fixed Excalibur crashing when embedded within a cross-origin IFrame ([#1151](https://github.com/excaliburjs/Excalibur/issues/1151))
- Fixed performance issue where uneccessary effect processing was occurring for opacity changes ([#1549](https://github.com/excaliburjs/Excalibur/issues/1549))
- Fixed issue when loading images from a base64 strings that would crash the loader ([#1543](https://github.com/excaliburjs/Excalibur/issues/1543))
- Fixed issue where actors that were not in scene still received pointer events ([#1555](https://github.com/excaliburjs/Excalibur/issues/1555))
- Fixed Scene initialization order when using the lifecycle overrides ([#1553](https://github.com/excaliburjs/Excalibur/issues/1553))

<!----------------------------------------------------------------------------------------------->

## [0.24.0] - 2020-04-23

### Breaking Changes

- Remove obsolete `.extend()` semantics in Class.ts as as well as related test cases.

### Added

- Added new option for constructing bounding boxes. You can now construct with an options
  object rather than only individual coordinate parameters. ([#1151](https://github.com/excaliburjs/Excalibur/issues/1151))
- Added new interface for specifying the type of the options object passed to the
  bounding box constructor.
- Added the `ex.vec(x, y)` shorthand for creating vectors.
  ([#1340](https://github.com/excaliburjs/Excalibur/issues/1340))
- Added new event `processed` to `Sound` that passes processed `string | AudioBuffer` data. ([#1474](https://github.com/excaliburjs/Excalibur/pull/1474))
- Added new property `duration` to `Sound` and `AudioInstance` that exposes the track's duration in seconds when Web Audio API is used. ([#1474](https://github.com/excaliburjs/Excalibur/pull/1474))

### Changed

- Animation no longer mutate underlying sprites, instead they draw the sprite using the animations parameters. This allows more robust flipping at runtime. ([#1258](https://github.com/excaliburjs/Excalibur/issues/1258))
- Changed obsolete decorator to only log the same message 5 times. ([#1281](https://github.com/excaliburjs/Excalibur/issues/1281))
- Switched to core-js based polyfills instead of custom written ones ([#1214](https://github.com/excaliburjs/Excalibur/issues/1214))
- Updated to TypeScript@3.6.4 and node 10 LTS build
- `Sound.stop()` now always rewinds the track, even when the sound is paused. ([#1474](https://github.com/excaliburjs/Excalibur/pull/1474))

### Deprecated

- `ex.Vector.magnitude()` will be removed in `v0.25.0`, use `ex.Vector.size()`. ([#1277](https://github.com/excaliburjs/Excalibur/issues/1277))

### Fixed

- Fixed Excalibur crashing when displaying both a tilemap and a zero-size actor ([#1418](https://github.com/excaliburjs/Excalibur/issues/1418))
- Fixed animation flipping behavior ([#1172](https://github.com/excaliburjs/Excalibur/issues/1172))
- Fixed actors being drawn when their opacity is 0 ([#875](https://github.com/excaliburjs/Excalibur/issues/875))
- Fixed iframe event handling, excalibur will respond to keyboard events from the top window ([#1294](https://github.com/excaliburjs/Excalibur/issues/1294))
- Fixed camera to be vector backed so `ex.Camera.x = ?` and `ex.Camera.pos.setTo(...)` both work as expected([#1299](https://github.com/excaliburjs/Excalibur/issues/1299))
- Fixed missing on/once/off signatures on `ex.Pointer` ([#1345](https://github.com/excaliburjs/Excalibur/issues/1345))
- Fixed sounds not being stopped when `Engine.stop()` is called. ([#1476](https://github.com/excaliburjs/Excalibur/pull/1476))

<!----------------------------------------------------------------------------------------------->

## [0.23.0] - 2019-06-08

### Breaking Changes

- `ex.Actor.scale`, `ex.Actor.sx/sy`, `ex.Actor.actions.scaleTo/scaleBy` will not work as expected with new collider implementation, set width and height directly. These features will be completely removed in v0.24.0.

### Added

- New collision group implementation ([#1091](https://github.com/excaliburjs/Excalibur/issues/1091), [#862](https://github.com/excaliburjs/Excalibur/issues/862))
- New `ex.Collider` type which is the container for all collision related behavior and state. Actor is now extracted from collision.
- New interface `Clonable<T>` to indicate if an object contains a clone method
- New interface `Eventable<T>` to indicated if an object can emit and receive events
- `ex.Vector.scale` now also works with vector input
- `ex.BoundingBox.fromDimension(width: number, height: number)` can generate a bounding box from a width and height
- `ex.BoundingBox.translate(pos: Vector)` will create a new bounding box shifted by `pos`
- `ex.BoundingBox.scale(scale: Vector)` will create a new bounding box scaled by `scale`
- Added `isActor()` and `isCollider()` type guards
- Added `ex.CollisionShape.draw` collision shapes can now be drawn, actor's will use these shapes if no other drawing is specified
- Added a `getClosestLineBetween` method to `CollisionShape`'s for returning the closest line between 2 shapes ([#1071](https://github.com/excaliburjs/Excalibur/issues/1071))

### Changed

- Change `ex.Actor.within` to use surface of object geometry instead of the center to make judgements ([#1071](https://github.com/excaliburjs/Excalibur/issues/1071))
- Changed `moveBy`, `rotateBy`, and `scaleBy` to operate relative to the current actor position at a speed, instead of moving to an absolute by a certain time.
- Changed event handlers in excalibur to expect non-null event objects, before `hander: (event?: GameEvent) => void` implied that event could be null. This change addresses ([#1147](https://github.com/excaliburjs/Excalibur/issues/1147)) making strict null/function checks compatible with new TypeScript.
- Changed collision system to remove actor coupling, in addition `ex.Collider` is a new type that encapsulates all collision behavior. Use `ex.Actor.body.collider` to interact with collisions in Excalibur ([#1119](https://github.com/excaliburjs/Excalibur/issues/1119))
  - Add new `ex.Collider` type that is the housing for all collision related code
    - The source of truth for `ex.CollisionType` is now on collider, with a convenience getter on actor
    - The collision system now operates on `ex.Collider`'s not `ex.Actor`'s
  - `ex.CollisionType` has been moved to a separate file outside of `Actor`
    - CollisionType is switched to a string enum, style guide also updated
  - `ex.CollisionPair` now operates on a pair of `ex.Colliders`'s instead of `ex.Actors`'s
  - `ex.CollisionContact` now operates on a pair of `ex.Collider`'s instead of `ex.Actors`'s
  - `ex.Body` has been modified to house all the physical position/transform information
    - Integration has been moved from actor to `Body` as a physical concern
    - `useBoxCollision` has been renamed to `useBoxCollider`
    - `useCircleCollision` has been renamed to `useCircleCollider`
    - `usePolygonCollision` has been renamed to `usePolygonCollider`
    - `useEdgeCollision` has been renamed to `useEdgeCollider`
  - Renamed `ex.CollisionArea` to `ex.CollisionShape`
    - `ex.CircleArea` has been renamed to `ex.Circle`
    - `ex.PolygonArea` has been renamed to `ex.ConvexPolygon`
    - `ex.EdgeArea` has been renamed to `ex.Edge`
  - Renamed `getWidth()` & `setWidth()` to property `width`
    - Actor and BoundingBox are affected
  - Renamed `getHeight()` & `setHeight()` to property `height`
    - Actor and BoundingBox are affected
  - Renamed `getCenter()` to the property `center`
    - Actor, BoundingBox, and Cell are affected
  - Renamed `getBounds()` to the property `bounds`
    - Actor, Collider, and Shapes are affected
  - Renamed `getRelativeBounds()` to the property `localBounds`
    - Actor, Collider, and Shapes are affected
  - Renamed `moi()` to the property `inertia` (moment of inertia)
  - Renamed `restitution` to the property `bounciness`
  - Moved `collisionType` to `Actor.body.collider.type`
  - Moved `Actor.integrate` to `Actor.body.integrate`

### Deprecated

- Legacy groups `ex.Group` will be removed in v0.24.0, use collision groups as a replacement [#1091](https://github.com/excaliburjs/Excalibur/issues/1091)
- Legacy collision groups off `Actor` will be removed in v0.24.0, use `Actor.body.collider.collisionGroup` [#1091](https://github.com/excaliburjs/Excalibur/issues/1091)
- Removed `NaiveCollisionBroadphase` as it was no longer used
- Renamed methods and properties will be available until `v0.24.0`
- Deprecated collision attributes on actor, use `Actor.body.collider`
  - `Actor.x` & `Actor.y` will be removed in `v0.24.0` use `Actor.pos.x` & `Actor.pos.y`
  - `Actor.collisionArea` will be removed in `v0.24.0` use `Actor.body.collider.shape`
  - `Actor.getLeft()`, `Actor.getRight()`, `Actor.getTop()`, and `Actor.getBottom` are deprecated
    - Use `Actor.body.collider.bounds.(left|right|top|bottom)`
  - `Actor.getGeometry()` and `Actor.getRelativeGeometry()` are removed, use `Collider`
  - Collision related properties on Actor moved to `Collider`, use `Actor.body.collider`
    - `Actor.torque`
    - `Actor.mass`
    - `Actor.moi`
    - `Actor.friction`
    - `Actor.restitution`
  - Collision related methods on Actor moved to `Collider`, use `Actor.body.collider` or `Actor.body.collider.bounds`
    - `Actor.getSideFromIntersect(intersect)` -> `BoundingBox.sideFromIntersection`
    - `Actor.collidesWithSide(actor)` -> `Actor.body.collider.bounds.intersectWithSide`
    - `Actor.collides(actor)` -> `Actor.body.collider.bounds.intersect`

### Fixed

- Fixed issue where leaking window/document handlers was possible when calling `ex.Engine.stop()` and `ex.Engine.start()` ([#1063](https://github.com/excaliburjs/Excalibur/issues/1120))
- Fixed wrong `Camera` and `Loader` scaling on HiDPI screens when option `suppressHiDPIScaling` is set. ([#1120](https://github.com/excaliburjs/Excalibur/issues/1120))
- Fixed polyfill application by exporting a `polyfill()` function that can be called. ([#1132](https://github.com/excaliburjs/Excalibur/issues/1132))
- Fixed `Color.lighten()` ([#1084](https://github.com/excaliburjs/Excalibur/issues/1084))

<!----------------------------------------------------------------------------------------------->

## [0.22.0] - 2019-04-06

### Breaking Changes

- `ex.BaseCamera` replaced with `Camera` ([#1087](https://github.com/excaliburjs/Excalibur/issues/1087))

### Added

- Added `enableCanvasTransparency` property that can enable/disable canvas transparency ([#1096](https://github.com/excaliburjs/Excalibur/issues/1096))

### Changed

- Upgraded Excalibur to TypeScript 3.3.3333 ([#1052](https://github.com/excaliburjs/Excalibur/issues/1052))
- Added exceptions on `SpriteSheetImpl` constructor to check if the source texture dimensions are valid ([#1108](https://github.com/excaliburjs/Excalibur/issues/1108))

<!----------------------------------------------------------------------------------------------->

## [0.21.0] - 2019-02-02

### Added

- Added ability to automatically convert .gif files to SpriteSheet, Animations, and Sprites ([#153](https://github.com/excaliburjs/Excalibur/issues/153))
- New `viewport` property on camera to return a world space bounding box of the current visible area ([#1078](https://github.com/excaliburjs/Excalibur/issues/1078))

### Changed

- Updated `ex.Color` and `ex.Vector` constants to be static getters that return new instances each time, eliminating a common source of bugs ([#1085](https://github.com/excaliburjs/Excalibur/issues/1085))
- Remove optionality of engine in constructor of Scene and \_engine private with an underscore prefix ([#1067](https://github.com/excaliburjs/Excalibur/issues/1067))

### Deprecated

- Rename `ex.BaseCamera` to `Camera`, `ex.BaseCamera` will be removed in `v0.22.0` ([#1087](https://github.com/excaliburjs/Excalibur/issues/1087))

### Fixed

- Fixed issue of early offscreen culling related to zooming in and out ([#1078](https://github.com/excaliburjs/Excalibur/issues/1078))
- Fixed issue where setting `suppressPlayButton: true` blocks load in certain browsers ([#1079](https://github.com/excaliburjs/Excalibur/issues/1079))
- Fixed issue where the absence of a pointer button caused an error in the console([#1153](https://github.com/excaliburjs/Excalibur/issues/1153))

<!----------------------------------------------------------------------------------------------->

## [0.20.0] - 2018-12-10

### Breaking Changes

- `ex.PauseAfterLoader` removed, use `ex.Loader` instead ([#1031](https://github.com/excaliburjs/Excalibur/issues/1031))

### Added

- Added strongly-typed `EventTypes` enum to Events.ts to avoid magic strings ([#1066](https://github.com/excaliburjs/Excalibur/issues/1066))

### Changed

- Added parameter on SpriteSheet constructor so you can define how many pixels of space are between sprites ([#1058](https://github.com/excaliburjs/Excalibur/issues/1058))

<!----------------------------------------------------------------------------------------------->

## [0.19.1] - 2018-10-22

### Fixed

- Fixed issue where there were missing files in the dist (Loader.css, Loader.logo.png) ([#1057](https://github.com/excaliburjs/Excalibur/issues/1057))

## [0.19.0] - 2018-10-13

### Changed

- Excalibur user documentation has now moved to [excaliburjs.com/docs](https://excaliburjs.com/docs)
- Excalibur will now prompt for user input before starting the game to be inline with the new webaudio requirements from chrome/mobile browsers ([#1031](https://github.com/excaliburjs/Excalibur/issues/1031))

### Deprecated

- `PauseAfterLoader` for iOS in favor of new click-to-play functionality built into the default `Loader` ([#1031](https://github.com/excaliburjs/Excalibur/issues/1031))

### Fixed

- Fixed issue where Edge web audio playback was breaking ([#1047](https://github.com/excaliburjs/Excalibur/issues/1047))
- Fixed issue where pointer events do not work in mobile ([#1044](https://github.com/excaliburjs/Excalibur/issues/1044))
- Fixed issue where iOS was not loading by including the right polyfills ([#1043](https://github.com/excaliburjs/Excalibur/issues/1043))
- Fixed issue where sprites do not work in Firefox ([#980](https://github.com/excaliburjs/Excalibur/issues/978))
- Fixed issue where collision pairs could sometimes be incorrect ([#975](https://github.com/excaliburjs/Excalibur/issues/975))
- Fixed box collision velocity resolution so that objects resting on a surface do not accumulate velocity ([#986](https://github.com/excaliburjs/Excalibur/pull/1034))

<!----------------------------------------------------------------------------------------------->

## [0.18.0] - 2018-08-04

### Breaking Changes

- `Sound.setVolume()` replaced with `Sound.volume`
- `Sound.setLoop()` replaced with `Sound.loop`

### Added

- Add `Scene.isActorInDrawTree` method to determine if an actor is in the scene's draw tree.

### Fixed

- Fixed missing `exitviewport/enterviewport` events on Actors.on/once/off signatures ([#978](https://github.com/excaliburjs/Excalibur/issues/978))
- Fix issue where Actors would not be properly added to a scene if they were removed from that scene during the same frame ([#979](https://github.com/excaliburjs/Excalibur/issues/979))

<!----------------------------------------------------------------------------------------------->

## [0.17.0] - 2018-06-04

### Breaking Changes

- Property scope `Pointer.actorsUnderPointer` changed to private
- `Sprite.sx` replaced with `Sprite.x`
- `Sprite.sy` replaced with `Sprite.y`
- `Sprite.swidth` replaced with `Sprite.width`
- `Sprite.sheight` replaced with `Sprite.height`

### Added

- Allow timers to limit repeats to a finite number of times ([#957](https://github.com/excaliburjs/Excalibur/pull/974))
- Convenience method on Scene to determine whether it is the current scene. Scene.isCurrentScene() ([#982](https://github.com/excaliburjs/Excalibur/issues/982))
- New `PointerEvent.stopPropagation()` method added. Works the same way as (`https://developer.mozilla.org/en-US/docs/Web/API/Event/stopPropagation`)
  ([#912](https://github.com/excaliburjs/Excalibur/issues/912))
- New `Actor.getAncestors()` method, which retrieves full array of current Actor ancestors
- Static `Actor.defaults` prop, which implements `IActorDefaults`.
- Native sound events now exposed
  - `volumechange` - on playing sound volume change;
  - `pause` - on playback pause;
  - `stop` - on playback stop;
  - `emptied` - on data cleanup(f.e. when setting new data);
  - `resume` - on playback resume;
  - `playbackstart` - on playback start;
  - `playbackend` - on playback end;
- Added `Sound.instances` getter, which returns active tracks. Playing or paused
- Added `Sound.getTrackId(track: [[AudioInstance]])` method. Which returns id of track provided,
  if it is in list of active tracks.

### Changed

- Refactored Easing functions to be reversable ([#944](https://github.com/excaliburjs/Excalibur/pull/944))
- Now at creation every `Actor.anchor` prop is set to default `Actor.defaults.anchor`.
- Scene.remove(Actor) now starts the Actor.Kill event cycle ([#981](https://github.com/excaliburjs/Excalibur/issues/981))

### Deprecated

- `CapturePointer.update()` method now doesn't propagate event to actor, just verifies pointer events for actor.
- Added `Sound.volume` & `Sound.loop` properties as a replacement for `Sound.setVolume()` and `Sound.setLoop()`. The methods `setVolume` and `setLoop` have been marked obsolete.

### Fixed

- Added missing variable assignments to TileMapImpl constructor ([#957](https://github.com/excaliburjs/Excalibur/pull/957))
- Correct setting audio volume level from `value` to `setValueAtTime` to comply with deprecation warning in Chrome 59 ([#953](https://github.com/excaliburjs/Excalibur/pull/953))
- Force HiDPI scaling to always be at least 1 to prevent visual artifacts in some browsers
- Recalculate physics geometry when width/height change on Actor ([#948](https://github.com/excaliburjs/Excalibur/pull/948))
- Fix camera move chaining ([#944](https://github.com/excaliburjs/Excalibur/pull/944))
- Fix `pickSet(allowDuplicates: true)` now returns the proper length array with correct elements ([#977](https://github.com/excaliburjs/Excalibur/issues/977))
- `Index` export order to prevent `almond.js` from creation of corrupted modules loading order.
- `Sound.pause()` now saves correct timings.
- Fix `ex.Vector.isValid` edgecase at `Infinity` ([#1006](https://github.com/excaliburjs/Excalibur/issues/1006))

<!----------------------------------------------------------------------------------------------->

## [0.16.0] - 2018-03-31

### Added

- New typesafe and override safe event lifecycle overriding, all `onEventName` handlers will no longer be dangerous to override ([#582](https://github.com/excaliburjs/Excalibur/issues/582))
  - New lifecycle event `onPreKill` and `onPostKill`
- SpriteSheets can now produce animations from custom sprite coordinates `SpriteSheet.getAnimationByCoords(engine, coords[], speed)` ([#918](https://github.com/excaliburjs/Excalibur/issues/918))
- Added drag and drop support for Actors ([#134](https://github.com/excaliburjs/Excalibur/issues/134))
  - New Event `enter`
  - New Event `leave`
  - New Event `pointerenter`
  - New Event `pointerleave`
  - New Event `pointerdragstart`
  - New Event `pointerdragend`
  - New Event `pointerdragmove`
  - New Event `pointerdragenter`
  - New Event `pointerdragleave`
  - New Class `PointerDragEvent` which extends `PointerEvent`
  - New Class `GlobalCoordinates` that contains Vectors for the world, the page, and the screen.
  - Added property `ICapturePointerConfig.captureDragEvents` which controls whether to emit drag events to the actor
  - Added property `PointerEvent.pointer` which equals the original pointer object

### Deprecated

- `Sprite.sx`, `Sprite.sy`, `Sprite.swidth`, `Sprite.sheight` have been deprecated in favor of `Sprite.x`, `Sprite.y`, `Sprite.width`, `Sprite.height` ([#918](https://github.com/excaliburjs/Excalibur/issues/918))

### Fixed

- Added missing lifecycle event handlers on Actors, Triggers, Scenes, Engine, and Camera ([#582](https://github.com/excaliburjs/Excalibur/issues/582))
- Tile Maps now correctly render negative x-axis coordinates ([#904](https://github.com/excaliburjs/Excalibur/issues/904))
- Offscreen culling in HiDPI mode ([#949](https://github.com/excaliburjs/Excalibur/issues/949))
  - Correct bounds check to check drawWidth/drawHeight for HiDPI
  - suppressHiDPIScaling now also suppresses pixel ratio based scaling
- Extract and separate Sprite width/height from drawWidth/drawHeight to prevent context corruption ([#951](https://github.com/excaliburjs/Excalibur/pull/951))

<!----------------------------------------------------------------------------------------------->

## [0.15.0] - 2018-02-16

### Breaking Changes

- `LockedCamera` replaced with `BaseCamera.strategy.lockToActor`
- `SideCamera` replaced with `BaseCamera.strategy.lockToActorAxis`
- `Body.wasTouching` replaced with event type `CollisionEnd`

### Added

- Option bag constructors have been added for commonly-used classes (see [Constructors.md](https://github.com/excaliburjs/Excalibur/blob/main/src/engine/Docs/Constructors.md)) ([#410](https://github.com/excaliburjs/Excalibur/issues/410))

<!----------------------------------------------------------------------------------------------->

## [0.14.0] - 2017-12-02

### Breaking Changes

- Triggers now have a new option bag constructor using the `ITriggerOptions` interface. ([#863](https://github.com/excaliburjs/Excalibur/issues/863)).
- `update` event replaced with `postupdate` event
- `CollisionEvent` replaced by `PreCollisionEvent`
- `getDrawWidth()` and `getDrawHeight()` replaced with the getters `drawWidth` and `drawHeight`
- `PointerEvent.x` and `PointerEvent.y` replaced with `PointerEvent.pos`

### Added

- Automatic HiDPI screen detection and scaling in excalibur internals to correct blurry bitmap rendering on HiDPI screens. This feature can optionally be suppressed with `IEngineOptions.suppressHiDPIScaling`.
- Added new line utility `Line.normal()` and `Line.distanceToPoint` ([#703](https://github.com/excaliburjs/Excalibur/issues/703))
- Added new PolygonArea utility `PolygonArea.getClosestFace(point)` ([#703](https://github.com/excaliburjs/Excalibur/issues/703))
- Triggers now fire an `EnterTriggerEvent` when an actor enters the trigger, and an `ExitTriggerEvent` when an actor exits the trigger. ([#863](https://github.com/excaliburjs/Excalibur/issues/863))
- Actors have a new events `CollisionStart` which when 2 actors first start colliding and `CollisionEnd` when 2 actors are no longer colliding. ([#863](https://github.com/excaliburjs/Excalibur/issues/863))
- New camera strategies implementation for following targets in a scene. Allows for custom strategies to be implemented on top of some prebuilt
  - `LockCameraToActorStrategy` which behaves like `LockedCamera` and can be switched on with `Camera.strategy.lockToActor(actor)`.
  - `LockCameraToActorAxisStrategy` which behaves like `SideCamera` and can be switched on with `Camera.strategy.lockToActorAxis(actor, ex.Axis.X)`
  - `ElasticToActorStrategy` which is a new strategy that elastically moves the camera to an actor and can be switched on with `Camera.strategy.elasticToActor(actor, cameraElasticity, cameraFriction)`
  - `CircleAroundActorStrategy` which is a new strategy that will follow an actor when a certain radius from the camera focus and can be switched on with `Camera.strategy.circleAroundActor(actor)`

### Changed

- `Trigger` has been rebuilt to provide a better experience
  - The trigger `action` only fires when an actor enters the designated area instead of every frame of collision. ([#863](https://github.com/excaliburjs/Excalibur/issues/863))
  - Triggers can now draw like other Actors, but are still not visible by default ([#863](https://github.com/excaliburjs/Excalibur/issues/863))

### Deprecated

- `Body.wasTouching` has been deprecated in favor of a new event type `CollisionEnd` ([#863](https://github.com/excaliburjs/Excalibur/issues/863))
- `SideCamera` and `LockedCamera` are deprecated in favor of camera strategies

### Fixed

- Fixed odd jumping behavior when polygons collided with the end of an edge ([#703](https://github.com/excaliburjs/Excalibur/issues/703))

<!----------------------------------------------------------------------------------------------->

## [0.13.0] - 2017-10-07

### Breaking Changes

- `Scene.children` replaced with `Scene.actors`

### Added

- Convenience getters implemented `halfDrawWidth`, `halfDrawHeight`, `halfCanvasWidth`, `halfCanvasHeight`, `canvasWidth`, and `canvasHeight`.
- New pause/unpause feature for timers to help with more robust pausing ([#885](https://github.com/excaliburjs/Excalibur/issues/885))
- New event listening feature to listen to events only `.once(...)` then unsubscribe automatically ([#745](https://github.com/excaliburjs/Excalibur/issues/745))
- New collision event `postcollision` to indicate if collision resolution occured ([#880](https://github.com/excaliburjs/Excalibur/issues/880))

### Deprecated

- `PointerEvent.x` and `PointerEvent.y`, in favor of `PointerEvent.pos` ([#612](https://github.com/excaliburjs/Excalibur/issues/612))
- `CollisionEvent` has been deprecated in favor of the more clear `PreCollisionEvent` ([#880](https://github.com/excaliburjs/Excalibur/issues/880))
- `getDrawWidth()` and `getDrawHeight()` have been marked obsolete and changed into the getters `drawWidth` and `drawHeight` respectively in order to progressively make getters/setters consistent ([#861](https://github.com/excaliburjs/Excalibur/issues/612))

### Fixed

- Fixed same instance of color potentially being shared, and thus mutated, between instance actors ([#840](https://github.com/excaliburjs/Excalibur/issues/840))
- Fixed bug where active and passive type collisions would resolve when they shouldn't in rigid body physics mode ([#880](https://github.com/excaliburjs/Excalibur/issues/880))

<!----------------------------------------------------------------------------------------------->

## [0.12.0] 2017-08-12

### Breaking Changes

- `CollisionType.Elastic` has been removed
- `Promises.wrap` has been replaced with `Promise.resolve`

### Added

- Added new hsl and hex format options in Color.toString(format). rgb is the default to maintain backwards compatibility ([#852](https://github.com/excaliburjs/Excalibur/issues/852))

### Changed

- `Animation.loop` property now to set to `true` by default ([#583](https://github.com/excaliburjs/Excalibur/issues/583))
- Added backgroundColor to engine options as part of Engine constructor ([#846](https://github.com/excaliburjs/Excalibur/issues/846))

### Deprecated

- `ex.Scene.children` is now `ex.Scene.actors` ([#796](https://github.com/excaliburjs/Excalibur/issues/796))

<!----------------------------------------------------------------------------------------------->

## [0.11.0] 2017-06-10

### Breaking Changes

- Renamed `Utils.removeItemToArray()` to `Utils.removeItemFromArray()` ([#798](https://github.com/excaliburjs/Excalibur/issues/798/))

### Added

- Added optional volume argument to `Sound.play(volume?: number)`, which will play the Audio file at anywhere from mute (`volume` is 0.0) to full volume (`volume` is 1.0). ([#801](https://github.com/excaliburjs/Excalibur/issues/801))
- Added another DisplayMode option: `DisplayMode.Position`. When this is selected as the displayMode type, the user must specify a new `position` option ([#781](https://github.com/excaliburjs/Excalibur/issues/781))
- Added a static method `distance` to the `Vector` class ([#517](https://github.com/excaliburjs/Excalibur/issues/517))
- Added `WheelEvent` event type for the `wheel` browser event, Excalibur now supports scroll wheel ([#808](https://github.com/excaliburjs/Excalibur/issues/808/))

### Changed

- Camera zoom over time now returns a promise that resolves on completion ([#800](https://github.com/excaliburjs/Excalibur/issues/800))
- Edge builds have more descriptive versions now containing build number and Git commit hash (e.g. `0.10.0-alpha.105#commit`) ([#777](https://github.com/excaliburjs/Excalibur/issues/777))

### Fixed

- Fixed camera zoom over time, before it did not work at all ([#800](https://github.com/excaliburjs/Excalibur/issues/800))
- Fixed semi-colon key not being detected on Firefox and Opera. ([#789](https://github.com/excaliburjs/Excalibur/issues/789))

<!----------------------------------------------------------------------------------------------->

## [0.10.0] 2017-04-07

### Breaking Changes

- Rename `Engine.width` and `Engine.height` to be `Engine.canvasWidth` and `Engine.canvasHeight` ([#591](https://github.com/excaliburjs/Excalibur/issues/591))
- Rename `Engine.getWidth` and `Engine.getHeight` to be `Engine.getDrawWidth` and `Engine.getDrawHeight` ([#591](https://github.com/excaliburjs/Excalibur/issues/591))
- Changed `GameEvent` to be a generic type for TypeScript, allowing strongly typing the `target` property. ([#724](https://github.com/excaliburjs/Excalibur/issue/724))
- Removed `Body.useEdgeCollision()` parameter `center` ([#724](https://github.com/excaliburjs/Excalibur/issue/724))

### Added

- Added `Engine.isPaused` to retrieve the running status of Engine ([#750](https://github.com/excaliburjs/Excalibur/issues/750))
- Added `Engine.getWorldBounds` to provide a quick way to get the top left corner and bottom right corner of the screen ([#729](https://github.com/excaliburjs/Excalibur/issues/729))
- Added predraw and postdraw events to `Engine` class. These events happen when prior to and after a draw ([#744](https://github.com/excaliburjs/Excalibur/issues/744))
- Added Perlin noise generation helper `ex.PerlinGenerator` for 1d, 2d, and 3d noise, along with drawing utilities ([#491](https://github.com/excaliburjs/Excalibur/issues/491))
- Added font styles support for normal, italic, and oblique in addition to bold text support ([#563](https://github.com/excaliburjs/Excalibur/issues/563))

### Changed

- Update project to use TypeScript 2.2.2 ([#762](https://github.com/excaliburjs/Excalibur/issues/762))
- Changed `Util.extend` to include `Object.assign` functionality ([#763](https://github.com/excaliburjs/Excalibur/issues/763))

### Fixed

- Update the order of the affine transformations to fix bug when scaling and rotating Actors ([#770](https://github.com/excaliburjs/Excalibur/issues/770))

<!----------------------------------------------------------------------------------------------->

## [0.9.0] 2017-02-09

### Added

- Added `preupdate`, `postupdate`, `predraw`, `postdraw` events to TileMap
- Added `ex.Random` with seed support via Mersenne Twister algorithm ([#538](https://github.com/excaliburjs/Excalibur/issues/538))
- Added extended feature detection and reporting to `ex.Detector` ([#707](https://github.com/excaliburjs/Excalibur/issues/707))
  - `ex.Detector.getBrowserFeatures()` to retrieve the support matrix of the current browser
  - `ex.Detector.logBrowserFeatures()` to log the support matrix to the console (runs at startup when in Debug mode)
- Added `@obsolete` decorator to help give greater visibility to deprecated methods ([#684](https://github.com/excaliburjs/Excalibur/issues/684))
- Added better support for module loaders and TypeScript importing. See [Installation](https://excaliburjs.com/docs/installation) docs for more info. ([#606](https://github.com/excaliburjs/Excalibur/issues/606))
- Added new Excalibur example project templates ([#706](https://github.com/excaliburjs/Excalibur/issues/706), [#733](https://github.com/excaliburjs/Excalibur/issues/733)):
  - [Browserify](https://github.com/excaliburjs/example-ts-browserify)
  - [Webpack](https://github.com/excaliburjs/example-ts-webpack)
  - [Angular2](https://github.com/excaliburjs/example-ts-angular2)
  - [Universal Windows Platform (UWP)](https://github.com/excaliburjs/example-uwp)
  - [Apache Cordova](https://github.com/excaliburjs/example-cordova)
  - [Xamarin Forms](https://github.com/excaliburjs/example-xamarin)
  - [Electron](https://github.com/excaliburjs/example-electron)
- Added `Pointer.lastPagePos`, `Pointer.lastScreenPos` and `Pointer.lastWorldPos` that store the last pointer move coordinates ([#509](https://github.com/excaliburjs/Excalibur/issues/509))

### Changed

- Changed `Util.clamp` to use math libraries ([#536](https://github.com/excaliburjs/Excalibur/issues/536))
- Upgraded to TypeScript 2.1.4 ([#726](https://github.com/excaliburjs/Excalibur/issues/726))

### Fixed

- Fixed Scene/Actor activation and initialization order, actors were not being initialized before scene activation causing bugs ([#661](https://github.com/excaliburjs/Excalibur/issues/661))
- Fixed bug where the engine would not load if a loader was provided without any resources ([#565](https://github.com/excaliburjs/Excalibur/issues/565))
- Fixed bug where an Actor/UIActor/TileMap added during a Timer callback would not initialize before running `draw` loop. ([#584](https://github.com/excaliburjs/Excalibur/issues/584))
- Fixed bug where on slower systems a Sprite may not be drawn on the first `draw` frame ([#748](https://github.com/excaliburjs/Excalibur/issues/748))

<!----------------------------------------------------------------------------------------------->

## [0.8.0] 2016-12-04

### Added

- `ex.Vector.magnitude` alias that calls `ex.Vector.distance()` to get magnitude of Vector ([#663](https://github.com/excaliburjs/Excalibur/issues/663))
- Added new `ex.Line` utilities ([#662](https://github.com/excaliburjs/Excalibur/issues/662)):
  - `ex.Line.slope` for the raw slope (m) value
  - `ex.Line.intercept` for the Y intercept (b) value
  - `ex.Line.findPoint(x?, y?)` to find a point given an X or a Y value
  - `ex.Line.hasPoint(x, y, threshold)` to determine if given point lies on the line
- Added `Vector.One` and `Vector.Half` constants ([#649](https://github.com/excaliburjs/Excalibur/issues/649))
- Added `Vector.isValid` to check for null, undefined, Infinity, or NaN vectors method as part of ([#665](https://github.com/excaliburjs/Excalibur/issues/665))
- Added `ex.Promise.resolve` and `ex.Promise.reject` static methods ([#501](https://github.com/excaliburjs/Excalibur/issues/501))
- PhantomJS based testing infrastructure to accurately test browser features such as image diffs on canvas drawing ([#521](https://github.com/excaliburjs/Excalibur/issues/521))
- Added some basic debug stat collection to Excalibur ([#97](https://github.com/excaliburjs/Excalibur/issues/97)):
  - Added `ex.Engine.stats` to hold frame statistic information
  - Added `ex.Engine.debug` to hold debug flags and current frame stats
  - Added `preframe` and `postframe` events to `Engine` as hooks
  - Added ex.Physics statistics to the Excalibur statistics collection
- Added new fast body collision detection to Excalibur to prevent fast moving objects from tunneling through other objects ([#665](https://github.com/excaliburjs/Excalibur/issues/665))
  - Added DynamicTree raycast to query the scene for bounds that intersect a ray
  - Added fast BoundingBox raycast test

### Changed

- Internal physics names refactored to be more readable and to use names more in line with game engine terminology (explicit broadphase and narrowphase called out)

### Deprecated

- `ex.Promise.wrap` ([#501](https://github.com/excaliburjs/Excalibur/issues/501))

### Fixed

- Fix `Actor.oldPos` and `Actor.oldVel` values on update ([#666](https://github.com/excaliburjs/Excalibur/issues/666))
- Fix `Label.getTextWidth` returns incorrect result ([#679](https://github.com/excaliburjs/Excalibur/issues/679))
- Fix semi-transparent PNGs appear garbled ([#687](https://github.com/excaliburjs/Excalibur/issues/687))
- Fix incorrect code coverage metrics, previously our test process was reporting higher than actual code coverage ([#521](https://github.com/excaliburjs/Excalibur/issues/521))
- Fix `Actor.getBounds()` and `Actor.getRelativeBounds()` to return accurate bounding boxes based on the scale and rotation of actors. ([#692](https://github.com/excaliburjs/Excalibur/issues/692))

<!----------------------------------------------------------------------------------------------->

## [0.7.1] - 2016-10-03

### Breaking Changes

- Refactored and modified Sound API ([#644](https://github.com/excaliburjs/Excalibur/issues/644))
  - `Sound.setData` now returns a Promise which differs from previous API
  - Removed internal `FallbackAudio` and `Sound` classes and replaced with single `Sound` class
  - Added `AudioTagInstance` and `WebAudioInstance` internal classes

### Added

- `ex.Promise.join(Promise[])` support (in addition to `...promises` support) ([#642](https://github.com/excaliburjs/Excalibur/issues/642))
- Moved build artifacts to separate [excalibur-dist](https://github.com/excaliburjs/excalibur-dist) repository ([#648](https://github.com/excaliburjs/Excalibur/issues/648))
- `ex.Events` namespace and typed event handler `.on(...)` overloads for default events on core excalibur objects ([#639](https://github.com/excaliburjs/Excalibur/issues/639))
- `Engine.timescale` property (default: 1.0) to add time-scaling to the engine for time-based movements ([#543](https://github.com/excaliburjs/Excalibur/issues/543))
- Two new parameters to `ex.Util.DrawUtil.line` that accept a line thickness and end-cap style ([#658](https://github.com/excaliburjs/Excalibur/issues/658))

### Fixed

- `Actor.actions.fade` properly supporting fading between 0 and 1 and vice versa ([#640](https://github.com/excaliburjs/Excalibur/issues/640))
- Fix issues with audio offset tracking and muting while game is invisible ([#644](https://github.com/excaliburjs/Excalibur/issues/644))
- `Actor.getHeight()` and `Actor.getWidth()` now take into account parent scaling ([#645](https://github.com/excaliburjs/Excalibur/issues/645))
- `Actor.debugDraw` now works properly for child actors ([#505](https://github.com/excaliburjs/Excalibur/issues/505), [#645](https://github.com/excaliburjs/Excalibur/issues/645))
- Sprite culling was double scaling calculations ([#646](https://github.com/excaliburjs/Excalibur/issues/646))
- Fix negative zoom sprite culling ([#539](https://github.com/excaliburjs/Excalibur/issues/539))
- Fix Actor updates happening more than once per frame, causing multiple pointer events to trigger ([#643](https://github.com/excaliburjs/Excalibur/issues/643))
- Fix `Actor.on('pointerup')` capturePointer events opt-in on event handler. The opt-in was triggering correctly for handlers on 'pointerdown' and 'pointermove', but not 'pointerup'.

<!----------------------------------------------------------------------------------------------->

## [0.7.0] - 2016-08-29

### Breaking Changes

- Code marked 'Obsolete' has been removed ([#625](https://github.com/excaliburjs/Excalibur/issues/625), [#603](https://github.com/excaliburjs/Excalibur/issues/603))
  - `Actor`
    - `addEventListener`
    - `getWorldX`, `getWorldY`
    - `clearActions`, `easeTo`, `moveTo`, `moveBy`, `rotateTo`, `rotateBy`, `scaleTo`, `scaleBy`, `blink`, `fade`, `delay`, `die`, `callMethod`, `asPromise`, `repeat`, `repeatForever`, `follow`, `meet`
  - `Class`
    - `addEventListener`, `removeEventListener`
  - `Engine`
    - parameterized constructor
    - `addChild`, `removeChild`
  - `UpdateEvent` removed
- `Scene.addChild` and `Scene.removeChild` are now protected
- Removed ex.Template and ex.Binding ([#627](https://github.com/excaliburjs/Excalibur/issues/627))

### Added

- New physics system, physical properties for Actors ([#557](https://github.com/excaliburjs/Excalibur/issues/557), [#472](https://github.com/excaliburjs/Excalibur/issues/472))
- Read The Docs support for documentation ([#558](https://github.com/excaliburjs/Excalibur/issues/558))
- Continuous integration builds unstable packages and publishes them ([#567](https://github.com/excaliburjs/Excalibur/issues/567))
- Sound and Texture resources can now process data ([#574](https://github.com/excaliburjs/Excalibur/issues/574))
- Actors now throw an event when they are killed ([#585](https://github.com/excaliburjs/Excalibur/issues/585))
- "Tap to Play" button for iOS to fulfill platform audio requirements ([#262](https://github.com/excaliburjs/Excalibur/issues/262))
- Generic lerp/easing functions ([#320](https://github.com/excaliburjs/Excalibur/issues/320))
- Whitespace checking for conditional statements ([#634](https://github.com/excaliburjs/Excalibur/issues/634))
- Initial support for [Yeoman generator](https://github.com/excaliburjs/generator-excalibur) ([#578](https://github.com/excaliburjs/Excalibur/issues/578))

### Changed

- Upgraded Jasmine testing framework to version 2.4 ([#126](https://github.com/excaliburjs/Excalibur/issues/126))
- Updated TypeScript to 1.8 ([#596](https://github.com/excaliburjs/Excalibur/issues/596))
- Improved contributing document ([#560](https://github.com/excaliburjs/Excalibur/issues/560))
- Improved local and global coordinate tracking for Actors ([#60](https://github.com/excaliburjs/Excalibur/issues/60))
- Updated loader image to match new logo and theme ([#615](https://github.com/excaliburjs/Excalibur/issues/615))
- Ignored additional files for Bower publishing ([#614](https://github.com/excaliburjs/Excalibur/issues/614))

### Fixed

- Actions on the action context threw an error ([#564](https://github.com/excaliburjs/Excalibur/issues/564))
- Actor `getLeft()`, `getTop()`, `getBottom()` and `getRight()` did not respect anchors ([#568](https://github.com/excaliburjs/Excalibur/issues/568))
- Actor.actions.rotateTo and rotateBy were missing RotationType ([#575](https://github.com/excaliburjs/Excalibur/issues/575))
- Actors didn't behave correctly when killed and re-added to game ([#586](https://github.com/excaliburjs/Excalibur/issues/586))
- Default fontFamily for Label didn't work with custom FontSize or FontUnit ([#471](https://github.com/excaliburjs/Excalibur/issues/471))
- Fixed issues with testing sandbox ([#609](https://github.com/excaliburjs/Excalibur/issues/609))
- Issue with camera lerp ([#555](https://github.com/excaliburjs/Excalibur/issues/555))
- Issue setting initial opacity on Actors ([#511](https://github.com/excaliburjs/Excalibur/issues/511))
- Children were not being updated by their parent Actors ([#616](https://github.com/excaliburjs/Excalibur/issues/616))
- Center-anchored Actors were not drawn at the correct canvas coordinates when scaled ([#618](https://github.com/excaliburjs/Excalibur/issues/618))

<!----------------------------------------------------------------------------------------------->

## [0.6.0] - 2016-01-19

### Added

- GamePads now have a connection event ([#473](https://github.com/excaliburjs/Excalibur/issues/473))
- Unit circle drawing for debug mode ([#467](https://github.com/excaliburjs/Excalibur/issues/467))
- Engine now fails gracefully in unsupported browsers ([#386](https://github.com/excaliburjs/Excalibur/issues/386))
- Global fatal error catching ([#381](https://github.com/excaliburjs/Excalibur/issues/381))
- MockEngine for testing ([#360](https://github.com/excaliburjs/Excalibur/issues/360))
- Code coverage reports via Coveralls ([#169](https://github.com/excaliburjs/Excalibur/issues/169))
- SpriteFonts now support different target colors ([#148](https://github.com/excaliburjs/Excalibur/issues/148))
- Cameras now have position, velocity, and acceleration properties ([#490](https://github.com/excaliburjs/Excalibur/issues/490))

### Changed

- `Actor.addChild()` changed to `Actor.add()` ([#519](https://github.com/excaliburjs/Excalibur/issues/519))
- `Actor.removeChild()` changed to `Actor.remove()` ([#519](https://github.com/excaliburjs/Excalibur/issues/519))
- Documentation is only deployed on changes to the main git branch ([#483](https://github.com/excaliburjs/Excalibur/issues/483))
- A warning message is now displayed if no supported audio format is provided for a browser ([#476](https://github.com/excaliburjs/Excalibur/issues/476))
- Updated TSLint directory scanning ([#442](https://github.com/excaliburjs/Excalibur/issues/442), [#443](https://github.com/excaliburjs/Excalibur/issues/443), [#447](https://github.com/excaliburjs/Excalibur/issues/447))
- Deprecated older methods ([#399](https://github.com/excaliburjs/Excalibur/issues/399))
- Changed API for Key events ([#502](https://github.com/excaliburjs/Excalibur/issues/502))

### Fixed

- Actors now properly collide with TileMaps ([#541](https://github.com/excaliburjs/Excalibur/issues/541))
- Gamepad detection is fixed ([#460](https://github.com/excaliburjs/Excalibur/issues/460), [#518](https://github.com/excaliburjs/Excalibur/issues/518))
- Actor scale now correctly occurs after translation ([#514](https://github.com/excaliburjs/Excalibur/issues/514))
- Actors now respect the `visible` property of their children ([#513](https://github.com/excaliburjs/Excalibur/issues/513))
- Fixed centered sprite drawing on Actors ([#507](https://github.com/excaliburjs/Excalibur/issues/507))
- Animation `freezeframe` is now properly set to last Animation frame by default ([#506](https://github.com/excaliburjs/Excalibur/issues/506))
- It is no longer possible to add the same Actor to a scene multiple times ([#504](https://github.com/excaliburjs/Excalibur/issues/504))
- Text alignment on SpriteFonts with Labels is fixed ([#484](https://github.com/excaliburjs/Excalibur/issues/484))
- Engine pointer events properly fire when a camera is zoomed ([#480](https://github.com/excaliburjs/Excalibur/issues/480))
- Fixed a small bug in rotateTo ([#469](https://github.com/excaliburjs/Excalibur/issues/469))
- Setting Label colors now works ([#468](https://github.com/excaliburjs/Excalibur/issues/468))
- Labels now respect set font ([#372](https://github.com/excaliburjs/Excalibur/issues/372))
- UIActor now respects visibility ([#368](https://github.com/excaliburjs/Excalibur/issues/368))
- Solid color Actors now respect opacity ([#364](https://github.com/excaliburjs/Excalibur/issues/364))
- TileMap culling uses proper width and height values ([#293](https://github.com/excaliburjs/Excalibur/issues/293))
- Font API changed while fixing font size issue

<!----------------------------------------------------------------------------------------------->

## [0.5.1] - 2015-06-26

### Added

- Actors can now recursively check the containment of their children ([#453](https://github.com/excaliburjs/Excalibur/issues/453))
- `RotateTo` and `RotateBy` now support ShortestPath, LongestPath, Clockwise, and Counterclockwise rotation ([#461](https://github.com/excaliburjs/Excalibur/issues/461))

### Fixed

- `Actor.contains()` did not work for child actors ([#147](https://github.com/excaliburjs/Excalibur/issues/147))
- Unexpected placement occasionally occurred for Actors with certain collision types ([#319](https://github.com/excaliburjs/Excalibur/issues/319))
- Velocity wasn’t updating properly when fixed and active Actors collided ([#454](https://github.com/excaliburjs/Excalibur/issues/454))
- Actors removed with actor.kill() were not being removed from the draw tree ([#458](https://github.com/excaliburjs/Excalibur/issues/458))
- `RotateTo` and `RotateBy` weren’t using the shortest angle by default ([#282](https://github.com/excaliburjs/Excalibur/issues/282))
- Sprite width and height didn’t take scaling into account ([#437](https://github.com/excaliburjs/Excalibur/issues/437))
- Fixed error message when calling `Actor.setDrawing()` on a non-existent key ([#456](https://github.com/excaliburjs/Excalibur/issues/456))

<!----------------------------------------------------------------------------------------------->

## [0.5.0] - 2015-06-03

### Added

- resource cache busting ([#280](https://github.com/excaliburjs/Excalibur/issues/280))
- HTML5 Gamepad API support ([#15](https://github.com/excaliburjs/Excalibur/issues/15))
- Browserify support ([#312](https://github.com/excaliburjs/Excalibur/issues/312))
- ‘blur’ and ‘visible’ events to detect when the browser window a game is in has focus ([#385](https://github.com/excaliburjs/Excalibur/issues/385))
- Z-index support for Actors, allowing for specific ordered drawing ([#356](https://github.com/excaliburjs/Excalibur/issues/356))
- unlocked drawing for UI elements ([#354](https://github.com/excaliburjs/Excalibur/issues/354))
- `Promise.join()` to return a new promise when promises passed to it have been resolved ([#341](https://github.com/excaliburjs/Excalibur/issues/341), [#340](https://github.com/excaliburjs/Excalibur/issues/340))
- ability to skip a frame in an animation ([#313](https://github.com/excaliburjs/Excalibur/issues/313))
- You can now remove effects from `IDrawable` objects ([#303](https://github.com/excaliburjs/Excalibur/issues/303))
- generic `Resource` type to allow for XHR loading ([#297](https://github.com/excaliburjs/Excalibur/issues/297))
- gray `Color` constants ([#209](https://github.com/excaliburjs/Excalibur/issues/209))

### Changed

- Renamed `engine.addChild()` to `engine.add()` ([#288](https://github.com/excaliburjs/Excalibur/issues/288))
- Renamed `setSpriteTransformationPoint()` to `setAnchor()` ([#269](https://github.com/excaliburjs/Excalibur/issues/269))
- Renamed `TopCamera` to `LockedCamera` ([#184](https://github.com/excaliburjs/Excalibur/issues/184))
- Renamed `Actor.pipeline` to `Actor.traits` ([#351](https://github.com/excaliburjs/Excalibur/issues/351))
- Actor anchoring now uses center origin by default ([#299](https://github.com/excaliburjs/Excalibur/issues/299))
- Actor updates (movement, collision, etc.) now use a pipeline ([#330](https://github.com/excaliburjs/Excalibur/issues/330))
- Organized classes, files, and project structure ([#182](https://github.com/excaliburjs/Excalibur/issues/182), [#347](https://github.com/excaliburjs/Excalibur/issues/347))
- Improvements to collision detection ([#345](https://github.com/excaliburjs/Excalibur/issues/345), [#332](https://github.com/excaliburjs/Excalibur/issues/332))
- Loop optimizations for performance improvements ([#296](https://github.com/excaliburjs/Excalibur/issues/296))
- Updated to TypeScript 1.4 ([#393](https://github.com/excaliburjs/Excalibur/issues/393))
- Improved pointer event handling so touch and mouse events can be captured together ([#334](https://github.com/excaliburjs/Excalibur/issues/334))
- Improved `Point` and `Vector` methods and rotation ([#323](https://github.com/excaliburjs/Excalibur/issues/323), [#302](https://github.com/excaliburjs/Excalibur/issues/302))
- `Color` is now treated as a vector to allow for changes ([#298](https://github.com/excaliburjs/Excalibur/issues/298))
- Cleaned up event type consistency ([#273](https://github.com/excaliburjs/Excalibur/issues/273))
- There is now a default instance of a `Camera` ([#270](https://github.com/excaliburjs/Excalibur/issues/270))
- TSLint now used to enforce code quality

### Fixed

- A Sprite’s dimensions weren’t validated against the size of its texture ([#318](https://github.com/excaliburjs/Excalibur/issues/318))
- Improved sprite drawing performance issues ([#316](https://github.com/excaliburjs/Excalibur/issues/316))
- Actors were sometimes throwing duplicate collision events ([#284](https://github.com/excaliburjs/Excalibur/issues/284))
- Actors were not setting their initial opacity correctly ([#307](https://github.com/excaliburjs/Excalibur/issues/307))
- Particle emitters couldn’t emit less than 60 particles per second ([#301](https://github.com/excaliburjs/Excalibur/issues/301))
- Fixed issue with TileMap collisions ([#286](https://github.com/excaliburjs/Excalibur/issues/286))
- Animations with duplicate frames weren’t being created correctly ([#283](https://github.com/excaliburjs/Excalibur/issues/283))
- Separated drawing and collision logic for CollisionMaps (now TileMap) ([#285](https://github.com/excaliburjs/Excalibur/issues/285))
- Errors in promises were being swallowed if no error callback was supplied ([#337](https://github.com/excaliburjs/Excalibur/issues/337))
- A null promise was being returned if no loader was given to `Engine.start()` ([#335](https://github.com/excaliburjs/Excalibur/issues/335))
- Changed default collisionType to ‘PreventCollision’ ([#324](https://github.com/excaliburjs/Excalibur/issues/324))
- Color didn’t handle alpha = 0 correctly ([#257](https://github.com/excaliburjs/Excalibur/issues/257))
- Blink action usage was confusing ([#279](https://github.com/excaliburjs/Excalibur/issues/279))
- Couldn’t use the `width` and `height` properties of a Texture after it loaded ([#355](https://github.com/excaliburjs/Excalibur/issues/355))
- Using `on(‘pointerdown’)` would not automatically enable pointer capturing ([#398](https://github.com/excaliburjs/Excalibur/issues/398))
- Unsubscribing from an event sometimes removed other event handlers ([#366](https://github.com/excaliburjs/Excalibur/issues/366))
- `Actor.setCenterDrawing()` was hard-coded to true ([#375](https://github.com/excaliburjs/Excalibur/issues/375))
- Console was undefined in IE9. ([#378](https://github.com/excaliburjs/Excalibur/issues/378))
- Pointers were not handling mobile Safari touch events ([#382](https://github.com/excaliburjs/Excalibur/issues/382))
- Fixed debug mode drawing ([#274](https://github.com/excaliburjs/Excalibur/issues/274))
- Flipping a sprite didn’t factor in scaling ([#401](https://github.com/excaliburjs/Excalibur/issues/401))
- Sound continued to play when the game was paused ([#383](https://github.com/excaliburjs/Excalibur/issues/383))
- `UIActor.kill()` didn’t remove the actor ([#373](https://github.com/excaliburjs/Excalibur/issues/373))
- Passing an empty array to `ex.Promise.join` resulted in unresolved promises ([#365](https://github.com/excaliburjs/Excalibur/issues/365))
- MouseUp / TouchEnd events weren’t capture correctly if outside of canvas ([#374](https://github.com/excaliburjs/Excalibur/issues/374))
- Clearing actions from an empty action queue caused problems ([#409](https://github.com/excaliburjs/Excalibur/issues/409))
- `Scene.onActivate()` was being called before Scene.onInitialize() ([#418](https://github.com/excaliburjs/Excalibur/issues/418))
- New z-indexing wasn’t cleaning up after itself ([#433](https://github.com/excaliburjs/Excalibur/issues/433))
- Fixed issue with world / screen coordinates in UIActors ([#371](https://github.com/excaliburjs/Excalibur/issues/371))
- Fade action didn’t work for text ([#261](https://github.com/excaliburjs/Excalibur/issues/261))
- Fade action didn’t work for plain-color actors ([#256](https://github.com/excaliburjs/Excalibur/issues/256))
- Collision events weren’t being published for both collision participants ([#254](https://github.com/excaliburjs/Excalibur/issues/254))
- The loading bar was misrepresenting the time taken to decode audio files ([#106](https://github.com/excaliburjs/Excalibur/issues/106))
- `actor.getCenter()` wasn’t returning the correct value ([#438](https://github.com/excaliburjs/Excalibur/issues/438))
- Cameras were on the engine instead of the scene, resulting in scene transition problems ([#277](https://github.com/excaliburjs/Excalibur/issues/277))
- Actors with sprites larger than the actor would disappear prematurely from the screen ([#287](https://github.com/excaliburjs/Excalibur/issues/287))
- Derived classes can now use offscreen culling ([#294](https://github.com/excaliburjs/Excalibur/issues/294))
- Fixed issue with TileMap culling ([#444](https://github.com/excaliburjs/Excalibur/issues/444))

<!----------------------------------------------------------------------------------------------->

## [0.2.2] - 2014-04-15

### Fixed

- Removed extra declarations file from package that was causing visual studio build problems

<!----------------------------------------------------------------------------------------------->

## [0.2.0] - 2014-04-09

### Added

- Visual Studio 2013 template support ([#139](https://github.com/excaliburjs/Excalibur/issues/139))
- Collision Map for building large static collidable levels ([#33](https://github.com/excaliburjs/Excalibur/issues/33))
- Redundant fallback sound sources for cross browser support ([#125](https://github.com/excaliburjs/Excalibur/issues/125))
- Particle Emitter implementation ([#52](https://github.com/excaliburjs/Excalibur/issues/52))
- Trigger implementation ([#91](https://github.com/excaliburjs/Excalibur/issues/91))
- Timer implementation ([#76](https://github.com/excaliburjs/Excalibur/issues/76))
- Camera Effects: zoom, shake ([#55](https://github.com/excaliburjs/Excalibur/issues/55))
- Polygon IDrawable ([#93](https://github.com/excaliburjs/Excalibur/issues/93))
- Alias 'on' and 'off' for 'addEventListener' and 'removeEventListener' ([#229](https://github.com/excaliburjs/Excalibur/issues/229))
- Optimized draw so only on screen elements are drawn ([#239](https://github.com/excaliburjs/Excalibur/issues/239))
- Support Scale in the x and y directions for actors ([#118](https://github.com/excaliburjs/Excalibur/issues/118))
- Added notion of collision grouping ([#100](https://github.com/excaliburjs/Excalibur/issues/100))
- New Events like 'enterviewport', 'exitviewport', and 'initialize' ([#215](https://github.com/excaliburjs/Excalibur/issues/215), [#224](https://github.com/excaliburjs/Excalibur/issues/224))
- Textures allow direct pixel manipulation ([#155](https://github.com/excaliburjs/Excalibur/issues/155))
- Static Logger improvements with '.debug()', '.info()', '.warn()' and '.error()' ([#81](https://github.com/excaliburjs/Excalibur/issues/81))
- Added callMethod() action to actor ([#244](https://github.com/excaliburjs/Excalibur/issues/244))
- Added fade() action to actor ([#104](https://github.com/excaliburjs/Excalibur/issues/104))
- Added follow() and meet() action to actor ([#77](https://github.com/excaliburjs/Excalibur/issues/77))

### Changed

- 'engine.goToScene()' replaces push and pop ([#168](https://github.com/excaliburjs/Excalibur/issues/168))
- More intuitive starting workflow ([#149](https://github.com/excaliburjs/Excalibur/issues/149))
- Collisions are now more concrete on actors with CollisionType ([#241](https://github.com/excaliburjs/Excalibur/issues/241))
- Namespace all types with 'ex' to prevent Excalibur from polluting the global ([#87](https://github.com/excaliburjs/Excalibur/issues/87))
- Refactor SceneNode to Scene ([#135](https://github.com/excaliburjs/Excalibur/issues/135))
- Refactor keys ([#115](https://github.com/excaliburjs/Excalibur/issues/115))
- Build system with Grunt ([#92](https://github.com/excaliburjs/Excalibur/issues/92))

### Fixed

- Collision event was firing after other actor has been killed ([#228](https://github.com/excaliburjs/Excalibur/issues/228))
- Additional actor was killed when actor.kill() is called ([#226](https://github.com/excaliburjs/Excalibur/issues/226))
- Fixed loading bar ([#195](https://github.com/excaliburjs/Excalibur/issues/195))
- ex.Color.Yellow constant was wrong ([#122](https://github.com/excaliburjs/Excalibur/issues/122))
- removeEventListener did not exist off of engine ([#175](https://github.com/excaliburjs/Excalibur/issues/175))
- Excalibur promises should not swallow exceptions in promise callbacks ([#176](https://github.com/excaliburjs/Excalibur/issues/176))
- Actor.extend did not work on actor subclasses ([#103](https://github.com/excaliburjs/Excalibur/issues/103))

<!----------------------------------------------------------------------------------------------->

## [0.1.1] - 2013-12-19

### Changed

- Refactored Keys to be less confusing ([#115](https://github.com/excaliburjs/Excalibur/issues/115))
- Refactored ActorEvent to be less confusing ([#113](https://github.com/excaliburjs/Excalibur/issues/113))

### Fixed

- 'update' event on the Engine now fires correctly ([#105](https://github.com/excaliburjs/Excalibur/issues/105))
- Actor.extend works on subclasses now ([#103](https://github.com/excaliburjs/Excalibur/issues/103))

<!----------------------------------------------------------------------------------------------->

## 0.1.0 - 2013-12-11

### Added

- Actor based paradigm for managing game objects
- Built-in scripting for actors, allowing objects to move, rotate, blink, scale, and repeat actions
- Entity-entity collision detection
- Event support to react to events happening in the game
- Camera abstraction to easily think about the view port
- Multiple display modes including fixed size, full screen, and dynamic container
- Scene stack support to create multiple game levels
- Sprite sheet and animation support
- Simple sound library for game audio, supporting the Web Audio API and the HTML Audio API
- Promise implementation for managing asynchronous behavior
- Resource loading with optional custom progress bars

<!----------------------------------------------------------------------------------------------->

[unreleased]: https://github.com/excaliburjs/Excalibur/compare/v0.25.1...HEAD
[0.25.1]: https://github.com/excaliburjs/Excalibur/compare/v0.25.0...v0.25.1
[0.25.0]: https://github.com/excaliburjs/Excalibur/compare/v0.24.5...v0.25.0
[0.24.5]: https://github.com/excaliburjs/Excalibur/compare/v0.24.4...v0.24.5
[0.24.4]: https://github.com/excaliburjs/Excalibur/compare/v0.24.0...v0.24.4
[0.24.0]: https://github.com/excaliburjs/Excalibur/compare/v0.23.0...v0.24.0
[0.23.0]: https://github.com/excaliburjs/Excalibur/compare/v0.22.0...v0.23.0
[0.22.0]: https://github.com/excaliburjs/Excalibur/compare/v0.21.0...v0.22.0
[0.21.0]: https://github.com/excaliburjs/Excalibur/compare/v0.20.0...v0.21.0
[0.20.0]: https://github.com/excaliburjs/Excalibur/compare/v0.19.1...v0.20.0
[0.19.1]: https://github.com/excaliburjs/Excalibur/compare/v0.19.0...v0.19.1
[0.19.0]: https://github.com/excaliburjs/Excalibur/compare/v0.18.0...v0.19.0
[0.18.0]: https://github.com/excaliburjs/Excalibur/compare/v0.17.0...v0.18.0
[0.17.0]: https://github.com/excaliburjs/Excalibur/compare/v0.16.0...v0.17.0
[0.16.0]: https://github.com/excaliburjs/Excalibur/compare/v0.15.0...v0.16.0
[0.15.0]: https://github.com/excaliburjs/Excalibur/compare/v0.14.0...v0.15.0
[0.14.0]: https://github.com/excaliburjs/Excalibur/compare/v0.13.0...v0.14.0
[0.13.0]: https://github.com/excaliburjs/Excalibur/compare/v0.12.0...v0.13.0
[0.12.0]: https://github.com/excaliburjs/Excalibur/compare/v0.11.0...v0.12.0
[0.11.0]: https://github.com/excaliburjs/Excalibur/compare/v0.10.0...v0.11.0
[0.10.0]: https://github.com/excaliburjs/Excalibur/compare/v0.9.0...v0.10.0
[0.9.0]: https://github.com/excaliburjs/Excalibur/compare/v0.8.0...v0.9.0
[0.8.0]: https://github.com/excaliburjs/Excalibur/compare/v0.7.1...v0.8.0
[0.7.1]: https://github.com/excaliburjs/Excalibur/compare/v0.7.0...v0.7.1
[0.7.0]: https://github.com/excaliburjs/Excalibur/compare/v0.6.0...v0.7.0
[0.6.0]: https://github.com/excaliburjs/Excalibur/compare/v0.5.1...v0.6.0
[0.5.1]: https://github.com/excaliburjs/Excalibur/compare/v0.5.0...v0.5.1
[0.5.0]: https://github.com/excaliburjs/Excalibur/compare/v0.2.2...v0.5.0
[0.2.2]: https://github.com/excaliburjs/Excalibur/compare/v0.2.0...v0.2.2
[0.2.0]: https://github.com/excaliburjs/Excalibur/compare/v0.1.1...v0.2.0
[0.1.1]: https://github.com/excaliburjs/Excalibur/compare/v0.1...v0.1.1
[//]: # 'https://github.com/olivierlacan/keep-a-changelog'<|MERGE_RESOLUTION|>--- conflicted
+++ resolved
@@ -19,12 +19,9 @@
 
 ### Fixed
 
-<<<<<<< HEAD
 - Fixed issue [#2203] where `engine.screenshot()` did not work in the WebGL implementation
 - Fixed issue [#1528] where screenshots didn't match the displayed game's size in HiDPI displays, images are now consistent with the game. If you want the full scaled image pass `engine.screenshot(true)` to preserve HiDPI Resolution.
-=======
-- Fixed [#2206] error and warning logs for large images to help developers identify error situations in the webgl implementation
->>>>>>> a2d183fc
+- Fixed issue [#2206] error and warning logs for large images to help developers identify error situations in the webgl implementation
 
 ### Updates
 
