--- conflicted
+++ resolved
@@ -20,11 +20,8 @@
 
 ### Fixed
 
-<<<<<<< HEAD
 - Fixed issue where using numerous `ex.Text` instances would cause Excalibur to crash webgl by implementing a global font cache.
-=======
 - Fixed issue where child entities did not inherit the scene from their parent
->>>>>>> f8d818a3
 - Fixed issue where `ex.Font` would become corrupted when re-used by multiple `ex.Text` instances
 - Fixed `engine.on('visible')` event not firing
 - Fixed `EventDispatcher.emit` converting falsy values to `ex.GameEvent`. It will only convert `undefined` or `null` values now.
