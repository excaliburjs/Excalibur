# Change Log

All notable changes to this project will be documented in this file.
This project adheres to [Semantic Versioning](http://semver.org/).


## [Unreleased]

### Breaking Changes

- Removed `ex.Class` base class type, this was a common base class for many excalibur types that provided old on/off event functionality. This functionality has been preserved on the types that had it before using `ex.EventEmitter`

### Deprecated

- The `ex.Input.*` import site is deprecated, will be removed in v0.29.0. All the imports are still available on `ex.` now
- [[ex.Input.Gamepad]] `isButtonPressed` has been renamed to `isButtonHeld`
- `ex.EventDispatcher` is marked deprecated, will eventually be removed in v0.29.0


### Added

<<<<<<< HEAD
- Added new `ex.InputMapper` for mapping multiple input sources into actions! This can be useful for providing accessibility into your games and allowing users to map inputs to different game commands.
  ```typescript
   const moveRight = (amount: number) => { actor.vel.x = 100 * amount }
   const moveLeft = (amount: number) => { actor.vel.x = -100 * amount }
   const moveUp = (amount: number) => { actor.vel.y = -100 * amount }
   const moveDown = (amount: number) => { actor.vel.y = 100 * amount }
      engine.inputMapper.on(({keyboard}) => keyboard.isKeyPressed(ex.Keys.ArrowRight) ? 1 : 0, moveRight);
   engine.inputMapper.on(({gamepads}) => gamepads.get(0).isButtonPressed(ex.Buttons.DpadRight) ? 1 : 0, moveRight);
   engine.inputMapper.on(({gamepads}) => gamepads.get(0).getLeftStick()[0] > 0 ? gamepads.get(0).getLeftStick()[0] : 0, moveRight);
  ```
=======
- Added strongly typed events with `ex.EventEmitter<TEventMap>`
>>>>>>> 786c1727
- Added new convenience properties for flipping all the graphics on an Actor
  * `ex.Actor.graphics.flipHorizontal` - Flips all the graphics horizontally
  * `ex.Actor.graphics.flipVertical` - Flips all the graphics vertically
- Added new `ex.Scene.transfer(actor)` method for transferring actors between scenes, useful if you want to only have an actor in 1 scene at a time.
- Added new `ex.Material` to add custom shaders per `ex.Actor`!
  * This feature cant be applied using the `ex.Actor.graphics.material = material` property or by setting the material property on the `ex.ExcaliburGraphicsContext.material = material` with `.save()/.restore()`
  * This feature opt out of batch rendering and issues a separate draw call 
  * A custom vertex shader can be provided, otherwise a default will be provided
  * A number of default uniforms are available to shaders
    * Pre-built varyings:
      * `in vec2 v_uv` - UV coordinate
    * Pre-built uniforms:
      * `uniform sampler2D u_graphic` - The current graphic displayed by the GraphicsComponent
      * `uniform vec2 u_resolution` - The current resolution of the screen
      * `uniform vec2 u_size;` - The current size of the graphic
      * `uniform vec4 u_color` - The current color of the material
      * `uniform float u_opacity` - The current opacity of the graphics context
  ```typescript
  const material = new ex.Material({
    name: 'test',
    color: ex.Color.Red,
    fragmentSource: `#version 300 es
    precision mediump float;
    // UV coord
    in vec2 v_uv;
    uniform sampler2D u_graphic;
    uniform vec4 u_color;
    uniform float u_opacity;
    out vec4 fragColor;
    void main() {
      vec4 color = u_color;
      color = texture(u_graphic, v_uv);
      color.rgb = color.rgb * u_opacity;
      color.a = color.a * u_opacity;
      fragColor = color * u_color;
    }`
  });
  ```
- Added updates to `ex.PostProcessor` 
  * New optional `ex.PostProcessor.onUpdate` hook for updating custom uniforms
  * Added default uniforms that are automatically added
    * `uniform float u_time_ms` - total playback time in milliseconds
    * `uniform float u_elapsed_ms` - the elapsed time from the last frame in milliseconds
    * `uniform vec2 u_resolution` - the resolution of the canvas (in pixels)

- Added new helper called `ex.Animation.fromSpriteSheetCoordinates` to help build animations more tersely from SpriteSheets
  ```typescript
   const spriteSheet = SpriteSheet.fromImageSource({...});
      const anim = Animation.fromSpriteSheetCoordinates({
    spriteSheet,
    frameCoordinates: [
      {x: 0, y: 5, duration: 100},
      {x: 1, y: 5, duration: 200},
      {x: 2, y: 5, duration: 100},
      {x: 3, y: 5, duration: 500}
    ],
    strategy: AnimationStrategy.PingPong
   });
  ```

- Added new `FrameEvent` to `ex.Animation` which includes the frame index of the current frame!
  ```typescript
    const anim = new Animation();

    // TS autocompletes the handler
    anim.on('frame', (frame: FrameEvent) => {
      // Do stuff on frame
    });
  ```

- Added new typed `ex.EventEmitter` which will eventually replace the old `ex.EventDispatcher`, this gives users a way of strongly typing the possible events that can be emitted using a type map. This is loosely typed you can still emit any event you want, you only get type completion suggestions for the type map.
  ```typescript
  export type AnimationEvents = {
    frame: FrameEvent;
    loop: Animation;
    ended: Animation;
  };

  export class Animation {
    public events = new EventEmitter<AnimationEvents>();
    ...
  }

  const anim = new Animation();

  // TS autocompletes the handler
  anim.on('frame', (frame: FrameEvent) => {
    // Do stuff on frame
  });
  ```

- Added ability to perform arbitrary ray casts into `ex.Scene`, the `ex.PhysicsWorld` can be passed a variety of options to influence the types of ray cast hits that
are returned
  ```typescript
    const engine = new ex.Engine({...});
    const enemyGroup = ex.CollisionGroupManager.create('enemy');
    const ray = new ex.Ray(ex.vec(0, 0), ex.Vector.Right);
    const hits = engine.currentScene.physics.rayCast(ray, {
      /**
       * Optionally specify to search for all colliders that intersect the ray cast, not just the first which is the default
       */
      searchAllColliders: true,
      /**
       * Optionally specify the maximum distance in pixels to ray cast, default is Infinity
       */
      maxDistance: 100,
      /**
       * Optionally specify a collision group to consider in the ray cast, default is All
       */
      collisionGroup: enemyGroup
    });

  ```
- Added word-wrap support for `ex.Text` using the optional parameter `maxWidth`
- Added the emitted particle transform style as part of `ex.ParticleEmitter({particleTransform: ex.ParticleTransform.Global})`, [[ParticleTransform.Global]] is the default and emits particles as if they were world space objects, useful for most effects. If set to [[ParticleTransform.Local]] particles are children of the emitter and move relative to the emitter as they would in a parent/child actor relationship.
- Added `wasButtonReleased` and `wasButtonPressed` methods to [[ex.Input.Gamepad]]
- Added `clone()` method to `ex.SpriteSheet` 

### Fixed

- Fixed issue where scaling a `ex.TileMap` didn't properly offscreen cull due to the bounds not scaling properly.
- Fixed issue where `ex.Text.flipHorizontal` or `ex.Text.flipVertical` would not work
- Fixed issue where overriding existing components did not work properly because of deferred component removal
- Fixed issue where `ex.ScreenElement` pointer events were not working by default.
- Fixed issue where setting lineWidth on `ex.Circle` was not accounted for in the bitmap
- Fixed issue in macos where the meta key would prevent keyup's from firing correctly
- Fixed issue when excalibur was hosted in a x-origin iframe, the engine will grab window focus by default if in an iframe. This can be suppressed with `new ex.Engine({grabWindowFocus: false})`
- Fixed issue where `ex.Camera.rotation = ...` did not work to rotate the camera, also addressed offscreen culling issues that were revealed by this fix.
- Fixed issue where the `ex.ScreenElement` anchor was not being accounted for properly when passed as a constructor parameter.
- Fixed issue where you could not use multiple instances of Excalibur on the same page, you can now have as many Excalibur's as you want (up to the webgl context limit).
- Fixed issue where `ex.ScreenElement` would log a warning when created without a height or width
- Fixed issue where `ex.Sound` would get confused parsing and playing sound files with a querystring in their path
- Fixed issue where `ex.ColliderComponent` was not deeply cloning the stored `ex.Collider` causing them to be shared across clones.
- Fixed issue where `ex.GraphicsComponent` was not deeploy cloning the
stored `ex.Graphics` causing them to be shared across clones.
- Fixed issue where `Actor.clone()` and `Entity.clone()` crashed.
- Fixed issue where zero mtv collisions cause erroneous precollision events to be fired in the `ArcadeSolver` and `RealisticSolver`
- Fixed issue where calling `.kill()` on a child entity would not remove it from the parent `Entity`
- Fixed issue where calling `.removeAllChildren()` would not remove all the children from the parent `Entity`
- Fixed issue where world origin was inconsistent when the using `ex.DisplayMode.FitScreenAndFill` when the screen was resized.
- Fixed issue where context opacity was not respected when set in a `preDraw`
- Fixed issue where `ex.Sound.loop` was not working, and switching tab visibility would cause odd behavior with looping `ex.Sound`
- Fixed issue where adding a `ex.ParticleEmitter` as a child did not position particles according to the parent
- Fixed issue where screenshots from `ex.Engine.screenshot()` did not match the smoothing set on the engine.
- Fixed incorrect event type returned when `ex.Actor.on('postupdate', (event) => {...})`.
- Fixed issue where using numerous `ex.Text` instances would cause Excalibur to crash webgl by implementing a global font cache.
- Fixed issue where child entities did not inherit the scene from their parent
- Fixed issue where `ex.Font` would become corrupted when re-used by multiple `ex.Text` instances
- Fixed `engine.on('visible')` event not firing
- Fixed `EventDispatcher.emit` converting falsy values to `ex.GameEvent`. It will only convert `undefined` or `null` values now.

### Updates

-

### Changed

- Excalibur will now use `ex.EventEmitter` to broadcast events, Excalibur types that have events support will also have an `.events` member.
- Excalibur resources by default no longer add cache busting query string to resources. All built in resources now expose a `bustCache` property to allow setting this before loading, for example `ex.Sound.bustCache`.



<!--------------------------------- DO NOT EDIT BELOW THIS LINE --------------------------------->
<!--------------------------------- DO NOT EDIT BELOW THIS LINE --------------------------------->
<!--------------------------------- DO NOT EDIT BELOW THIS LINE --------------------------------->

## [0.27.0] - 2022-07-08

### Breaking Changes

- `ex.Engine.snapToPixel` now defaults to `false`, it was unexpected to have pixel snapping on by default it has now been switched.
- The `ex.Physics.useRealisticPhysics()` physics solver has been updated to fix a bug in bounciness to be more physically accurate, this does change how physics behaves. Setting `ex.Body.bounciness = 0` will simulate the old behavior. 
- `ex.TransformComponent.posChanged$` has been removed, it incurs a steep performance cost
- `ex.EventDispatcher` meta events 'subscribe' and 'unsubscribe' were unused and undocumented and have been removed
- `ex.TileMap` tlies are now drawn from the lower left by default to match with `ex.IsometricMap` and Tiled, but can be configured with `renderFromTopOfGraphic` to restore the previous behavior.
- Scene `onActivate` and `onDeactivate` methods have been changed to receive a single parameter, an object containing the `previousScene`, `nextScene`, and optional `data` passed in from `goToScene()`

### Deprecated

-

### Added
- Added new configurable `ex.TileMap` option for rendering from the bottom or the top of the graphic, this matches with `ex.IsometricMap` and how Tiled renders `renderFromTopOfGraphic`, by default `false` and renders from the bottom.
  ```typescript
  const tileMap = new ex.TileMap({
    renderFromTopOfGraphic: false
  })
  ```
- Added new `ex.Future` type which is a convenient way of wrapping a native browser promise and resolving/rejecting later
  ```typescript
  const future = new ex.Future();
  const promise = future.promise; // returns promise
  promise.then(() => {
    console.log('Resolved!');
  });
  future.resolve(); // resolved promise
  ```
- Added new `ex.Semaphore` type to limit the number of concurrent cans in a section of code, this is used internally to work around a chrome browser limitation, but can be useful for throttling network calls or even async game events.
  ```typescript
  const semaphore = new ex.Semaphore(10); // Only allow 10 concurrent between enter() and exit()
  ...

  await semaphore.enter();
  await methodToBeLimited();
  semaphore.exit();
  ```
- Added new `ex.WatchVector` type that can observe changes to x/y more efficiently than `ex.watch()`
- Added performance improvements 
   * `ex.Vector.distance` improvement
   * `ex.BoundingBox.transform` improvement
- Added ability to clone `ex.Vector.clone(destVector)` into a destination vector
- Added new `ex.Transform` type that is a light weight container for transformation data. This logic has been extracted from the `ex.TransformComponent`, this makes it easy to pass `ex.Transform`s around. Additionally the extracted `ex.Transform` logic has been refactored for performance.
- Added new `ex.AffineMatrix` that is meant for 2D affine transformations, it uses less memory and performs less calculations than the `ex.Matrix` which uses a 4x4 Float32 matrix.
- Added new fixed update step to Excalibur! This allows developers to configure a fixed FPS for the update loop. One advantage of setting a fix update is that you will have a more consistent and predictable physics simulation. Excalibur graphics will be interpolated automatically to avoid any jitter in the fixed update.
  * If the fixed update FPS is greater than the display FPS, excalibur will run multiple updates in a row (at the configured update elapsed) to catch up, for example there could be X updates and 1 draw each clock step.
  * If the fixed update FPS is less than the display FPS, excalibur will skip updates until it meets the desired FPS, for example there could be no update for 1 draw each clock step.
  ```typescript
  const game = new ex.Engine({
    fixedUpdateFps: 20 // 20 fps fixed update, or a fixed update delta of 50 milliseconds
  });
  // turn off interpolation on a per actor basis
  const actor = new ex.Actor({...});
  actor.body.enableFixedUpdateInterpolate = false;
  game.add(game);
  ```

- Allowed setting playback `ex.Sound.duration` which will limit the amount of time that a clip plays from the current playback position.
- Added a new lightweight `ex.StateMachine` type for building finite state machines
  ```typescript
  const machine = ex.StateMachine.create({
    start: 'STOPPED',
    states: {
      PLAYING: {
        onEnter: () => {
          console.log("playing");
        },
        transitions: ['STOPPED', 'PAUSED']
      },
      STOPPED: {
        onEnter: () => {
          console.log("stopped");
        },
        transitions: ['PLAYING', 'SEEK']
      },
      SEEK: {
        transitions: ['*']
      },
      PAUSED: {
        onEnter: () => {
          console.log("paused")
        },
        transitions: ['PLAYING', 'STOPPED']
      }
    }
  });
  ```
- Added `ex.Sound.seek(positionInSeconds)` which will allow you to see to a place in the sound, this will implicitly pause the sound
- Added `ex.Sound.getTotalPlaybackDuration()` which will return the total time in the sound in seconds.
- Allow tinting of `ex.Sprite`'s by setting a new `tint` property, renderers must support the tint property in order to function.
  ```typescript
  const imageSource = new ex.ImageSource('./path/to/image.png');
  await imageSource.load();
  const sprite = imageSource.toSprite();
  sprite.tint = ex.Color.Red;
  ```
- Added `ex.Sound.getPlaybackPosition()` which returns the current playback position in seconds of the currently playing sound.
- Added `ex.Sound.playbackRate` which allows developers to get/set the current rate of playback. 1.0 is the default playback rate, 2.0 is twice the speed, and 0.5 is half speed.
- Added missing `ex.EaseBy` action type, uses `ex.EasingFunctions` to move relative from the current entity position.
- Added 2 new `Action` types to enable running parallel actions. `ex.ActionSequence` which allows developers to specify a sequence of actions to run in order, and `ex.ParallelActions` to run multiple actions at the same time.
  ```typescript
  const actor = new ex.Actor();
  const parallel = new ex.ParallelActions([
    new ex.ActionSequence(actor, ctx => ctx.moveTo(ex.vec(100, 0), 100)),
    new ex.ActionSequence(actor, ctx => ctx.rotateTo(Math.PI/2, Math.PI/2))
  ]);
  actor.actions.runAction(parallel);
  // actor will now move to (100, 100) and rotate to Math.PI/2 at the same time!!
  ```
- Add target element id to `ex.Screen.goFullScreen('some-element-id')` to influence the fullscreen element in the fullscreen browser API.
- Added optional `data` parameter to `goToScene`, which gets passed to the target scene's `onActivate` method.
  ```typescript
  class SceneA extends ex.Scene {
    /* ... */

    onActivate(context: ex.SceneActivationContext<{ foo: string }>) {
      console.log(context.data.foo); // bar
    }
  }

  engine.goToScene('sceneA', { foo: 'bar' })
  ```
  - Added the ability to select variable duration into Timer constructor.
  ```typescript
  const random = new ex.Random(1337);
  const timer = new ex.Timer({
    random,
    interval: 500,
    randomRange: [0, 500]
  })
  ```

### Fixed

- Fixed issue with `ex.Canvas` and `ex.Raster` graphics that forced their dimensions to the next highest power of two.
- Fixed issue with `ex.Engine.snapToPixel` where positions very close to pixel boundary created jarring 1 pixel oscillations.
- Fixed bug where a deferred `goToScene` would preserve the incorrect scene so `engine.add(someActor)` would place actors in the wrong scene after transitioning to another.
- Fixed usability issue and log warning if the `ex.ImageSource` is not loaded and a draw was attempted.
- Fixed bug in `ex.Physics.useRealisticPhysics()` solver where `ex.Body.bounciness` was not being respected in the simulation
- Fixed bug in `ex.Physics.useRealisticPhysics()` solver where `ex.Body.limitDegreeOfFreedom` was not working all the time.
- Fixed bug in `Clock.schedule` where callbacks would not fire at the correct time, this was because it was scheduling using browser time and not the clock's internal time.
- Fixed issue in Chromium browsers where Excalibur crashes if more than 256 `Image.decode()` calls are happening in the same frame.
- Fixed issue where `ex.EdgeCollider` were not working properly in `ex.CompositeCollider` for `ex.TileMap`'s
- Fixed issue where `ex.BoundingBox` overlap return false due to floating point rounding error causing multiple collisions to be evaluated sometimes
- Fixed issue with `ex.EventDispatcher` where removing a handler that didn't already exist would remove another handler by mistake
- Fixed issue with `ex.EventDispatcher` where concurrent modifications of the handler list where handlers would or would not fire correctly and throw
- Tweak to the `ex.ArcadeSolver` to produce more stable results by adjusting by an infinitesimal epsilon
  - Contacts with overlap smaller than the epsilon are ignored
  - Colliders with bounds that overlap smaller than the epsilon are ignored
- Fixed issue with `ex.ArcadeSolver` based collisions where colliders were catching on seams when sliding along a floor of multiple colliders. This was by sorting contacts by distance between bodies.
  ![sorted-collisions](https://user-images.githubusercontent.com/612071/172401390-9e9c3490-3566-47bf-b258-6a7da86a3464.gif)

- Fixed issue with `ex.ArcadeSolver` where corner contacts would zero out velocity even if the bodies were already moving away from the contact "divergent contacts".
  ![cancel-velocity-fix](https://user-images.githubusercontent.com/612071/172500318-539f3a36-31ae-4efc-b6ab-c4524b297adb.gif)

- Fixed issue where `ex.Sound` wasn't being paused when the browser window lost focus

### Updates

- Updated the collision system to improve performance
  * Cache computed values where possible
  * Avoid calculating transformations until absolutely necessary
  * Avoid calling methods in tight loops

### Changed

- `ex.Engine.configurePerformanceCanvas2DFallback` no longer requires `threshold` or `showPlayerMessage`
- `ex.Engine.snapToPixel` now defaults to `false`
- Most places where `ex.Matrix` was used have been switched to `ex.AffineMatrix`
- Most places where `ex.TransformComponent` was used have been switched to `ex.Transform`

## [0.26.0] - 2022-05-20

### Breaking Changes

- `ex.Line` has be replaced with a new Graphics type, the old geometric behavior is now under the type `ex.LineSegment`
- Notable deprecated types removed
  - `ex.SortedList` old sorted list is removed
  - `ex.Collection` old collection type is removed
  - `ex.Util` import site, exported code promoted `ex.*`
  - `ex.DisplayMode.Position` is removed, use CSS to position the canvas
  - `ex.Trait` interface, traits are not longer supported
  - `ex.Promises` old promise implementation is removed in favor of browser promises
- Notable method & property removals
  - `ex.Actor`
      * `.getZIndex()` and `.setZIndex()` removed use `.z`
  - `ex.Scene`
      * `.screenElements` removed in favor of `.entities`
      * `.addScreenElement(...)` removed use `.add(...)`
      * `.addTileMap(...)` removed use `.add(...)`
      * `.removeTileMap(...)` removed use `.remove(...)`
  - `ex.Timer`
      * `.unpause()` removed use `.resume()`
  - `ex.Camera`
      * `.rx` removed use `.angularVelocity`
  - `ex.BodyComponent`
      * `.sx` removed use `.scaleFactor`
      * `.rx` removed use `.angularVelocity`
  - `ex.ActionsComponent`
      * `.asPromise()` removed use `.toPromise()`
  - `ex.ActionContext`
      * `.asPromise()` removed use `.toPromise()`
  - `ex.Color`
      * Misspellings corrected
- The old drawing API had been removed from excalibur, this should not affect you unless you were using the `ex.Flags.useLegacyDrawing()` or `ex.Flags.useCanvasGraphicsContext()`.
  - Notably all implementations of `Drawable` are removed, use the new `Graphics` API
  - Methods on actor `ex.Actor.setDrawing(...)`, `ex.Actor.addDrawing(...)` are removed, use the `ex.Actor.graphics.add(...)`, `ex.Actor.graphics.show(...)` and `ex.Actor.graphics.use(...)`
  - The `ex.Actor.onPreDraw(...)` and `ex.Actor.onPostDraw(...)` are removed, use `ex.Actor.graphics.onPreDraw(...)` and `ex.Actor.graphics.onPostDraw(...)`
  - The events `predraw` and `postdraw` are removed
  - `ex.Scene.onPreDraw()` and `ex.Scene.onPostDraw()` are now called with the `ExcaliburGraphicsContext` instead of an `CanvasRenderingContext2D`
- `ex.TileMap` has several breaking changes around naming, but brings it consistent with Tiled terminology and the new `ex.IsometricMap`. Additionally the new names are easier to follow.
  - Constructor has been changed to the following
    ```typescript
     new ex.TileMap({
      pos: ex.vec(100, 100),
      tileWidth: 64,
      tileHeight: 48,
      rows: 20,
      columns: 20
    });
    ```
  - `ex.Cell` has been renamed to `ex.Tile`
    - `ex.Tile` now uses `addGraphic(...)`, `removeGraphic(...)`, `clearGraphics()` and `getGraphics()` instead of having an accessible `ex.Tile.graphics` array.
  - `ex.TileMap.data` has been renamed to `ex.TileMap.tiles`
  - `ex.TileMap.getCell(..)` has been renamed to `ex.TileMap.getTile(...)`
  - `ex.TileMap.getCellByIndex(...)` has been renamed to `ex.TileMap.getTileByIndex(...)`
  - `ex.TileMap.getCellByPoint(...)` has been renamed to `ex.TileMap.getTileByPoint(...)`


### Deprecated

-

### Added

- Added new parameter to `ex.Raster({quality: 4})` to specify the internal scaling for the bitmap, this is useful for improving the rendering quality of small rasters due to sampling error.
- Added new `ex.Line` graphics object for drawing lines!
  ```typescript
  const lineActor = new ex.Actor({
    pos: ex.vec(100, 0)
  });
  lineActor.graphics.anchor = ex.Vector.Zero;
  lineActor.graphics.use(new ex.Line({
    start: ex.vec(0, 0),
    end: ex.vec(200, 200),
    color: ex.Color.Green,
    thickness: 10
  }));
  game.add(lineActor);
  ```
- Added new performance fallback configuration to `ex.Engine` for developers to help players experiencing poor performance in non-standard browser configurations
  * This will fallback to the Canvas2D rendering graphics context which usually performs better on non hardware accelerated browsers, currently postprocessing effects are unavailable in this fallback.
  * By default if a game is running at 20fps or lower for 100 frames or more after the game has started it will be triggered, the developer can optionally show a player message that is off by default.
  ```typescript
    var game = new ex.Engine({
      ...
      configurePerformanceCanvas2DFallback: {
        allow: true, // opt-out of the fallback
        showPlayerMessage: true, // opt-in to a player pop-up message
        threshold: { fps: 20, numberOfFrames: 100 } // configure the threshold to trigger the fallback
      }
    });
  ```
- Added new `ex.ParallaxComponent` for creating parallax effects on the graphics, entities with this component are drawn differently and a collider will not be where you expect. It is not recommended you use colliders with parallax entities.
  ```typescript
  const actor = new ex.Actor();
  // The actor will be drawn shifted based on the camera position scaled by the parallax factor
  actor.addComponent(new ParallaxComponent(ex.vec(0.5, 0.5)));
  ```
- Added feature to build `SpriteSheet`s from a list of different sized source views using `ex.SpriteSheet.fromImageSourceWithSourceViews(...)`
  ```typescript
    const ss = ex.SpriteSheet.fromImageSourceWithSourceViews({
      image,
      sourceViews: [
        {x: 0, y: 0, width: 20, height: 30},
        {x: 20, y: 0, width: 40, height: 50},
      ]
    });
  ```
- Added draw call sorting `new ex.Engine({useDrawSorting: true})` to efficiently draw render plugins in batches to avoid expensive renderer switching as much as possible. By default this is turned on, but can be opted out of.
- Added the ability to clone into a target `Matrix` this is useful to save allocations and in turn garbage collection pauses.
- `ex.Engine` now support setting the pixel ratio in the constructor `new ex.Engine({pixelRatio: 2})`, this is useful for smooth `ex.Text` rendering when `antialiasing: false` and rendering pixel art type graphics
- `ex.TileMap` now supports per Tile custom colliders!
  ```typescript
  const tileMap = new ex.TileMap(...);
  const tile = tileMap.getTile(0, 0);
  tile.solid = true;
  tile.addCollider(...); // add your custom collider!
  ```
- New `ex.IsometricMap` for drawing isometric grids! (They also support custom colliders via the same mechanism as `ex.TileMap`)
  ```typescript
  new ex.IsometricMap({
      pos: ex.vec(250, 10),
      tileWidth: 32,
      tileHeight: 16,
      columns: 15,
      rows: 15
    });
  ```
  - `ex.IsometricTile` now come with a `ex.IsometricEntityComponent` which can be applied to any entity that needs to be correctly sorted to preserve the isometric illusion
  - `ex.IsometricEntitySystem` generates a new z-index based on the `elevation` and y position of an entity with `ex.IsometricEntityComponent`

- Added arbitrary non-convex polygon support (only non-self intersecting) with `ex.PolygonCollider(...).triangulate()` which builds a new `ex.CompositeCollider` composed of triangles.
- Added faster `ex.BoundingBox.transform(...)` implementation.
- Added faster `ex.BoundingBox.overlap(...)` implementation.
- Added `ex.Vector.min(...)` and `ex.Vector.max(...)` to find the min/max of each vector component between 2 vectors.
- Added `ex.TransformComponent.zIndexChange$` observable to watch when z index changes.
- Added new display mode `ex.DisplayMode.FitContainerAndFill`.
- Added new display mode `ex.DisplayMode.FitScreenAndFill`.
- Added new display mode `ex.DisplayMode.FitContainerAndZoom`.
- Added new display mode `ex.DisplayMode.FitScreenAndZoom`.
### Fixed

- Fixed unreleased issue where fixed update interpolation was incorrect with child actors
- Fixed unreleased bug where CompositeCollider components would not collide appropriately because contacts did not have unique ids
- Fixed issue where CompositeColliders treat separate constituents as separate collisionstart/collisionend which is unexpected
- Fixed issue where resources that failed to load would silently fail making debugging challenging
- Fixed issue where large pieces of Text were rendered as black rectangles on mobile, excalibur now internally breaks these into smaller chunks in order to render them.
- Fixed issue #2263 where keyboard input `wasPressed` was not working in the `onPostUpdate` lifecycle
- Fixed issue #2263 where there were some keys missing from the `ex.Input.Keys` enum, including `Enter`
- Fixed issue where Rectangle line renderer did not respect z order

### Updates

- Performance improvement to the `ex.Loader` screen keeping frame rates higher by only updating the backing `ex.Canvas` when there are changes
- Improved collision broadphase by swapping to a more efficient `ex.BoundingBox.overlaps` check
- Improved collision narrowphase by improving `ex.PolygonCollider` calculations for localBounds, bounds, and transformed point geometry
- Improved Text/Font performance by internally caching expensive native `measureText()` calls
- Performance improvement to GraphicsSystem
- Performance improvement to the transform capture of the previous frame transform and motion

### Changed

- Split offscreen detection into a separate system
- Renamed `ex.Matrix.multv()` and `ex.Matrix.multm()` to `ex.Matrix.multiply()` which matches our naming conventions

<!--------------------------------- DO NOT EDIT BELOW THIS LINE --------------------------------->
<!--------------------------------- DO NOT EDIT BELOW THIS LINE --------------------------------->
<!--------------------------------- DO NOT EDIT BELOW THIS LINE --------------------------------->

## [0.25.3] - 2022-02-05

## Breaking Changes

- Small breaking change to `engine.screenshot()` you must now use `await engine.screenshot()`. This avoids copy buffer performance impact of `preserveDrawingBuffer: true` by capturing a screen shot request on the next frame when the buffer has not yet been cleared.

### Deprecated

-

### Added

-

### Fixed

- Fixed issue where collision normals are inaccurate on polygon colliders that offset from their origin
- Fixed issue where only Pixel 6 devices crash when using their MAX_TEXTURE_IMAGE_UNITS, artificially cap Excalibur to 125 textures max
- Fixed issue [#2224] where pointer events sometimes didn't work in mobile platforms due to `touch-action` not being set to `none`
- Fixed issue [#2203] where `engine.screenshot()` did not work in the WebGL implementation
- Fixed issue [#1528] where screenshots didn't match the displayed game's size in HiDPI displays, images are now consistent with the game. If you want the full scaled image pass `engine.screenshot(true)` to preserve HiDPI Resolution.
- Fixed issue [#2206] error and warning logs for large images to help developers identify error situations in the webgl implementation

### Updates

-

### Changed

-

## [0.25.2] - 2022-01-21

### Breaking Changes

- `ex.Util.extend()` is removed, modern js spread operator `{...someobject, ...someotherobject}` handles this better.
- Excalibur post processing is now moved to the `engine.graphicsContext.addPostProcessor()`
- Breaking change to `ex.PostProcessor`, all post processors must now now implement this interface
  ```typescript
  export interface PostProcessor {
    intialize(gl: WebGLRenderingContext): void;
    getShader(): Shader;
  }
  ```
### Deprecated

- The static `Engine.createMainLoop` is now marked deprecated and will be removed in v0.26.0, it is replaced by the `Clock` api
- Mark legacy draw routines in `ex.Engine`, `ex.Scene`, and `ex.Actor` deprecated

### Added

- Added ability to build custom renderer plugins that are accessible to the `ex.ExcaliburGraphicsContext.draw<TCustomRenderer>(...)` after registering them `ex.ExcaliburGraphicsContext.register(new LineRenderer())`
- Added ability to draw circles and rectangles with outlines! `ex.ExcaliburGraphicsContext.drawCircle(...)` and `ex.ExcaliburGraphicsContext.drawRectangle(...)`
- Added `ex.CoordPlane` can be set in the `new ex.Actor({coordPlane: CoordPlane.Screen})` constructor
- Added convenience feature, setting the color, sets the color on default graphic if applicable
- Added a `DebugGraphicsComponent` for doing direct debug draw in the `DebugSystem`
- Added back TileMap debug draw
- Added `ex.Scene.timers` to expose the list of timers
- Added support for different webgl texture blending modes as `ex.ImageFiltering` :
  * `ex.ImageFiltering.Blended` -  Blended is useful when you have high resolution artwork and would like it blended and smoothed
  * `ex.ImageFiltering.Pixel` - Pixel is useful when you do not want smoothing aka antialiasing applied to your graphics.
- Excalibur will set a "default" blend mode based on the `ex.EngineOption` antialiasing property, but can be overridden per graphic
  - `antialiasing: true`, then the blend mode defaults to  `ex.ImageFiltering.Blended`
  - `antialiasing: false`, then the blend mode defaults to `ex.ImageFiltering.Pixel`
- `ex.Text/ex.Font` defaults to blended which improves the default look of text rendering dramatically!
- `ex.Circle` and `ex.Polygon` also default to blended which improves the default look dramatically!
- `ex.ImageSource` can now specify a blend mode before the Image is loaded, otherwise
- Added new `measureText` method to the `ex.SpriteFont` and `ex.Font` to return the bounds of any particular text
- Added new `Clock` api to manage the core main loop. Clocks hide the implementation detail of how the mainloop runs, users just knows that it ticks somehow. Clocks additionally encapsulate any related browser timing, like `performance.now()`
  1. `StandardClock` encapsulates the existing `requestAnimationFrame` api logic
  2. `TestClock` allows a user to manually step the mainloop, this can be useful for frame by frame debugging #1170 
  3. The base abstract clock implements the specifics of elapsed time 

- Added a new feature to Engine options to set a maximum fps `new ex.Engine({...options, maxFps: 30})`. This can be useful when needing to deliver a consistent experience across devices.
- Pointers can now be configured to use the collider or the graphics bounds as the target for pointers with the `ex.PointerComponent`
  - `useColliderShape` - (default true) uses the collider component geometry for pointer events
  - `useGraphicsBounds` - (default false) uses the graphics bounds for pointer events


### Fixed

- Fixed issue [#2192] where Actor.center was not correct in child actors
- Fixed issue where `ex.CircleCollider`s did not respect rotation/scale when offset
- Fixed issue [#2157] when compiling in TS strict mode complaining about `ex.Poolable`
- Fixed issue where scaled graphics were not calculating the correct bounds
- Fixed unreleased issue where clock implementation was not updating frame id
- Fixed alpha pre-multiply math in multiple shaders
- Fixed label initialization of fonts, passing a font in the constructor work
- Fixed bug in sprite bounds calculations not taking scale into account
- Fixed bug with pointer api where clicking on screen coordinate actors didn't work
- Fixed [#1815] issue where Camera would jitter when using a strategies based off of actors in the previous frame. 
- Fixed issue where TileMaps would sometimes have a geometry seam that may not fall on an actual screen pixel causing a visible gap between tiles and the background
  -- ![image](https://user-images.githubusercontent.com/612071/144700377-ac4585ba-3f4c-44b8-95db-ad36c5fc9a32.png)
- Fixed unreleased issue where SpriteFonts log every frame they detect a misconfigured font.
- Fixed unreleased issue where clock when constraining fps would pass larger than expected elapsed times to the simulation causing things to "speed up" bizarrely
- Fixed unreleased issue where games with no resources would crash
- Fixed issue [#2152] where shared state in `ex.Font` and `ex.SpriteFont` prevented text from aligning properly when re-used
- Fixed issue where fast moving `CompositeCollider`s were erroneously generating pairs for their constituent parts
- Fixed Safari 13.1 crash when booting Excalibur because of they odd MediaQuery API in older Safari
- Fixed issue where pointers did not work because of missing types
- Fixed issue with `ArcadeSolver` where stacked/overlapped tiles would double solve the position of the collider for the same overlap
- Fixed issue where changing the `ex.Sprite.width` or `ex.Sprite.height` did not resize the graphic.
- Fixed issue where initial Actor anchors set in the constructor were not being set in the graphics component
- EventDispatcher
  - `EventDispatcher` - doesn't require the target object. The context of `this` is not tampered anymore.
- Pointers
  - `PointerAbstraction` - is fixed to maintain reference
-

### Updates

- The following Engine's pieces: `Collision` `Graphics` `Resources` `Trigger` are updated to reflect the new EventDispatcher behavior.
- Refactor camera/screen interaction to utilize transforms instead of bespoke coordinate conversion
### Changed

- Updated Graphics to improve general performance
- Updated the webgl primitives to make building `ex.Shader`s, `ex.VertexBuffer`s, and `ex.VertexLayout`s much easier 
- Broke up the internal monolithic shader into separate internal renderer plugins
- Changed the debug system to separate displaying the debug position point (`game.debug.transform.showPosition = true`) and debug position label (`game.debug.transform.showPositionLabel = true`)
- `ex.ColorBlindCorrector` is renamed to `ex.ColorBlindnessPostProcessor`, and `ex.ColorBlindness` is renamed to `ex.ColorBlindnessMode`
   - Color blindness can still be corrected or simulated:
      * `game.debug.colorBlindMode.correct(ex.ColorBlindnessMode.Deuteranope)`
      * `game.debug.colorBlindMode.simulate(ex.ColorBlindnessMode.Deuteranope)`
- Excalibur now uses pre-multiplied alpha automatically, images will be unpacked into memory using `gl.pixelStorei(gl.UNPACK_PREMULTIPLY_ALPHA_WEBGL, true)`
- Excalibur FPS is now sampled over 100ms blocks, this gives a more usable fps in the stats. The sampler is available off of the engine clock `engine.clock.fpsSampler.fps` 
- Pointer Events:
  * Event types (up, down, move, etc) now all exist in 2 types `ex.Input.PointerEvent` and `ex.Input.WheelEvent`
  * The `stopPropagation()` method used to cancel further dispatches has been renamed to `cancel()` to match other events API.
  * Events no longer have a reference to the `pointer` but now have all of the same information that was availabe on the pointer `worldPos`, `screenPos`, `pagePos`


## [0.25.1] - 2021-11-05

### Added

- *Experimental:* Native ES module bundle distribution in package `esm/excalibur.js` entrypoint ([#2064](https://github.com/excaliburjs/Excalibur/pull/2064))
- `withEngine` utils support an aditional options parameter to override the Engine default options.
- Story to show a play / pause implementation. 
- `ex.Animation` now support `totalDuration` that will calculate automatically each frame duration based on how many frames have.
- `ex.Animation` now supports `.reverse()` to reverse the direction of play in an animation, use the `ex.Animation.direction` to inspect if the animation is playing in the `ex.AnimationDirection.Forward` direction or the `ex.AnimationDirection.Backward` direction.
### Changed

- Pointer system refactored into 2 parts:
   * First is an ECS style system `ex.PointerSystem` that dispatches events to Entities/Actors
   * Second is an event receiver `ex.PointerEventReceiver` which is responsible for collecting the native browser events
   * The API is mostly backwards compatible breaking changes are listed in the breaking change section, event types have been simplified, and `stopPropagation()` and been renamed to `cancel()`
- Internal Actions implementation converted to ECS system and component, this is a backwards compatible change with v0.25.0
  - `ex.ActionsSystem` and `ex.ActionsComponent` now wrap the existing `ex.ActionContext`
  - Actions can be shared with all entities now!
- Dispatch the `hidePlayButton` on the Button Event to prevent that keep on the screen on some situations [#1431].
- Revert VSCode Workbench Colors

### Deprecated

- Actions `asPromise()` renamed to `toPromise()`

### Fixed

- Fixed loader button position on window resize
- Fixed issue with setting `ex.TileMap.z` to a value
- Fixed crash in debug system if there is no collider geometry
- Fixed ImageSource loading error message [#2049]

## [0.25.0] - 2021-10-03

### Breaking Changes

- Actor Drawing: `ex.Actor.addDrawing`, `ex.Actor.setDrawing`, `onPostDraw()`, and `onPreDraw()` are no longer on by default and will be removed in v0.26.0, they are available behind a flag `ex.Flags.useLegacyDrawing()`
  - For custom drawing use the `ex.Canvas`
- `ex.Actor.rx` has been renamed to `ex.Actor.angularVelocity`
- Rename `ex.Edge` to `ex.EdgeCollider` and `ex.ConvexPolygon` to `ex.PolygonCollider` to avoid confusion and maintian consistency
- `ex.Label` constructor now only takes the option bag constructor and the font properties have been replaced with `ex.Font`
  ```typescript
  const label = new ex.Label({
    text: 'My Text',
    x: 100,
    y: 100,
    font: new ex.Font({
      family: 'Consolas',
      size: 32
    })
  });
  ```
- `ex.Physics.debug` properties for Debug drawing are now moved to `engine.debug.physics`, `engine.debug.collider`, and `engine.debug.body`.
  - Old `debugDraw(ctx: CanvasRenderingContext2D)` methods are removed.
- Collision `Pair`'s are now between Collider's and not bodies
- `PerlinNoise` has been removed from the core repo will now be offered as a [plugin](https://github.com/excaliburjs/excalibur-perlin)
- Legacy drawing implementations are moved behind `ex.LegacyDrawing` new Graphics implemenations of `Sprite`, `SpriteSheet`, `Animation` are now the default import.
  - To use any of the `ex.LegacyDrawing.*` implementations you must opt-in with the `ex.Flags.useLegacyDrawing()` note: new graphics do not work in this egacy mode
- Renames `CollisionResolutionStrategy.Box` collision resolution strategy to `Arcade`
- Renames `CollisionResolutionStrategy.RigidBody` collision resolution strategy to `Realistic`
- `Collider` is now a first class type and encapsulates what `Shape` used to be. `Collider` is no longer a member of the `Body`
- `CollisionType` and `CollisionGroup` are now a member of the `Body` component, the reasoning is they define how the simulated physics body will behave in simulation.
- `Timer`'s no longer automatically start when added to a `Scene`, this `Timer.start()` must be called. ([#1865](ttps://github.com/excaliburjs/Excalibur/issues/1865))
- `Timer.complete` is now read-only to prevent odd bugs, use `reset()`, `stop()`, and `start()` to manipulate timers.
- `Actor.actions.repeat()` and `Actor.actions.repeatForever()` now require a handler that specifies the actions to repeat. This is more clear and helps prevent bugs like #1891

  ```typescript
  const actor = new ex.Actor();

  actor.actions
    // Move up in a zig-zag by repeating 5 times
    .repeat((ctx) => {
      ctx.moveBy(10, 0, 10);
      ctx.moveBy(0, 10, 10);
    }, 5)
    .callMethod(() => {
      console.log('Done repeating!');
    });
  ```

- Removes `Entity.components` as a way to access, add, and remove components
- `ex.Camera.z` has been renamed to property `ex.Camera.zoom` which is the zoom factor
- `ex.Camera.zoom(...)` has been renamed to function `ex.Camera.zoomOverTime()`
- TileMap no longer needs registered SpriteSheets, `Sprite`'s can be added directly to `Cell`'s with `addGraphic`
  - The confusing `TileSprite` type is removed (Related to TileMap plugin updates https://github.com/excaliburjs/excalibur-tiled/issues/4, https://github.com/excaliburjs/excalibur-tiled/issues/23, https://github.com/excaliburjs/excalibur-tiled/issues/108)
- Directly changing debug drawing by `engine.isDebug = value` has been replaced by `engine.showDebug(value)` and `engine.toggleDebug()` ([#1655](https://github.com/excaliburjs/Excalibur/issues/1655))
- `UIActor` Class instances need to be replaced to `ScreenElement` (This Class it's marked as Obsolete) ([#1656](https://github.com/excaliburjs/Excalibur/issues/1656))
- Switch to browser based promise, the Excalibur implementation `ex.Promise` is marked deprecated ([#994](https://github.com/excaliburjs/Excalibur/issues/994))
- `DisplayMode`'s have changed ([#1733](https://github.com/excaliburjs/Excalibur/issues/1733)) & ([#1928](https://github.com/excaliburjs/Excalibur/issues/1928)):

  - `DisplayMode.FitContainer` fits the screen to the available width/height in the canvas parent element, while maintaining aspect ratio and resolution
  - `DisplayMode.FillContainer` update the resolution and viewport dyanmically to fill the available space in the canvas parent element, DOES NOT preserve `aspectRatio`
  - `DisplayMode.FitScreen` fits the screen to the available browser window space, while maintaining aspect ratio and resolution
  - `DisplayMode.FillScreen` now does what `DisplayMode.FullScreen` used to do, the resolution and viewport dynamically adjust to fill the available space in the window, DOES NOT preserve `aspectRatio` ([#1733](https://github.com/excaliburjs/Excalibur/issues/1733))
  - `DisplayMode.FullScreen` is now removed, use `Screen.goFullScreen()`.

- `SpriteSheet` now is immutable after creation to reduce chance of bugs if you modified a public field. The following properties are read-only: `columns`, `rows`, `spWidth`, `spHeight`, `image`, `sprites` and `spacing`.
- `Engine.pointerScope` now defaults to a more expected `ex.Input.PointerScope.Canvas` instead of `ex.Input.PointerScope.Document` which can cause frustrating bugs if building an HTML app with Excalibur

### Added

- New property `center` to `Screen` to encapsulate screen center coordinates calculation considering zoom and device pixel ratio
- New `ex.Shape.Capsule(width, height)` helper for defining capsule colliders, these are useful for ramps or jagged floor colliders.
- New collision group constructor argument added to Actor`new Actor({collisionGroup: collisionGroup})`
- `SpriteSheet.getSprite(x, y)` can retrieve a sprite from the SpriteSheet by x and y coordinate. For example, `getSprite(0, 0)` returns the top left sprite in the sheet.
  - `SpriteSheet`'s now have dimensionality with `rows` and `columns` optionally specified, if not there is always 1 row, and `sprites.length` columns
- `new Actor({radius: 10})` can now take a radius parameter to help create circular actors
- The `ExcaliburGraphicsContext` now supports drawing debug text
- `Entity` may also now optionally have a `name`, this is useful for finding entities by name or when displaying in debug mode.
- New `DebugSystem` ECS system will show debug drawing output for things toggled on/off in the `engine.debug` section, this allows for a less cluttered debug experience.
  - Each debug section now has a configurable color.
- Turn on WebGL support with `ex.Flags.useWebGL()`
- Added new helpers to `CollisionGroup` to define groups that collide with specified groups `CollisionGroup.collidesWith([groupA, groupB])`
  - Combine groups with `const groupAandB = CollisionGroup.combine([groupA, groupB])`
  - Invert a group instance `const everthingButGroupA = groupA.invert()`
- Improved Collision Simulation
  - New ECS based `CollisionSystem` and `MotionSystem`
  - Rigid body's can now sleep for improved performance
  - Multiple contacts now supported which improves stability
  - Iterative solver for improved stability
- Added `ColliderComponent` to hold individual `Collider` implementations like `Circle`, `Box`, or `CompositeCollider`
  - `Actor.collider.get()` will get the current collider
  - `Actor.collider.set(someCollider)` allows you to set a specific collider
- New `CompositeCollider` type to combine multiple colliders together into one for an entity
  - Composite colliders flatten into their individual colliders in the collision system
  - Composite collider keeps it's internal colliders in a DynamicTree for fast `.collide` checks
- New `TransformComponent` to encapsulate Entity transform, that is to say position, rotation, and scale
- New `MotionComponent` to encapsulate Entity transform values changing over time like velocity and acceleration
- Added multi-line support to `Text` graphics ([#1866](https://github.com/excaliburjs/Excalibur/issues/1866))
- Added `TileMap` arbitrary graphics support with `.addGraphic()` ([#1862](https://github.com/excaliburjs/Excalibur/issues/1862))
- Added `TileMap` row and column accessors `getRows()` and `getColumns()` ([#1859](https://github.com/excaliburjs/Excalibur/issues/1859))
- Added the ability to store arbitrary data in `TileMap` cells with `Cell.data.set('key', 'value')` and `Cell.data.get('key')` ([#1861](https://github.com/excaliburjs/Excalibur/issues/1861))
- Actions `moveTo()`, `moveBy()`, `easeTo()`, `scaleTo()`, and `scaleBy()` now have vector overloads
- `Animation.fromSpriteSheet` will now log a warning if an index into the `SpriteSheet` is invalid ([#1856](https://github.com/excaliburjs/Excalibur/issues/1856))
- `new ImageSource()` will now log a warning if an image type isn't fully supported. ([#1855](https://github.com/excaliburjs/Excalibur/issues/1855))
- `Timer.start()` to explicitly start timers, and `Timer.stop()` to stop timers and "rewind" them.
- `Timer.timeToNextAction` will return the milliseconds until the next action callback
- `Timer.timeElapsedTowardNextAction` will return the milliseconds counted towards the next action callback
- `BoundingBox` now has a method for detecting zero dimensions in width or height `hasZeroDimensions()`
- `BoundingBox`'s can now by `transform`'d by a `Matrix`
- Added `new Entity(components: Component[])` constructor overload to create entities with components quickly.
- Added `Entity.get(type: ComponentType)` to get strongly typed components if they exist on the entity.
- Added `Entity.has(type: ComponentType)` overload to check if an entity has a component of that type.
- Added `Entity.hasTag(tag: string)`, `Entity.addTag(tag: string)`, and `Entity.removeTag(tag: string, force: boolean)`.
  - Tag `offscreen` is now added to entities that are offscreen
- Added `Entity.componentAdded$` and `Entity.componentRemoved$` for observing component changes on an entity.
- For child/parent entities:
  - Added `Entity.addChild(entity: Entity)`, `Entity.removeChild(entity: Entity)`, `Entity.removeAllChildren()` for managing child entities
  - Added `Entity.addTemplate(templateEntity: Entity)` for adding template entities or "prefab".
  - Added `Entity.parent` readonly accessor to the parent (if exists), and `Entity.unparent()` to unparent an entity.
  - Added `Entity.getAncestors()` is a sorted list of parents starting with the topmost parent.
  - Added `Entity.children` readonly accessor to the list of children.
- Add the ability to press enter to start the game after loaded
- Add Excalibur Feature Flag implementation for releasing experimental or preview features ([#1673](https://github.com/excaliburjs/Excalibur/issues/1673))
- Color now can parse RGB/A string using Color.fromRGBString('rgb(255, 255, 255)') or Color.fromRGBString('rgb(255, 255, 255, 1)')
- `DisplayMode.FitScreen` will now scale the game to fit the available space, preserving the `aspectRatio`. ([#1733](https://github.com/excaliburjs/Excalibur/issues/1733))
- `SpriteSheet.spacing` now accepts a structure `{ top: number, left: number, margin: number }` for custom spacing dimensions ([#1788](https://github.com/excaliburjs/Excalibur/issues/1778))
- `SpriteSheet.ctor` now has an overload that accepts `spacing` for consistency although the object constructor is recommended ([#1788](https://github.com/excaliburjs/Excalibur/issues/1778))
- Add `SpriteSheet.getSpacingDimensions()` method to retrieve calculated spacing dimensions ([#1788](https://github.com/excaliburjs/Excalibur/issues/1778))
- Add `KeyEvent.value?: string` which is the key value (or "typed" value) that the browser detected. For example, holding Shift and pressing 9 will have a value of `(` which is the typed character.
- Add `KeyEvent.originalEvent?: KeyboardEvent` which exposes the raw keyboard event handled from the browser.
- Added a new getter to GraphicsComponent.ts called currentKeys that will return the names of the graphics shown in all layers
- Added a new getter to GraphicsLayer called currentKeys that will the names of the graphics shown in this layer

### Changed

- `Gif` now supports new graphics component
- `Algebra.ts` refactored into separate files in `Math/`
- Engine/Scene refactored to make use of the new ECS world which simplifies their logic
- `TileMap` now uses the built in `Collider` component instead of custom collision code.
- Updates the Excalibur ECS implementation for ease of use and Excalibur draw system integration
  - Adds "ex." namespace to built in component types like "ex.transform"
  - Adds `ex.World` to encapsulate all things ECS
  - Adds `ex.CanvasDrawSystem` to handle all HTML Canvas 2D drawing via ECS
  - Updates `ex.Actor` to use new `ex.TransformComponent` and `ex.CanvasDrawComponent`

### Deprecated

- `Timer.unpause()` has be deprecated in favor of `Timer.resume()` ([#1864](https://github.com/excaliburjs/Excalibur/issues/1864))
- Removed UIActor Stub in favor of ScreenElement ([#1656](https://github.com/excaliburjs/Excalibur/issues/1656))
- `ex.SortedList` as deprecated
- `ex.Promise` is marked deprecated ([#994](https://github.com/excaliburjs/Excalibur/issues/994))
- `ex.DisplayMode.Position` CSS can accomplish this task better than Excalibur ([#1733](https://github.com/excaliburjs/Excalibur/issues/1733))

### Fixed

- Fixed allow `ex.ColliderComponent` to not have a collider
- Fixed issue where collision events were not being forwarded from individual colliders in a `ex.CompositeCollider`
- Fixed issue where `ex.CompositeCollider`'s individual colliders were erroneously generating pairs
- Fixed issue where `GraphicsOptions` `width/height` could not be used to define a `ex.Sprite` with equivalent `sourceView` and `destSize` ([#1863](https://github.com/excaliburjs/Excalibur/issues/1863))
- Fixed issue where `ex.Scene.onActivate/onDeactivate` were called with the wrong arguments ([#1850](https://github.com/excaliburjs/Excalibur/issues/1850))
- Fixed issue where no width/height argmunents to engine throws an error
- Fixed issue where zero dimension image draws on the ExcaliburGraphicsContext throw an error
- Fixed issue where the first scene onInitialize fires at Engine contructor time and before the "play button" clicked ([#1900](https://github.com/excaliburjs/Excalibur/issues/1900))
- Fixed issue where the "play button" click was being interpreted as an input event excalibur needed to handle ([#1854](https://github.com/excaliburjs/Excalibur/issues/1854))
- Fixed issue where pointer events were not firing at the ex.Engine.input.pointers level ([#1439](https://github.com/excaliburjs/Excalibur/issues/1439))
- Fixed issue where pointer events propagate in an unexpected order, now they go from high z-index to low z-index ([#1922](https://github.com/excaliburjs/Excalibur/issues/1922))
- Fixed issue with Raster padding which caused images to grow over time ([#1897](https://github.com/excaliburjs/Excalibur/issues/1897))
- Fixed N+1 repeat/repeatForever bug ([#1891](https://github.com/excaliburjs/Excalibur/issues/1891))
- Fixed repeat/repeatForever issue with `rotateTo` ([#635](https://github.com/excaliburjs/Excalibur/issues/635))
- Entity update lifecycle is now called correctly
- Fixed GraphicsSystem `enterviewport` and `exitviewport` event
- Fixed DOM element leak when restarting games, play button elements piled up in the DOM.
- Fixed issues with `ex.Sprite` not rotating/scaling correctly around the anchor (Related to TileMap plugin updates https://github.com/excaliburjs/excalibur-tiled/issues/4, https://github.com/excaliburjs/excalibur-tiled/issues/23, https://github.com/excaliburjs/excalibur-tiled/issues/108)
  - Optionally specify whether to draw around the anchor or not `drawAroundAnchor`
- Fixed in the browser "FullScreen" api, coordinates are now correctly mapped from page space to world space ([#1734](https://github.com/excaliburjs/Excalibur/issues/1734))
- Fix audio decoding bug introduced in https://github.com/excaliburjs/Excalibur/pull/1707
- Fixed issue with promise resolve on double resource load ([#1434](https://github.com/excaliburjs/Excalibur/issues/1434))
- Fixed Firefox bug where scaled graphics with anti-aliasing turned off are not pixelated ([#1676](https://github.com/excaliburjs/Excalibur/issues/1676))
- Fixed z-index regression where actors did not respect z-index ([#1678](https://github.com/excaliburjs/Excalibur/issues/1678))
- Fixed Animation flicker bug when switching to an animation ([#1636](https://github.com/excaliburjs/Excalibur/issues/1636))
- Fixed `ex.Actor.easeTo` actions, they now use velocity to move Actors ([#1638](https://github.com/excaliburjs/Excalibur/issues/1638))
- Fixed `Scene` constructor signature to make the `Engine` argument optional ([#1363](https://github.com/excaliburjs/Excalibur/issues/1363))
- Fixed `anchor` properly of single shape `Actor` [#1535](https://github.com/excaliburjs/Excalibur/issues/1535)
- Fixed Safari bug where `Sound` resources would fail to load ([#1848](https://github.com/excaliburjs/Excalibur/issues/1848))

<!----------------------------------------------------------------------------------------------->

## [0.24.5] - 2020-09-07

### Breaking Changes

- [#1361] Makes use of proxies, Excalibur longer supports IE11 :boom: ([#1361]https://github.com/excaliburjs/Excalibur/issues/1361)

### Added

- Adds new ECS Foundations API, which allows excalibur core behavior to be manipulated with ECS style code ([#1361]https://github.com/excaliburjs/Excalibur/issues/1361)
  - Adds new `ex.Entity` & `ex.EntityManager` which represent anything that can do something in a Scene and are containers for Components
  - Adds new `ex.Component` type which allows encapsulation of state on entities
  - Adds new `ex.Query` & `ex.QueryManager` which allows queries over entities that match a component list
  - Adds new `ex.System` type which operates on matching Entities to do some behavior in Excalibur.
  - Adds new `ex.Observable` a small observable implementation for observing Entity component changes over time

### Fixed

- Fixed Animation flicker bug on the first frame when using animations with scale, anchors, or rotation. ([#1636](https://github.com/excaliburjs/Excalibur/issues/1636))

<!----------------------------------------------------------------------------------------------->

## [0.24.4] - 2020-09-02

### Added

- Add new `ex.Screen` abstraction to manage viewport size and resolution independently and all other screen related logic. ([#1617](https://github.com/excaliburjs/Excalibur/issues/1617))
  - New support for the browser fullscreen API
- Add color blind mode simulation and correction in debug object.
  ([#390](https://github.com/excaliburjs/Excalibur/issues/390))
- Add `LimitCameraBoundsStrategy`, which always keeps the camera locked to within the given bounds. ([#1498](https://github.com/excaliburjs/Excalibur/issues/1498))
- Add mechanisms to manipulate the `Loader` screen. ([#1417](https://github.com/excaliburjs/Excalibur/issues/1417))
  - Logo position `Loader.logoPosition`
  - Play button position `Loader.playButtonPosition`
  - Loading bar position `Loader.loadingBarPosition`
  - Loading bar color `Loader.loadingBarColor` by default is white, but can be any excalibur `ex.Color`

### Changed

- Remove usage of `mock.engine` from the tests. Use real engine instead.
- Upgrade Excalibur to TypeScript 3.9.2
- Upgrade Excalibur to Node 12 LTS

### Fixed

- Fixed Loader play button markup and styles are now cleaned up after clicked ([#1431](https://github.com/excaliburjs/Excalibur/issues/1431))
- Fixed Excalibur crashing when embedded within a cross-origin IFrame ([#1151](https://github.com/excaliburjs/Excalibur/issues/1151))
- Fixed performance issue where uneccessary effect processing was occurring for opacity changes ([#1549](https://github.com/excaliburjs/Excalibur/issues/1549))
- Fixed issue when loading images from a base64 strings that would crash the loader ([#1543](https://github.com/excaliburjs/Excalibur/issues/1543))
- Fixed issue where actors that were not in scene still received pointer events ([#1555](https://github.com/excaliburjs/Excalibur/issues/1555))
- Fixed Scene initialization order when using the lifecycle overrides ([#1553](https://github.com/excaliburjs/Excalibur/issues/1553))

<!----------------------------------------------------------------------------------------------->

## [0.24.0] - 2020-04-23

### Breaking Changes

- Remove obsolete `.extend()` semantics in Class.ts as as well as related test cases.

### Added

- Added new option for constructing bounding boxes. You can now construct with an options
  object rather than only individual coordinate parameters. ([#1151](https://github.com/excaliburjs/Excalibur/issues/1151))
- Added new interface for specifying the type of the options object passed to the
  bounding box constructor.
- Added the `ex.vec(x, y)` shorthand for creating vectors.
  ([#1340](https://github.com/excaliburjs/Excalibur/issues/1340))
- Added new event `processed` to `Sound` that passes processed `string | AudioBuffer` data. ([#1474](https://github.com/excaliburjs/Excalibur/pull/1474))
- Added new property `duration` to `Sound` and `AudioInstance` that exposes the track's duration in seconds when Web Audio API is used. ([#1474](https://github.com/excaliburjs/Excalibur/pull/1474))

### Changed

- Animation no longer mutate underlying sprites, instead they draw the sprite using the animations parameters. This allows more robust flipping at runtime. ([#1258](https://github.com/excaliburjs/Excalibur/issues/1258))
- Changed obsolete decorator to only log the same message 5 times. ([#1281](https://github.com/excaliburjs/Excalibur/issues/1281))
- Switched to core-js based polyfills instead of custom written ones ([#1214](https://github.com/excaliburjs/Excalibur/issues/1214))
- Updated to TypeScript@3.6.4 and node 10 LTS build
- `Sound.stop()` now always rewinds the track, even when the sound is paused. ([#1474](https://github.com/excaliburjs/Excalibur/pull/1474))

### Deprecated

- `ex.Vector.magnitude()` will be removed in `v0.25.0`, use `ex.Vector.size()`. ([#1277](https://github.com/excaliburjs/Excalibur/issues/1277))

### Fixed

- Fixed Excalibur crashing when displaying both a tilemap and a zero-size actor ([#1418](https://github.com/excaliburjs/Excalibur/issues/1418))
- Fixed animation flipping behavior ([#1172](https://github.com/excaliburjs/Excalibur/issues/1172))
- Fixed actors being drawn when their opacity is 0 ([#875](https://github.com/excaliburjs/Excalibur/issues/875))
- Fixed iframe event handling, excalibur will respond to keyboard events from the top window ([#1294](https://github.com/excaliburjs/Excalibur/issues/1294))
- Fixed camera to be vector backed so `ex.Camera.x = ?` and `ex.Camera.pos.setTo(...)` both work as expected([#1299](https://github.com/excaliburjs/Excalibur/issues/1299))
- Fixed missing on/once/off signatures on `ex.Pointer` ([#1345](https://github.com/excaliburjs/Excalibur/issues/1345))
- Fixed sounds not being stopped when `Engine.stop()` is called. ([#1476](https://github.com/excaliburjs/Excalibur/pull/1476))

<!----------------------------------------------------------------------------------------------->

## [0.23.0] - 2019-06-08

### Breaking Changes

- `ex.Actor.scale`, `ex.Actor.sx/sy`, `ex.Actor.actions.scaleTo/scaleBy` will not work as expected with new collider implementation, set width and height directly. These features will be completely removed in v0.24.0.

### Added

- New collision group implementation ([#1091](https://github.com/excaliburjs/Excalibur/issues/1091), [#862](https://github.com/excaliburjs/Excalibur/issues/862))
- New `ex.Collider` type which is the container for all collision related behavior and state. Actor is now extracted from collision.
- New interface `Clonable<T>` to indicate if an object contains a clone method
- New interface `Eventable<T>` to indicated if an object can emit and receive events
- `ex.Vector.scale` now also works with vector input
- `ex.BoundingBox.fromDimension(width: number, height: number)` can generate a bounding box from a width and height
- `ex.BoundingBox.translate(pos: Vector)` will create a new bounding box shifted by `pos`
- `ex.BoundingBox.scale(scale: Vector)` will create a new bounding box scaled by `scale`
- Added `isActor()` and `isCollider()` type guards
- Added `ex.CollisionShape.draw` collision shapes can now be drawn, actor's will use these shapes if no other drawing is specified
- Added a `getClosestLineBetween` method to `CollisionShape`'s for returning the closest line between 2 shapes ([#1071](https://github.com/excaliburjs/Excalibur/issues/1071))

### Changed

- Change `ex.Actor.within` to use surface of object geometry instead of the center to make judgements ([#1071](https://github.com/excaliburjs/Excalibur/issues/1071))
- Changed `moveBy`, `rotateBy`, and `scaleBy` to operate relative to the current actor position at a speed, instead of moving to an absolute by a certain time.
- Changed event handlers in excalibur to expect non-null event objects, before `hander: (event?: GameEvent) => void` implied that event could be null. This change addresses ([#1147](https://github.com/excaliburjs/Excalibur/issues/1147)) making strict null/function checks compatible with new TypeScript.
- Changed collision system to remove actor coupling, in addition `ex.Collider` is a new type that encapsulates all collision behavior. Use `ex.Actor.body.collider` to interact with collisions in Excalibur ([#1119](https://github.com/excaliburjs/Excalibur/issues/1119))
  - Add new `ex.Collider` type that is the housing for all collision related code
    - The source of truth for `ex.CollisionType` is now on collider, with a convenience getter on actor
    - The collision system now operates on `ex.Collider`'s not `ex.Actor`'s
  - `ex.CollisionType` has been moved to a separate file outside of `Actor`
    - CollisionType is switched to a string enum, style guide also updated
  - `ex.CollisionPair` now operates on a pair of `ex.Colliders`'s instead of `ex.Actors`'s
  - `ex.CollisionContact` now operates on a pair of `ex.Collider`'s instead of `ex.Actors`'s
  - `ex.Body` has been modified to house all the physical position/transform information
    - Integration has been moved from actor to `Body` as a physical concern
    - `useBoxCollision` has been renamed to `useBoxCollider`
    - `useCircleCollision` has been renamed to `useCircleCollider`
    - `usePolygonCollision` has been renamed to `usePolygonCollider`
    - `useEdgeCollision` has been renamed to `useEdgeCollider`
  - Renamed `ex.CollisionArea` to `ex.CollisionShape`
    - `ex.CircleArea` has been renamed to `ex.Circle`
    - `ex.PolygonArea` has been renamed to `ex.ConvexPolygon`
    - `ex.EdgeArea` has been renamed to `ex.Edge`
  - Renamed `getWidth()` & `setWidth()` to property `width`
    - Actor and BoundingBox are affected
  - Renamed `getHeight()` & `setHeight()` to property `height`
    - Actor and BoundingBox are affected
  - Renamed `getCenter()` to the property `center`
    - Actor, BoundingBox, and Cell are affected
  - Renamed `getBounds()` to the property `bounds`
    - Actor, Collider, and Shapes are affected
  - Renamed `getRelativeBounds()` to the property `localBounds`
    - Actor, Collider, and Shapes are affected
  - Renamed `moi()` to the property `inertia` (moment of inertia)
  - Renamed `restitution` to the property `bounciness`
  - Moved `collisionType` to `Actor.body.collider.type`
  - Moved `Actor.integrate` to `Actor.body.integrate`

### Deprecated

- Legacy groups `ex.Group` will be removed in v0.24.0, use collision groups as a replacement [#1091](https://github.com/excaliburjs/Excalibur/issues/1091)
- Legacy collision groups off `Actor` will be removed in v0.24.0, use `Actor.body.collider.collisionGroup` [#1091](https://github.com/excaliburjs/Excalibur/issues/1091)
- Removed `NaiveCollisionBroadphase` as it was no longer used
- Renamed methods and properties will be available until `v0.24.0`
- Deprecated collision attributes on actor, use `Actor.body.collider`
  - `Actor.x` & `Actor.y` will be removed in `v0.24.0` use `Actor.pos.x` & `Actor.pos.y`
  - `Actor.collisionArea` will be removed in `v0.24.0` use `Actor.body.collider.shape`
  - `Actor.getLeft()`, `Actor.getRight()`, `Actor.getTop()`, and `Actor.getBottom` are deprecated
    - Use `Actor.body.collider.bounds.(left|right|top|bottom)`
  - `Actor.getGeometry()` and `Actor.getRelativeGeometry()` are removed, use `Collider`
  - Collision related properties on Actor moved to `Collider`, use `Actor.body.collider`
    - `Actor.torque`
    - `Actor.mass`
    - `Actor.moi`
    - `Actor.friction`
    - `Actor.restitution`
  - Collision related methods on Actor moved to `Collider`, use `Actor.body.collider` or `Actor.body.collider.bounds`
    - `Actor.getSideFromIntersect(intersect)` -> `BoundingBox.sideFromIntersection`
    - `Actor.collidesWithSide(actor)` -> `Actor.body.collider.bounds.intersectWithSide`
    - `Actor.collides(actor)` -> `Actor.body.collider.bounds.intersect`

### Fixed

- Fixed issue where leaking window/document handlers was possible when calling `ex.Engine.stop()` and `ex.Engine.start()` ([#1063](https://github.com/excaliburjs/Excalibur/issues/1120))
- Fixed wrong `Camera` and `Loader` scaling on HiDPI screens when option `suppressHiDPIScaling` is set. ([#1120](https://github.com/excaliburjs/Excalibur/issues/1120))
- Fixed polyfill application by exporting a `polyfill()` function that can be called. ([#1132](https://github.com/excaliburjs/Excalibur/issues/1132))
- Fixed `Color.lighten()` ([#1084](https://github.com/excaliburjs/Excalibur/issues/1084))

<!----------------------------------------------------------------------------------------------->

## [0.22.0] - 2019-04-06

### Breaking Changes

- `ex.BaseCamera` replaced with `Camera` ([#1087](https://github.com/excaliburjs/Excalibur/issues/1087))

### Added

- Added `enableCanvasTransparency` property that can enable/disable canvas transparency ([#1096](https://github.com/excaliburjs/Excalibur/issues/1096))

### Changed

- Upgraded Excalibur to TypeScript 3.3.3333 ([#1052](https://github.com/excaliburjs/Excalibur/issues/1052))
- Added exceptions on `SpriteSheetImpl` constructor to check if the source texture dimensions are valid ([#1108](https://github.com/excaliburjs/Excalibur/issues/1108))

<!----------------------------------------------------------------------------------------------->

## [0.21.0] - 2019-02-02

### Added

- Added ability to automatically convert .gif files to SpriteSheet, Animations, and Sprites ([#153](https://github.com/excaliburjs/Excalibur/issues/153))
- New `viewport` property on camera to return a world space bounding box of the current visible area ([#1078](https://github.com/excaliburjs/Excalibur/issues/1078))

### Changed

- Updated `ex.Color` and `ex.Vector` constants to be static getters that return new instances each time, eliminating a common source of bugs ([#1085](https://github.com/excaliburjs/Excalibur/issues/1085))
- Remove optionality of engine in constructor of Scene and \_engine private with an underscore prefix ([#1067](https://github.com/excaliburjs/Excalibur/issues/1067))

### Deprecated

- Rename `ex.BaseCamera` to `Camera`, `ex.BaseCamera` will be removed in `v0.22.0` ([#1087](https://github.com/excaliburjs/Excalibur/issues/1087))

### Fixed

- Fixed issue of early offscreen culling related to zooming in and out ([#1078](https://github.com/excaliburjs/Excalibur/issues/1078))
- Fixed issue where setting `suppressPlayButton: true` blocks load in certain browsers ([#1079](https://github.com/excaliburjs/Excalibur/issues/1079))
- Fixed issue where the absence of a pointer button caused an error in the console([#1153](https://github.com/excaliburjs/Excalibur/issues/1153))

<!----------------------------------------------------------------------------------------------->

## [0.20.0] - 2018-12-10

### Breaking Changes

- `ex.PauseAfterLoader` removed, use `ex.Loader` instead ([#1031](https://github.com/excaliburjs/Excalibur/issues/1031))

### Added

- Added strongly-typed `EventTypes` enum to Events.ts to avoid magic strings ([#1066](https://github.com/excaliburjs/Excalibur/issues/1066))

### Changed

- Added parameter on SpriteSheet constructor so you can define how many pixels of space are between sprites ([#1058](https://github.com/excaliburjs/Excalibur/issues/1058))

<!----------------------------------------------------------------------------------------------->

## [0.19.1] - 2018-10-22

### Fixed

- Fixed issue where there were missing files in the dist (Loader.css, Loader.logo.png) ([#1057](https://github.com/excaliburjs/Excalibur/issues/1057))

## [0.19.0] - 2018-10-13

### Changed

- Excalibur user documentation has now moved to [excaliburjs.com/docs](https://excaliburjs.com/docs)
- Excalibur will now prompt for user input before starting the game to be inline with the new webaudio requirements from chrome/mobile browsers ([#1031](https://github.com/excaliburjs/Excalibur/issues/1031))

### Deprecated

- `PauseAfterLoader` for iOS in favor of new click-to-play functionality built into the default `Loader` ([#1031](https://github.com/excaliburjs/Excalibur/issues/1031))

### Fixed

- Fixed issue where Edge web audio playback was breaking ([#1047](https://github.com/excaliburjs/Excalibur/issues/1047))
- Fixed issue where pointer events do not work in mobile ([#1044](https://github.com/excaliburjs/Excalibur/issues/1044))
- Fixed issue where iOS was not loading by including the right polyfills ([#1043](https://github.com/excaliburjs/Excalibur/issues/1043))
- Fixed issue where sprites do not work in Firefox ([#980](https://github.com/excaliburjs/Excalibur/issues/978))
- Fixed issue where collision pairs could sometimes be incorrect ([#975](https://github.com/excaliburjs/Excalibur/issues/975))
- Fixed box collision velocity resolution so that objects resting on a surface do not accumulate velocity ([#986](https://github.com/excaliburjs/Excalibur/pull/1034))

<!----------------------------------------------------------------------------------------------->

## [0.18.0] - 2018-08-04

### Breaking Changes

- `Sound.setVolume()` replaced with `Sound.volume`
- `Sound.setLoop()` replaced with `Sound.loop`

### Added

- Add `Scene.isActorInDrawTree` method to determine if an actor is in the scene's draw tree.

### Fixed

- Fixed missing `exitviewport/enterviewport` events on Actors.on/once/off signatures ([#978](https://github.com/excaliburjs/Excalibur/issues/978))
- Fix issue where Actors would not be properly added to a scene if they were removed from that scene during the same frame ([#979](https://github.com/excaliburjs/Excalibur/issues/979))

<!----------------------------------------------------------------------------------------------->

## [0.17.0] - 2018-06-04

### Breaking Changes

- Property scope `Pointer.actorsUnderPointer` changed to private
- `Sprite.sx` replaced with `Sprite.x`
- `Sprite.sy` replaced with `Sprite.y`
- `Sprite.swidth` replaced with `Sprite.width`
- `Sprite.sheight` replaced with `Sprite.height`

### Added

- Allow timers to limit repeats to a finite number of times ([#957](https://github.com/excaliburjs/Excalibur/pull/974))
- Convenience method on Scene to determine whether it is the current scene. Scene.isCurrentScene() ([#982](https://github.com/excaliburjs/Excalibur/issues/982))
- New `PointerEvent.stopPropagation()` method added. Works the same way as (`https://developer.mozilla.org/en-US/docs/Web/API/Event/stopPropagation`)
  ([#912](https://github.com/excaliburjs/Excalibur/issues/912))
- New `Actor.getAncestors()` method, which retrieves full array of current Actor ancestors
- Static `Actor.defaults` prop, which implements `IActorDefaults`.
- Native sound events now exposed
  - `volumechange` - on playing sound volume change;
  - `pause` - on playback pause;
  - `stop` - on playback stop;
  - `emptied` - on data cleanup(f.e. when setting new data);
  - `resume` - on playback resume;
  - `playbackstart` - on playback start;
  - `playbackend` - on playback end;
- Added `Sound.instances` getter, which returns active tracks. Playing or paused
- Added `Sound.getTrackId(track: [[AudioInstance]])` method. Which returns id of track provided,
  if it is in list of active tracks.

### Changed

- Refactored Easing functions to be reversable ([#944](https://github.com/excaliburjs/Excalibur/pull/944))
- Now at creation every `Actor.anchor` prop is set to default `Actor.defaults.anchor`.
- Scene.remove(Actor) now starts the Actor.Kill event cycle ([#981](https://github.com/excaliburjs/Excalibur/issues/981))

### Deprecated

- `CapturePointer.update()` method now doesn't propagate event to actor, just verifies pointer events for actor.
- Added `Sound.volume` & `Sound.loop` properties as a replacement for `Sound.setVolume()` and `Sound.setLoop()`. The methods `setVolume` and `setLoop` have been marked obsolete.

### Fixed

- Added missing variable assignments to TileMapImpl constructor ([#957](https://github.com/excaliburjs/Excalibur/pull/957))
- Correct setting audio volume level from `value` to `setValueAtTime` to comply with deprecation warning in Chrome 59 ([#953](https://github.com/excaliburjs/Excalibur/pull/953))
- Force HiDPI scaling to always be at least 1 to prevent visual artifacts in some browsers
- Recalculate physics geometry when width/height change on Actor ([#948](https://github.com/excaliburjs/Excalibur/pull/948))
- Fix camera move chaining ([#944](https://github.com/excaliburjs/Excalibur/pull/944))
- Fix `pickSet(allowDuplicates: true)` now returns the proper length array with correct elements ([#977](https://github.com/excaliburjs/Excalibur/issues/977))
- `Index` export order to prevent `almond.js` from creation of corrupted modules loading order.
- `Sound.pause()` now saves correct timings.
- Fix `ex.Vector.isValid` edgecase at `Infinity` ([#1006](https://github.com/excaliburjs/Excalibur/issues/1006))

<!----------------------------------------------------------------------------------------------->

## [0.16.0] - 2018-03-31

### Added

- New typesafe and override safe event lifecycle overriding, all `onEventName` handlers will no longer be dangerous to override ([#582](https://github.com/excaliburjs/Excalibur/issues/582))
  - New lifecycle event `onPreKill` and `onPostKill`
- SpriteSheets can now produce animations from custom sprite coordinates `SpriteSheet.getAnimationByCoords(engine, coords[], speed)` ([#918](https://github.com/excaliburjs/Excalibur/issues/918))
- Added drag and drop support for Actors ([#134](https://github.com/excaliburjs/Excalibur/issues/134))
  - New Event `enter`
  - New Event `leave`
  - New Event `pointerenter`
  - New Event `pointerleave`
  - New Event `pointerdragstart`
  - New Event `pointerdragend`
  - New Event `pointerdragmove`
  - New Event `pointerdragenter`
  - New Event `pointerdragleave`
  - New Class `PointerDragEvent` which extends `PointerEvent`
  - New Class `GlobalCoordinates` that contains Vectors for the world, the page, and the screen.
  - Added property `ICapturePointerConfig.captureDragEvents` which controls whether to emit drag events to the actor
  - Added property `PointerEvent.pointer` which equals the original pointer object

### Deprecated

- `Sprite.sx`, `Sprite.sy`, `Sprite.swidth`, `Sprite.sheight` have been deprecated in favor of `Sprite.x`, `Sprite.y`, `Sprite.width`, `Sprite.height` ([#918](https://github.com/excaliburjs/Excalibur/issues/918))

### Fixed

- Added missing lifecycle event handlers on Actors, Triggers, Scenes, Engine, and Camera ([#582](https://github.com/excaliburjs/Excalibur/issues/582))
- Tile Maps now correctly render negative x-axis coordinates ([#904](https://github.com/excaliburjs/Excalibur/issues/904))
- Offscreen culling in HiDPI mode ([#949](https://github.com/excaliburjs/Excalibur/issues/949))
  - Correct bounds check to check drawWidth/drawHeight for HiDPI
  - suppressHiDPIScaling now also suppresses pixel ratio based scaling
- Extract and separate Sprite width/height from drawWidth/drawHeight to prevent context corruption ([#951](https://github.com/excaliburjs/Excalibur/pull/951))

<!----------------------------------------------------------------------------------------------->

## [0.15.0] - 2018-02-16

### Breaking Changes

- `LockedCamera` replaced with `BaseCamera.strategy.lockToActor`
- `SideCamera` replaced with `BaseCamera.strategy.lockToActorAxis`
- `Body.wasTouching` replaced with event type `CollisionEnd`

### Added

- Option bag constructors have been added for commonly-used classes (see [Constructors.md](https://github.com/excaliburjs/Excalibur/blob/main/src/engine/Docs/Constructors.md)) ([#410](https://github.com/excaliburjs/Excalibur/issues/410))

<!----------------------------------------------------------------------------------------------->

## [0.14.0] - 2017-12-02

### Breaking Changes

- Triggers now have a new option bag constructor using the `ITriggerOptions` interface. ([#863](https://github.com/excaliburjs/Excalibur/issues/863)).
- `update` event replaced with `postupdate` event
- `CollisionEvent` replaced by `PreCollisionEvent`
- `getDrawWidth()` and `getDrawHeight()` replaced with the getters `drawWidth` and `drawHeight`
- `PointerEvent.x` and `PointerEvent.y` replaced with `PointerEvent.pos`

### Added

- Automatic HiDPI screen detection and scaling in excalibur internals to correct blurry bitmap rendering on HiDPI screens. This feature can optionally be suppressed with `IEngineOptions.suppressHiDPIScaling`.
- Added new line utility `Line.normal()` and `Line.distanceToPoint` ([#703](https://github.com/excaliburjs/Excalibur/issues/703))
- Added new PolygonArea utility `PolygonArea.getClosestFace(point)` ([#703](https://github.com/excaliburjs/Excalibur/issues/703))
- Triggers now fire an `EnterTriggerEvent` when an actor enters the trigger, and an `ExitTriggerEvent` when an actor exits the trigger. ([#863](https://github.com/excaliburjs/Excalibur/issues/863))
- Actors have a new events `CollisionStart` which when 2 actors first start colliding and `CollisionEnd` when 2 actors are no longer colliding. ([#863](https://github.com/excaliburjs/Excalibur/issues/863))
- New camera strategies implementation for following targets in a scene. Allows for custom strategies to be implemented on top of some prebuilt
  - `LockCameraToActorStrategy` which behaves like `LockedCamera` and can be switched on with `Camera.strategy.lockToActor(actor)`.
  - `LockCameraToActorAxisStrategy` which behaves like `SideCamera` and can be switched on with `Camera.strategy.lockToActorAxis(actor, ex.Axis.X)`
  - `ElasticToActorStrategy` which is a new strategy that elastically moves the camera to an actor and can be switched on with `Camera.strategy.elasticToActor(actor, cameraElasticity, cameraFriction)`
  - `CircleAroundActorStrategy` which is a new strategy that will follow an actor when a certain radius from the camera focus and can be switched on with `Camera.strategy.circleAroundActor(actor)`

### Changed

- `Trigger` has been rebuilt to provide a better experience
  - The trigger `action` only fires when an actor enters the designated area instead of every frame of collision. ([#863](https://github.com/excaliburjs/Excalibur/issues/863))
  - Triggers can now draw like other Actors, but are still not visible by default ([#863](https://github.com/excaliburjs/Excalibur/issues/863))

### Deprecated

- `Body.wasTouching` has been deprecated in favor of a new event type `CollisionEnd` ([#863](https://github.com/excaliburjs/Excalibur/issues/863))
- `SideCamera` and `LockedCamera` are deprecated in favor of camera strategies

### Fixed

- Fixed odd jumping behavior when polygons collided with the end of an edge ([#703](https://github.com/excaliburjs/Excalibur/issues/703))

<!----------------------------------------------------------------------------------------------->

## [0.13.0] - 2017-10-07

### Breaking Changes

- `Scene.children` replaced with `Scene.actors`

### Added

- Convenience getters implemented `halfDrawWidth`, `halfDrawHeight`, `halfCanvasWidth`, `halfCanvasHeight`, `canvasWidth`, and `canvasHeight`.
- New pause/unpause feature for timers to help with more robust pausing ([#885](https://github.com/excaliburjs/Excalibur/issues/885))
- New event listening feature to listen to events only `.once(...)` then unsubscribe automatically ([#745](https://github.com/excaliburjs/Excalibur/issues/745))
- New collision event `postcollision` to indicate if collision resolution occured ([#880](https://github.com/excaliburjs/Excalibur/issues/880))

### Deprecated

- `PointerEvent.x` and `PointerEvent.y`, in favor of `PointerEvent.pos` ([#612](https://github.com/excaliburjs/Excalibur/issues/612))
- `CollisionEvent` has been deprecated in favor of the more clear `PreCollisionEvent` ([#880](https://github.com/excaliburjs/Excalibur/issues/880))
- `getDrawWidth()` and `getDrawHeight()` have been marked obsolete and changed into the getters `drawWidth` and `drawHeight` respectively in order to progressively make getters/setters consistent ([#861](https://github.com/excaliburjs/Excalibur/issues/612))

### Fixed

- Fixed same instance of color potentially being shared, and thus mutated, between instance actors ([#840](https://github.com/excaliburjs/Excalibur/issues/840))
- Fixed bug where active and passive type collisions would resolve when they shouldn't in rigid body physics mode ([#880](https://github.com/excaliburjs/Excalibur/issues/880))

<!----------------------------------------------------------------------------------------------->

## [0.12.0] 2017-08-12

### Breaking Changes

- `CollisionType.Elastic` has been removed
- `Promises.wrap` has been replaced with `Promise.resolve`

### Added

- Added new hsl and hex format options in Color.toString(format). rgb is the default to maintain backwards compatibility ([#852](https://github.com/excaliburjs/Excalibur/issues/852))

### Changed

- `Animation.loop` property now to set to `true` by default ([#583](https://github.com/excaliburjs/Excalibur/issues/583))
- Added backgroundColor to engine options as part of Engine constructor ([#846](https://github.com/excaliburjs/Excalibur/issues/846))

### Deprecated

- `ex.Scene.children` is now `ex.Scene.actors` ([#796](https://github.com/excaliburjs/Excalibur/issues/796))

<!----------------------------------------------------------------------------------------------->

## [0.11.0] 2017-06-10

### Breaking Changes

- Renamed `Utils.removeItemToArray()` to `Utils.removeItemFromArray()` ([#798](https://github.com/excaliburjs/Excalibur/issues/798/))

### Added

- Added optional volume argument to `Sound.play(volume?: number)`, which will play the Audio file at anywhere from mute (`volume` is 0.0) to full volume (`volume` is 1.0). ([#801](https://github.com/excaliburjs/Excalibur/issues/801))
- Added another DisplayMode option: `DisplayMode.Position`. When this is selected as the displayMode type, the user must specify a new `position` option ([#781](https://github.com/excaliburjs/Excalibur/issues/781))
- Added a static method `distance` to the `Vector` class ([#517](https://github.com/excaliburjs/Excalibur/issues/517))
- Added `WheelEvent` event type for the `wheel` browser event, Excalibur now supports scroll wheel ([#808](https://github.com/excaliburjs/Excalibur/issues/808/))

### Changed

- Camera zoom over time now returns a promise that resolves on completion ([#800](https://github.com/excaliburjs/Excalibur/issues/800))
- Edge builds have more descriptive versions now containing build number and Git commit hash (e.g. `0.10.0-alpha.105#commit`) ([#777](https://github.com/excaliburjs/Excalibur/issues/777))

### Fixed

- Fixed camera zoom over time, before it did not work at all ([#800](https://github.com/excaliburjs/Excalibur/issues/800))
- Fixed semi-colon key not being detected on Firefox and Opera. ([#789](https://github.com/excaliburjs/Excalibur/issues/789))

<!----------------------------------------------------------------------------------------------->

## [0.10.0] 2017-04-07

### Breaking Changes

- Rename `Engine.width` and `Engine.height` to be `Engine.canvasWidth` and `Engine.canvasHeight` ([#591](https://github.com/excaliburjs/Excalibur/issues/591))
- Rename `Engine.getWidth` and `Engine.getHeight` to be `Engine.getDrawWidth` and `Engine.getDrawHeight` ([#591](https://github.com/excaliburjs/Excalibur/issues/591))
- Changed `GameEvent` to be a generic type for TypeScript, allowing strongly typing the `target` property. ([#724](https://github.com/excaliburjs/Excalibur/issue/724))
- Removed `Body.useEdgeCollision()` parameter `center` ([#724](https://github.com/excaliburjs/Excalibur/issue/724))

### Added

- Added `Engine.isPaused` to retrieve the running status of Engine ([#750](https://github.com/excaliburjs/Excalibur/issues/750))
- Added `Engine.getWorldBounds` to provide a quick way to get the top left corner and bottom right corner of the screen ([#729](https://github.com/excaliburjs/Excalibur/issues/729))
- Added predraw and postdraw events to `Engine` class. These events happen when prior to and after a draw ([#744](https://github.com/excaliburjs/Excalibur/issues/744))
- Added Perlin noise generation helper `ex.PerlinGenerator` for 1d, 2d, and 3d noise, along with drawing utilities ([#491](https://github.com/excaliburjs/Excalibur/issues/491))
- Added font styles support for normal, italic, and oblique in addition to bold text support ([#563](https://github.com/excaliburjs/Excalibur/issues/563))

### Changed

- Update project to use TypeScript 2.2.2 ([#762](https://github.com/excaliburjs/Excalibur/issues/762))
- Changed `Util.extend` to include `Object.assign` functionality ([#763](https://github.com/excaliburjs/Excalibur/issues/763))

### Fixed

- Update the order of the affine transformations to fix bug when scaling and rotating Actors ([#770](https://github.com/excaliburjs/Excalibur/issues/770))

<!----------------------------------------------------------------------------------------------->

## [0.9.0] 2017-02-09

### Added

- Added `preupdate`, `postupdate`, `predraw`, `postdraw` events to TileMap
- Added `ex.Random` with seed support via Mersenne Twister algorithm ([#538](https://github.com/excaliburjs/Excalibur/issues/538))
- Added extended feature detection and reporting to `ex.Detector` ([#707](https://github.com/excaliburjs/Excalibur/issues/707))
  - `ex.Detector.getBrowserFeatures()` to retrieve the support matrix of the current browser
  - `ex.Detector.logBrowserFeatures()` to log the support matrix to the console (runs at startup when in Debug mode)
- Added `@obsolete` decorator to help give greater visibility to deprecated methods ([#684](https://github.com/excaliburjs/Excalibur/issues/684))
- Added better support for module loaders and TypeScript importing. See [Installation](https://excaliburjs.com/docs/installation) docs for more info. ([#606](https://github.com/excaliburjs/Excalibur/issues/606))
- Added new Excalibur example project templates ([#706](https://github.com/excaliburjs/Excalibur/issues/706), [#733](https://github.com/excaliburjs/Excalibur/issues/733)):
  - [Browserify](https://github.com/excaliburjs/example-ts-browserify)
  - [Webpack](https://github.com/excaliburjs/example-ts-webpack)
  - [Angular2](https://github.com/excaliburjs/example-ts-angular2)
  - [Universal Windows Platform (UWP)](https://github.com/excaliburjs/example-uwp)
  - [Apache Cordova](https://github.com/excaliburjs/example-cordova)
  - [Xamarin Forms](https://github.com/excaliburjs/example-xamarin)
  - [Electron](https://github.com/excaliburjs/example-electron)
- Added `Pointer.lastPagePos`, `Pointer.lastScreenPos` and `Pointer.lastWorldPos` that store the last pointer move coordinates ([#509](https://github.com/excaliburjs/Excalibur/issues/509))

### Changed

- Changed `Util.clamp` to use math libraries ([#536](https://github.com/excaliburjs/Excalibur/issues/536))
- Upgraded to TypeScript 2.1.4 ([#726](https://github.com/excaliburjs/Excalibur/issues/726))

### Fixed

- Fixed Scene/Actor activation and initialization order, actors were not being initialized before scene activation causing bugs ([#661](https://github.com/excaliburjs/Excalibur/issues/661))
- Fixed bug where the engine would not load if a loader was provided without any resources ([#565](https://github.com/excaliburjs/Excalibur/issues/565))
- Fixed bug where an Actor/UIActor/TileMap added during a Timer callback would not initialize before running `draw` loop. ([#584](https://github.com/excaliburjs/Excalibur/issues/584))
- Fixed bug where on slower systems a Sprite may not be drawn on the first `draw` frame ([#748](https://github.com/excaliburjs/Excalibur/issues/748))

<!----------------------------------------------------------------------------------------------->

## [0.8.0] 2016-12-04

### Added

- `ex.Vector.magnitude` alias that calls `ex.Vector.distance()` to get magnitude of Vector ([#663](https://github.com/excaliburjs/Excalibur/issues/663))
- Added new `ex.Line` utilities ([#662](https://github.com/excaliburjs/Excalibur/issues/662)):
  - `ex.Line.slope` for the raw slope (m) value
  - `ex.Line.intercept` for the Y intercept (b) value
  - `ex.Line.findPoint(x?, y?)` to find a point given an X or a Y value
  - `ex.Line.hasPoint(x, y, threshold)` to determine if given point lies on the line
- Added `Vector.One` and `Vector.Half` constants ([#649](https://github.com/excaliburjs/Excalibur/issues/649))
- Added `Vector.isValid` to check for null, undefined, Infinity, or NaN vectors method as part of ([#665](https://github.com/excaliburjs/Excalibur/issues/665))
- Added `ex.Promise.resolve` and `ex.Promise.reject` static methods ([#501](https://github.com/excaliburjs/Excalibur/issues/501))
- PhantomJS based testing infrastructure to accurately test browser features such as image diffs on canvas drawing ([#521](https://github.com/excaliburjs/Excalibur/issues/521))
- Added some basic debug stat collection to Excalibur ([#97](https://github.com/excaliburjs/Excalibur/issues/97)):
  - Added `ex.Engine.stats` to hold frame statistic information
  - Added `ex.Engine.debug` to hold debug flags and current frame stats
  - Added `preframe` and `postframe` events to `Engine` as hooks
  - Added ex.Physics statistics to the Excalibur statistics collection
- Added new fast body collision detection to Excalibur to prevent fast moving objects from tunneling through other objects ([#665](https://github.com/excaliburjs/Excalibur/issues/665))
  - Added DynamicTree raycast to query the scene for bounds that intersect a ray
  - Added fast BoundingBox raycast test

### Changed

- Internal physics names refactored to be more readable and to use names more in line with game engine terminology (explicit broadphase and narrowphase called out)

### Deprecated

- `ex.Promise.wrap` ([#501](https://github.com/excaliburjs/Excalibur/issues/501))

### Fixed

- Fix `Actor.oldPos` and `Actor.oldVel` values on update ([#666](https://github.com/excaliburjs/Excalibur/issues/666))
- Fix `Label.getTextWidth` returns incorrect result ([#679](https://github.com/excaliburjs/Excalibur/issues/679))
- Fix semi-transparent PNGs appear garbled ([#687](https://github.com/excaliburjs/Excalibur/issues/687))
- Fix incorrect code coverage metrics, previously our test process was reporting higher than actual code coverage ([#521](https://github.com/excaliburjs/Excalibur/issues/521))
- Fix `Actor.getBounds()` and `Actor.getRelativeBounds()` to return accurate bounding boxes based on the scale and rotation of actors. ([#692](https://github.com/excaliburjs/Excalibur/issues/692))

<!----------------------------------------------------------------------------------------------->

## [0.7.1] - 2016-10-03

### Breaking Changes

- Refactored and modified Sound API ([#644](https://github.com/excaliburjs/Excalibur/issues/644))
  - `Sound.setData` now returns a Promise which differs from previous API
  - Removed internal `FallbackAudio` and `Sound` classes and replaced with single `Sound` class
  - Added `AudioTagInstance` and `WebAudioInstance` internal classes

### Added

- `ex.Promise.join(Promise[])` support (in addition to `...promises` support) ([#642](https://github.com/excaliburjs/Excalibur/issues/642))
- Moved build artifacts to separate [excalibur-dist](https://github.com/excaliburjs/excalibur-dist) repository ([#648](https://github.com/excaliburjs/Excalibur/issues/648))
- `ex.Events` namespace and typed event handler `.on(...)` overloads for default events on core excalibur objects ([#639](https://github.com/excaliburjs/Excalibur/issues/639))
- `Engine.timescale` property (default: 1.0) to add time-scaling to the engine for time-based movements ([#543](https://github.com/excaliburjs/Excalibur/issues/543))
- Two new parameters to `ex.Util.DrawUtil.line` that accept a line thickness and end-cap style ([#658](https://github.com/excaliburjs/Excalibur/issues/658))

### Fixed

- `Actor.actions.fade` properly supporting fading between 0 and 1 and vice versa ([#640](https://github.com/excaliburjs/Excalibur/issues/640))
- Fix issues with audio offset tracking and muting while game is invisible ([#644](https://github.com/excaliburjs/Excalibur/issues/644))
- `Actor.getHeight()` and `Actor.getWidth()` now take into account parent scaling ([#645](https://github.com/excaliburjs/Excalibur/issues/645))
- `Actor.debugDraw` now works properly for child actors ([#505](https://github.com/excaliburjs/Excalibur/issues/505), [#645](https://github.com/excaliburjs/Excalibur/issues/645))
- Sprite culling was double scaling calculations ([#646](https://github.com/excaliburjs/Excalibur/issues/646))
- Fix negative zoom sprite culling ([#539](https://github.com/excaliburjs/Excalibur/issues/539))
- Fix Actor updates happening more than once per frame, causing multiple pointer events to trigger ([#643](https://github.com/excaliburjs/Excalibur/issues/643))
- Fix `Actor.on('pointerup')` capturePointer events opt-in on event handler. The opt-in was triggering correctly for handlers on 'pointerdown' and 'pointermove', but not 'pointerup'.

<!----------------------------------------------------------------------------------------------->

## [0.7.0] - 2016-08-29

### Breaking Changes

- Code marked 'Obsolete' has been removed ([#625](https://github.com/excaliburjs/Excalibur/issues/625), [#603](https://github.com/excaliburjs/Excalibur/issues/603))
  - `Actor`
    - `addEventListener`
    - `getWorldX`, `getWorldY`
    - `clearActions`, `easeTo`, `moveTo`, `moveBy`, `rotateTo`, `rotateBy`, `scaleTo`, `scaleBy`, `blink`, `fade`, `delay`, `die`, `callMethod`, `asPromise`, `repeat`, `repeatForever`, `follow`, `meet`
  - `Class`
    - `addEventListener`, `removeEventListener`
  - `Engine`
    - parameterized constructor
    - `addChild`, `removeChild`
  - `UpdateEvent` removed
- `Scene.addChild` and `Scene.removeChild` are now protected
- Removed ex.Template and ex.Binding ([#627](https://github.com/excaliburjs/Excalibur/issues/627))

### Added

- New physics system, physical properties for Actors ([#557](https://github.com/excaliburjs/Excalibur/issues/557), [#472](https://github.com/excaliburjs/Excalibur/issues/472))
- Read The Docs support for documentation ([#558](https://github.com/excaliburjs/Excalibur/issues/558))
- Continuous integration builds unstable packages and publishes them ([#567](https://github.com/excaliburjs/Excalibur/issues/567))
- Sound and Texture resources can now process data ([#574](https://github.com/excaliburjs/Excalibur/issues/574))
- Actors now throw an event when they are killed ([#585](https://github.com/excaliburjs/Excalibur/issues/585))
- "Tap to Play" button for iOS to fulfill platform audio requirements ([#262](https://github.com/excaliburjs/Excalibur/issues/262))
- Generic lerp/easing functions ([#320](https://github.com/excaliburjs/Excalibur/issues/320))
- Whitespace checking for conditional statements ([#634](https://github.com/excaliburjs/Excalibur/issues/634))
- Initial support for [Yeoman generator](https://github.com/excaliburjs/generator-excalibur) ([#578](https://github.com/excaliburjs/Excalibur/issues/578))

### Changed

- Upgraded Jasmine testing framework to version 2.4 ([#126](https://github.com/excaliburjs/Excalibur/issues/126))
- Updated TypeScript to 1.8 ([#596](https://github.com/excaliburjs/Excalibur/issues/596))
- Improved contributing document ([#560](https://github.com/excaliburjs/Excalibur/issues/560))
- Improved local and global coordinate tracking for Actors ([#60](https://github.com/excaliburjs/Excalibur/issues/60))
- Updated loader image to match new logo and theme ([#615](https://github.com/excaliburjs/Excalibur/issues/615))
- Ignored additional files for Bower publishing ([#614](https://github.com/excaliburjs/Excalibur/issues/614))

### Fixed

- Actions on the action context threw an error ([#564](https://github.com/excaliburjs/Excalibur/issues/564))
- Actor `getLeft()`, `getTop()`, `getBottom()` and `getRight()` did not respect anchors ([#568](https://github.com/excaliburjs/Excalibur/issues/568))
- Actor.actions.rotateTo and rotateBy were missing RotationType ([#575](https://github.com/excaliburjs/Excalibur/issues/575))
- Actors didn't behave correctly when killed and re-added to game ([#586](https://github.com/excaliburjs/Excalibur/issues/586))
- Default fontFamily for Label didn't work with custom FontSize or FontUnit ([#471](https://github.com/excaliburjs/Excalibur/issues/471))
- Fixed issues with testing sandbox ([#609](https://github.com/excaliburjs/Excalibur/issues/609))
- Issue with camera lerp ([#555](https://github.com/excaliburjs/Excalibur/issues/555))
- Issue setting initial opacity on Actors ([#511](https://github.com/excaliburjs/Excalibur/issues/511))
- Children were not being updated by their parent Actors ([#616](https://github.com/excaliburjs/Excalibur/issues/616))
- Center-anchored Actors were not drawn at the correct canvas coordinates when scaled ([#618](https://github.com/excaliburjs/Excalibur/issues/618))

<!----------------------------------------------------------------------------------------------->

## [0.6.0] - 2016-01-19

### Added

- GamePads now have a connection event ([#473](https://github.com/excaliburjs/Excalibur/issues/473))
- Unit circle drawing for debug mode ([#467](https://github.com/excaliburjs/Excalibur/issues/467))
- Engine now fails gracefully in unsupported browsers ([#386](https://github.com/excaliburjs/Excalibur/issues/386))
- Global fatal error catching ([#381](https://github.com/excaliburjs/Excalibur/issues/381))
- MockEngine for testing ([#360](https://github.com/excaliburjs/Excalibur/issues/360))
- Code coverage reports via Coveralls ([#169](https://github.com/excaliburjs/Excalibur/issues/169))
- SpriteFonts now support different target colors ([#148](https://github.com/excaliburjs/Excalibur/issues/148))
- Cameras now have position, velocity, and acceleration properties ([#490](https://github.com/excaliburjs/Excalibur/issues/490))

### Changed

- `Actor.addChild()` changed to `Actor.add()` ([#519](https://github.com/excaliburjs/Excalibur/issues/519))
- `Actor.removeChild()` changed to `Actor.remove()` ([#519](https://github.com/excaliburjs/Excalibur/issues/519))
- Documentation is only deployed on changes to the main git branch ([#483](https://github.com/excaliburjs/Excalibur/issues/483))
- A warning message is now displayed if no supported audio format is provided for a browser ([#476](https://github.com/excaliburjs/Excalibur/issues/476))
- Updated TSLint directory scanning ([#442](https://github.com/excaliburjs/Excalibur/issues/442), [#443](https://github.com/excaliburjs/Excalibur/issues/443), [#447](https://github.com/excaliburjs/Excalibur/issues/447))
- Deprecated older methods ([#399](https://github.com/excaliburjs/Excalibur/issues/399))
- Changed API for Key events ([#502](https://github.com/excaliburjs/Excalibur/issues/502))

### Fixed

- Actors now properly collide with TileMaps ([#541](https://github.com/excaliburjs/Excalibur/issues/541))
- Gamepad detection is fixed ([#460](https://github.com/excaliburjs/Excalibur/issues/460), [#518](https://github.com/excaliburjs/Excalibur/issues/518))
- Actor scale now correctly occurs after translation ([#514](https://github.com/excaliburjs/Excalibur/issues/514))
- Actors now respect the `visible` property of their children ([#513](https://github.com/excaliburjs/Excalibur/issues/513))
- Fixed centered sprite drawing on Actors ([#507](https://github.com/excaliburjs/Excalibur/issues/507))
- Animation `freezeframe` is now properly set to last Animation frame by default ([#506](https://github.com/excaliburjs/Excalibur/issues/506))
- It is no longer possible to add the same Actor to a scene multiple times ([#504](https://github.com/excaliburjs/Excalibur/issues/504))
- Text alignment on SpriteFonts with Labels is fixed ([#484](https://github.com/excaliburjs/Excalibur/issues/484))
- Engine pointer events properly fire when a camera is zoomed ([#480](https://github.com/excaliburjs/Excalibur/issues/480))
- Fixed a small bug in rotateTo ([#469](https://github.com/excaliburjs/Excalibur/issues/469))
- Setting Label colors now works ([#468](https://github.com/excaliburjs/Excalibur/issues/468))
- Labels now respect set font ([#372](https://github.com/excaliburjs/Excalibur/issues/372))
- UIActor now respects visibility ([#368](https://github.com/excaliburjs/Excalibur/issues/368))
- Solid color Actors now respect opacity ([#364](https://github.com/excaliburjs/Excalibur/issues/364))
- TileMap culling uses proper width and height values ([#293](https://github.com/excaliburjs/Excalibur/issues/293))
- Font API changed while fixing font size issue

<!----------------------------------------------------------------------------------------------->

## [0.5.1] - 2015-06-26

### Added

- Actors can now recursively check the containment of their children ([#453](https://github.com/excaliburjs/Excalibur/issues/453))
- `RotateTo` and `RotateBy` now support ShortestPath, LongestPath, Clockwise, and Counterclockwise rotation ([#461](https://github.com/excaliburjs/Excalibur/issues/461))

### Fixed

- `Actor.contains()` did not work for child actors ([#147](https://github.com/excaliburjs/Excalibur/issues/147))
- Unexpected placement occasionally occurred for Actors with certain collision types ([#319](https://github.com/excaliburjs/Excalibur/issues/319))
- Velocity wasn’t updating properly when fixed and active Actors collided ([#454](https://github.com/excaliburjs/Excalibur/issues/454))
- Actors removed with actor.kill() were not being removed from the draw tree ([#458](https://github.com/excaliburjs/Excalibur/issues/458))
- `RotateTo` and `RotateBy` weren’t using the shortest angle by default ([#282](https://github.com/excaliburjs/Excalibur/issues/282))
- Sprite width and height didn’t take scaling into account ([#437](https://github.com/excaliburjs/Excalibur/issues/437))
- Fixed error message when calling `Actor.setDrawing()` on a non-existent key ([#456](https://github.com/excaliburjs/Excalibur/issues/456))

<!----------------------------------------------------------------------------------------------->

## [0.5.0] - 2015-06-03

### Added

- resource cache busting ([#280](https://github.com/excaliburjs/Excalibur/issues/280))
- HTML5 Gamepad API support ([#15](https://github.com/excaliburjs/Excalibur/issues/15))
- Browserify support ([#312](https://github.com/excaliburjs/Excalibur/issues/312))
- ‘blur’ and ‘visible’ events to detect when the browser window a game is in has focus ([#385](https://github.com/excaliburjs/Excalibur/issues/385))
- Z-index support for Actors, allowing for specific ordered drawing ([#356](https://github.com/excaliburjs/Excalibur/issues/356))
- unlocked drawing for UI elements ([#354](https://github.com/excaliburjs/Excalibur/issues/354))
- `Promise.join()` to return a new promise when promises passed to it have been resolved ([#341](https://github.com/excaliburjs/Excalibur/issues/341), [#340](https://github.com/excaliburjs/Excalibur/issues/340))
- ability to skip a frame in an animation ([#313](https://github.com/excaliburjs/Excalibur/issues/313))
- You can now remove effects from `IDrawable` objects ([#303](https://github.com/excaliburjs/Excalibur/issues/303))
- generic `Resource` type to allow for XHR loading ([#297](https://github.com/excaliburjs/Excalibur/issues/297))
- gray `Color` constants ([#209](https://github.com/excaliburjs/Excalibur/issues/209))

### Changed

- Renamed `engine.addChild()` to `engine.add()` ([#288](https://github.com/excaliburjs/Excalibur/issues/288))
- Renamed `setSpriteTransformationPoint()` to `setAnchor()` ([#269](https://github.com/excaliburjs/Excalibur/issues/269))
- Renamed `TopCamera` to `LockedCamera` ([#184](https://github.com/excaliburjs/Excalibur/issues/184))
- Renamed `Actor.pipeline` to `Actor.traits` ([#351](https://github.com/excaliburjs/Excalibur/issues/351))
- Actor anchoring now uses center origin by default ([#299](https://github.com/excaliburjs/Excalibur/issues/299))
- Actor updates (movement, collision, etc.) now use a pipeline ([#330](https://github.com/excaliburjs/Excalibur/issues/330))
- Organized classes, files, and project structure ([#182](https://github.com/excaliburjs/Excalibur/issues/182), [#347](https://github.com/excaliburjs/Excalibur/issues/347))
- Improvements to collision detection ([#345](https://github.com/excaliburjs/Excalibur/issues/345), [#332](https://github.com/excaliburjs/Excalibur/issues/332))
- Loop optimizations for performance improvements ([#296](https://github.com/excaliburjs/Excalibur/issues/296))
- Updated to TypeScript 1.4 ([#393](https://github.com/excaliburjs/Excalibur/issues/393))
- Improved pointer event handling so touch and mouse events can be captured together ([#334](https://github.com/excaliburjs/Excalibur/issues/334))
- Improved `Point` and `Vector` methods and rotation ([#323](https://github.com/excaliburjs/Excalibur/issues/323), [#302](https://github.com/excaliburjs/Excalibur/issues/302))
- `Color` is now treated as a vector to allow for changes ([#298](https://github.com/excaliburjs/Excalibur/issues/298))
- Cleaned up event type consistency ([#273](https://github.com/excaliburjs/Excalibur/issues/273))
- There is now a default instance of a `Camera` ([#270](https://github.com/excaliburjs/Excalibur/issues/270))
- TSLint now used to enforce code quality

### Fixed

- A Sprite’s dimensions weren’t validated against the size of its texture ([#318](https://github.com/excaliburjs/Excalibur/issues/318))
- Improved sprite drawing performance issues ([#316](https://github.com/excaliburjs/Excalibur/issues/316))
- Actors were sometimes throwing duplicate collision events ([#284](https://github.com/excaliburjs/Excalibur/issues/284))
- Actors were not setting their initial opacity correctly ([#307](https://github.com/excaliburjs/Excalibur/issues/307))
- Particle emitters couldn’t emit less than 60 particles per second ([#301](https://github.com/excaliburjs/Excalibur/issues/301))
- Fixed issue with TileMap collisions ([#286](https://github.com/excaliburjs/Excalibur/issues/286))
- Animations with duplicate frames weren’t being created correctly ([#283](https://github.com/excaliburjs/Excalibur/issues/283))
- Separated drawing and collision logic for CollisionMaps (now TileMap) ([#285](https://github.com/excaliburjs/Excalibur/issues/285))
- Errors in promises were being swallowed if no error callback was supplied ([#337](https://github.com/excaliburjs/Excalibur/issues/337))
- A null promise was being returned if no loader was given to `Engine.start()` ([#335](https://github.com/excaliburjs/Excalibur/issues/335))
- Changed default collisionType to ‘PreventCollision’ ([#324](https://github.com/excaliburjs/Excalibur/issues/324))
- Color didn’t handle alpha = 0 correctly ([#257](https://github.com/excaliburjs/Excalibur/issues/257))
- Blink action usage was confusing ([#279](https://github.com/excaliburjs/Excalibur/issues/279))
- Couldn’t use the `width` and `height` properties of a Texture after it loaded ([#355](https://github.com/excaliburjs/Excalibur/issues/355))
- Using `on(‘pointerdown’)` would not automatically enable pointer capturing ([#398](https://github.com/excaliburjs/Excalibur/issues/398))
- Unsubscribing from an event sometimes removed other event handlers ([#366](https://github.com/excaliburjs/Excalibur/issues/366))
- `Actor.setCenterDrawing()` was hard-coded to true ([#375](https://github.com/excaliburjs/Excalibur/issues/375))
- Console was undefined in IE9. ([#378](https://github.com/excaliburjs/Excalibur/issues/378))
- Pointers were not handling mobile Safari touch events ([#382](https://github.com/excaliburjs/Excalibur/issues/382))
- Fixed debug mode drawing ([#274](https://github.com/excaliburjs/Excalibur/issues/274))
- Flipping a sprite didn’t factor in scaling ([#401](https://github.com/excaliburjs/Excalibur/issues/401))
- Sound continued to play when the game was paused ([#383](https://github.com/excaliburjs/Excalibur/issues/383))
- `UIActor.kill()` didn’t remove the actor ([#373](https://github.com/excaliburjs/Excalibur/issues/373))
- Passing an empty array to `ex.Promise.join` resulted in unresolved promises ([#365](https://github.com/excaliburjs/Excalibur/issues/365))
- MouseUp / TouchEnd events weren’t capture correctly if outside of canvas ([#374](https://github.com/excaliburjs/Excalibur/issues/374))
- Clearing actions from an empty action queue caused problems ([#409](https://github.com/excaliburjs/Excalibur/issues/409))
- `Scene.onActivate()` was being called before Scene.onInitialize() ([#418](https://github.com/excaliburjs/Excalibur/issues/418))
- New z-indexing wasn’t cleaning up after itself ([#433](https://github.com/excaliburjs/Excalibur/issues/433))
- Fixed issue with world / screen coordinates in UIActors ([#371](https://github.com/excaliburjs/Excalibur/issues/371))
- Fade action didn’t work for text ([#261](https://github.com/excaliburjs/Excalibur/issues/261))
- Fade action didn’t work for plain-color actors ([#256](https://github.com/excaliburjs/Excalibur/issues/256))
- Collision events weren’t being published for both collision participants ([#254](https://github.com/excaliburjs/Excalibur/issues/254))
- The loading bar was misrepresenting the time taken to decode audio files ([#106](https://github.com/excaliburjs/Excalibur/issues/106))
- `actor.getCenter()` wasn’t returning the correct value ([#438](https://github.com/excaliburjs/Excalibur/issues/438))
- Cameras were on the engine instead of the scene, resulting in scene transition problems ([#277](https://github.com/excaliburjs/Excalibur/issues/277))
- Actors with sprites larger than the actor would disappear prematurely from the screen ([#287](https://github.com/excaliburjs/Excalibur/issues/287))
- Derived classes can now use offscreen culling ([#294](https://github.com/excaliburjs/Excalibur/issues/294))
- Fixed issue with TileMap culling ([#444](https://github.com/excaliburjs/Excalibur/issues/444))

<!----------------------------------------------------------------------------------------------->

## [0.2.2] - 2014-04-15

### Fixed

- Removed extra declarations file from package that was causing visual studio build problems

<!----------------------------------------------------------------------------------------------->

## [0.2.0] - 2014-04-09

### Added

- Visual Studio 2013 template support ([#139](https://github.com/excaliburjs/Excalibur/issues/139))
- Collision Map for building large static collidable levels ([#33](https://github.com/excaliburjs/Excalibur/issues/33))
- Redundant fallback sound sources for cross browser support ([#125](https://github.com/excaliburjs/Excalibur/issues/125))
- Particle Emitter implementation ([#52](https://github.com/excaliburjs/Excalibur/issues/52))
- Trigger implementation ([#91](https://github.com/excaliburjs/Excalibur/issues/91))
- Timer implementation ([#76](https://github.com/excaliburjs/Excalibur/issues/76))
- Camera Effects: zoom, shake ([#55](https://github.com/excaliburjs/Excalibur/issues/55))
- Polygon IDrawable ([#93](https://github.com/excaliburjs/Excalibur/issues/93))
- Alias 'on' and 'off' for 'addEventListener' and 'removeEventListener' ([#229](https://github.com/excaliburjs/Excalibur/issues/229))
- Optimized draw so only on screen elements are drawn ([#239](https://github.com/excaliburjs/Excalibur/issues/239))
- Support Scale in the x and y directions for actors ([#118](https://github.com/excaliburjs/Excalibur/issues/118))
- Added notion of collision grouping ([#100](https://github.com/excaliburjs/Excalibur/issues/100))
- New Events like 'enterviewport', 'exitviewport', and 'initialize' ([#215](https://github.com/excaliburjs/Excalibur/issues/215), [#224](https://github.com/excaliburjs/Excalibur/issues/224))
- Textures allow direct pixel manipulation ([#155](https://github.com/excaliburjs/Excalibur/issues/155))
- Static Logger improvements with '.debug()', '.info()', '.warn()' and '.error()' ([#81](https://github.com/excaliburjs/Excalibur/issues/81))
- Added callMethod() action to actor ([#244](https://github.com/excaliburjs/Excalibur/issues/244))
- Added fade() action to actor ([#104](https://github.com/excaliburjs/Excalibur/issues/104))
- Added follow() and meet() action to actor ([#77](https://github.com/excaliburjs/Excalibur/issues/77))

### Changed

- 'engine.goToScene()' replaces push and pop ([#168](https://github.com/excaliburjs/Excalibur/issues/168))
- More intuitive starting workflow ([#149](https://github.com/excaliburjs/Excalibur/issues/149))
- Collisions are now more concrete on actors with CollisionType ([#241](https://github.com/excaliburjs/Excalibur/issues/241))
- Namespace all types with 'ex' to prevent Excalibur from polluting the global ([#87](https://github.com/excaliburjs/Excalibur/issues/87))
- Refactor SceneNode to Scene ([#135](https://github.com/excaliburjs/Excalibur/issues/135))
- Refactor keys ([#115](https://github.com/excaliburjs/Excalibur/issues/115))
- Build system with Grunt ([#92](https://github.com/excaliburjs/Excalibur/issues/92))

### Fixed

- Collision event was firing after other actor has been killed ([#228](https://github.com/excaliburjs/Excalibur/issues/228))
- Additional actor was killed when actor.kill() is called ([#226](https://github.com/excaliburjs/Excalibur/issues/226))
- Fixed loading bar ([#195](https://github.com/excaliburjs/Excalibur/issues/195))
- ex.Color.Yellow constant was wrong ([#122](https://github.com/excaliburjs/Excalibur/issues/122))
- removeEventListener did not exist off of engine ([#175](https://github.com/excaliburjs/Excalibur/issues/175))
- Excalibur promises should not swallow exceptions in promise callbacks ([#176](https://github.com/excaliburjs/Excalibur/issues/176))
- Actor.extend did not work on actor subclasses ([#103](https://github.com/excaliburjs/Excalibur/issues/103))

<!----------------------------------------------------------------------------------------------->

## [0.1.1] - 2013-12-19

### Changed

- Refactored Keys to be less confusing ([#115](https://github.com/excaliburjs/Excalibur/issues/115))
- Refactored ActorEvent to be less confusing ([#113](https://github.com/excaliburjs/Excalibur/issues/113))

### Fixed

- 'update' event on the Engine now fires correctly ([#105](https://github.com/excaliburjs/Excalibur/issues/105))
- Actor.extend works on subclasses now ([#103](https://github.com/excaliburjs/Excalibur/issues/103))

<!----------------------------------------------------------------------------------------------->

## 0.1.0 - 2013-12-11

### Added

- Actor based paradigm for managing game objects
- Built-in scripting for actors, allowing objects to move, rotate, blink, scale, and repeat actions
- Entity-entity collision detection
- Event support to react to events happening in the game
- Camera abstraction to easily think about the view port
- Multiple display modes including fixed size, full screen, and dynamic container
- Scene stack support to create multiple game levels
- Sprite sheet and animation support
- Simple sound library for game audio, supporting the Web Audio API and the HTML Audio API
- Promise implementation for managing asynchronous behavior
- Resource loading with optional custom progress bars

<!----------------------------------------------------------------------------------------------->

[unreleased]: https://github.com/excaliburjs/Excalibur/compare/v0.25.1...HEAD
[0.25.1]: https://github.com/excaliburjs/Excalibur/compare/v0.25.0...v0.25.1
[0.25.0]: https://github.com/excaliburjs/Excalibur/compare/v0.24.5...v0.25.0
[0.24.5]: https://github.com/excaliburjs/Excalibur/compare/v0.24.4...v0.24.5
[0.24.4]: https://github.com/excaliburjs/Excalibur/compare/v0.24.0...v0.24.4
[0.24.0]: https://github.com/excaliburjs/Excalibur/compare/v0.23.0...v0.24.0
[0.23.0]: https://github.com/excaliburjs/Excalibur/compare/v0.22.0...v0.23.0
[0.22.0]: https://github.com/excaliburjs/Excalibur/compare/v0.21.0...v0.22.0
[0.21.0]: https://github.com/excaliburjs/Excalibur/compare/v0.20.0...v0.21.0
[0.20.0]: https://github.com/excaliburjs/Excalibur/compare/v0.19.1...v0.20.0
[0.19.1]: https://github.com/excaliburjs/Excalibur/compare/v0.19.0...v0.19.1
[0.19.0]: https://github.com/excaliburjs/Excalibur/compare/v0.18.0...v0.19.0
[0.18.0]: https://github.com/excaliburjs/Excalibur/compare/v0.17.0...v0.18.0
[0.17.0]: https://github.com/excaliburjs/Excalibur/compare/v0.16.0...v0.17.0
[0.16.0]: https://github.com/excaliburjs/Excalibur/compare/v0.15.0...v0.16.0
[0.15.0]: https://github.com/excaliburjs/Excalibur/compare/v0.14.0...v0.15.0
[0.14.0]: https://github.com/excaliburjs/Excalibur/compare/v0.13.0...v0.14.0
[0.13.0]: https://github.com/excaliburjs/Excalibur/compare/v0.12.0...v0.13.0
[0.12.0]: https://github.com/excaliburjs/Excalibur/compare/v0.11.0...v0.12.0
[0.11.0]: https://github.com/excaliburjs/Excalibur/compare/v0.10.0...v0.11.0
[0.10.0]: https://github.com/excaliburjs/Excalibur/compare/v0.9.0...v0.10.0
[0.9.0]: https://github.com/excaliburjs/Excalibur/compare/v0.8.0...v0.9.0
[0.8.0]: https://github.com/excaliburjs/Excalibur/compare/v0.7.1...v0.8.0
[0.7.1]: https://github.com/excaliburjs/Excalibur/compare/v0.7.0...v0.7.1
[0.7.0]: https://github.com/excaliburjs/Excalibur/compare/v0.6.0...v0.7.0
[0.6.0]: https://github.com/excaliburjs/Excalibur/compare/v0.5.1...v0.6.0
[0.5.1]: https://github.com/excaliburjs/Excalibur/compare/v0.5.0...v0.5.1
[0.5.0]: https://github.com/excaliburjs/Excalibur/compare/v0.2.2...v0.5.0
[0.2.2]: https://github.com/excaliburjs/Excalibur/compare/v0.2.0...v0.2.2
[0.2.0]: https://github.com/excaliburjs/Excalibur/compare/v0.1.1...v0.2.0
[0.1.1]: https://github.com/excaliburjs/Excalibur/compare/v0.1...v0.1.1
[//]: # 'https://github.com/olivierlacan/keep-a-changelog'<|MERGE_RESOLUTION|>--- conflicted
+++ resolved
@@ -19,7 +19,6 @@
 
 ### Added
 
-<<<<<<< HEAD
 - Added new `ex.InputMapper` for mapping multiple input sources into actions! This can be useful for providing accessibility into your games and allowing users to map inputs to different game commands.
   ```typescript
    const moveRight = (amount: number) => { actor.vel.x = 100 * amount }
@@ -30,9 +29,7 @@
    engine.inputMapper.on(({gamepads}) => gamepads.get(0).isButtonPressed(ex.Buttons.DpadRight) ? 1 : 0, moveRight);
    engine.inputMapper.on(({gamepads}) => gamepads.get(0).getLeftStick()[0] > 0 ? gamepads.get(0).getLeftStick()[0] : 0, moveRight);
   ```
-=======
 - Added strongly typed events with `ex.EventEmitter<TEventMap>`
->>>>>>> 786c1727
 - Added new convenience properties for flipping all the graphics on an Actor
   * `ex.Actor.graphics.flipHorizontal` - Flips all the graphics horizontally
   * `ex.Actor.graphics.flipVertical` - Flips all the graphics vertically
