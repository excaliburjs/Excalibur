--- conflicted
+++ resolved
@@ -8,11 +8,8 @@
 ## Breaking Changes
 
 ## Added
-<<<<<<< HEAD
-
-- SpriteSheets can now produce animations from bespoke sprite coordinates `SpriteSheet.getAnimationByCoords(engine, coords[], speed)` ([#918](https://github.com/excaliburjs/Excalibur/issues/918))
-
-=======
+
+ - SpriteSheets can now produce animations from bespoke sprite coordinates `SpriteSheet.getAnimationByCoords(engine, coords[], speed)` ([#918](https://github.com/excaliburjs/Excalibur/issues/918))
  - New Event `enter`
  - New Event `leave`
  - New Event `pointerenter`
@@ -26,7 +23,7 @@
  - New Class `GlobalCoordinates` that contains Vectors for the world, the page, and the screen.
  - Added property `ICapturePointerConfig.captureDragEvents` which controls whether to emit drag events to the actor
  - Added property `PointerEvent.pointer` which equals the original pointer object
->>>>>>> 4548ae38
+ 
 ## Changed
 
 
