--- conflicted
+++ resolved
@@ -19,7 +19,6 @@
 
 ### Added
 
-<<<<<<< HEAD
 - Added new contact `ex.Island` physics optimization, excalibur physics bodies will now wake or sleep the entire connected graph of bodies,
 this only works in the Realistic solver, but it's a huge perf win.
 - Added new `ex.angleDifference(angle1, angle2)` for calculating differences between angles in [0, 2Pi)
@@ -27,7 +26,6 @@
   ```typescript
     const stats: Record<string, number> = engine.stats.currFrame.systemDuration;
     // "update:CollisionSystem.update" -> .50
-=======
 
 - Added new parameter to `ex.Sounds` to schedule start time, this allows you to synchronize playback of multiple audio tracks
   ```typescript
@@ -39,7 +37,6 @@
   Resources.MusicIndTopper.play({ volume: 0, scheduledStartTime: start500MsFromNow });
   Resources.MusicGroovyDrums.play({ volume: 0, scheduledStartTime: start500MsFromNow });
   Resources.MusicGroovyTopper.play({ volume: 0, scheduledStartTime: start500MsFromNow });
->>>>>>> 57bc004e
   ```
 - Added new Timer events! 
   ```typescript
