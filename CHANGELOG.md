--- conflicted
+++ resolved
@@ -65,12 +65,9 @@
 
 ### Added
 
-<<<<<<< HEAD
 - Added inline SVG image support `ex.ImageSource.fromSvgString('<svg>...</svg>')`, note images produced this way still must be loaded.
 - Added ability to optionally specify sprite options in the `.toSprite(options:? SpriteOptions)`
-=======
-- The `ex.Engine` had a new `enableCanvasContextMenu` arg that can be used to enable the right click context menu, by default the context menu is disabled which is what most games seem to want.
->>>>>>> 39c2d3ef
+- The `ex.Engine` constructor had a new `enableCanvasContextMenu` arg that can be used to enable the right click context menu, by default the context menu is disabled which is what most games seem to want.
 - Child `ex.Actor` inherits opacity of parents
 - `ex.Engine.timeScale` values of 0 are now supported
 - `ex.Trigger` now supports all valid actor constructor parameters from `ex.ActorArgs` in addition to `ex.TriggerOptions`
