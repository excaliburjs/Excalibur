# Change Log

All notable changes to this project will be documented in this file.
This project adheres to [Semantic Versioning](http://semver.org/).

## [Unreleased]

### Breaking Changes

- Collision events now only target `ex.Collider` types, this previously would sometimes emit an `ex.Entity` if you attached to the `ex.ColliderComponent`
  * `ex.PreCollisionEvent`
  * `ex.PostCollisionEvent`
  * `ex.ContactStartEvent`
  * `ex.ContactEndEvent`
  * `ex.CollisionPreSolveEvent`
  * `ex.CollisionPostSolveEvent`
  * `ex.CollisionStartEvent`
  * `ex.CollisionEndEvent`
- `System.priority` is refactored to be static.
- `ex.Timer` now only takes the option bag constructor
- `PreDrawEvent`, `PostDrawEvent`, `PreTransformDrawEvent`, `PostTransformDrawEvent`, `PreUpdateEvent`, `PostUpdateEvent` now use `elapsedMs` instead of `delta` for the elapsed milliseconds between the last frame.460696
- `Trigger` API has been slightly changed:
  - `action` now returns the triggering entity: `(entity: Entity) => void`
  - `target` now works in conjunction with `filter` instead of overwriting it.
  - `EnterTriggerEvent` and `ExitTriggerEvent` now contain a `entity: Entity` property instead of `actor: Actor`
- `ex.Vector.normalize()` return zero-vector (`(0,0)`) instead of `(0,1)` when normalizing a vector with a magnitude of 0
- `ex.Gif` transparent color constructor arg is removed in favor of the built in Gif file mechanism
- Remove core-js dependency, it is no longer necessary in modern browsers. Technically a breaking change for older browsers
- `ex.Particle` and `ex.ParticleEmitter` now have an API that looks like modern Excalibur APIs
  * `particleSprite` is renamed to `graphic`
  * `particleRotationalVelocity` is renamed to `angularVelocity`
  * `fadeFlag` is renamed to `fade`
  * `acceleration` is renamed to `acc`
  * `particleLife` is renamed to `life`
  * `ParticleEmitter` now takes a separate `particle: ParticleConfig` parameter to disambiguate between particles parameters and emitter ones
    ```typescript
    const emitter =  new ex.ParticleEmitter({
        width: 10,
        height: 10,
        radius: 5,
        emitterType: ex.EmitterType.Rectangle,
        emitRate: 300,
        isEmitting: true,
        particle: {
          transform: ex.ParticleTransform.Global,
          opacity: 0.5,
          life: 1000,
          acc: ex.vec(10, 80),
          beginColor: ex.Color.Chartreuse,
          endColor: ex.Color.Magenta,
          startSize: 5,
          endSize: 100,
          minVel: 100,
          maxVel: 200,
          minAngle: 5.1,
          maxAngle: 6.2,
          fade: true,
          maxSize: 10,
          graphic: swordImg.toSprite(),
          randomRotation: true,
          minSize: 1
        }
      });
    ```

### Deprecated


- `Vector.size` is deprecated, use `Vector.magnitude` instead
- `ScreenShader` v_texcoord is deprecated, use v_uv. This is changed to match the materials shader API
- `actor.getGlobalPos()` - use `actor.globalPos` instead
- `actor.getGlobalRotation()` - use `actor.globalRotation` instead
- `actor.getGlobalScale()` - use `actor.globalScale` instead

### Added

- Added a method to force graphics on screen `ex.GraphicsComponent.forceOnScreen`
- Added new `ex.Slide` scene transition, which can slide a screen shot of the current screen: `up`, `down`, `left`, or `right`. Optionally you can add an `ex.EasingFunction`, by default `ex.EasingFunctions.Linear`
  ```typescript
  game.goToScene('otherScene', {
    destinationIn: new ex.Slide({
      duration: 1000,
      easingFunction: ex.EasingFunctions.EaseInOutCubic,
      slideDirection: 'up'
    })
  });
  ```
- Added inline SVG image support `ex.ImageSource.fromSvgString('<svg>...</svg>')`, note images produced this way still must be loaded.
- Added ability to optionally specify sprite options in the `.toSprite(options:? SpriteOptions)`
- The `ex.Engine` constructor had a new `enableCanvasContextMenu` arg that can be used to enable the right click context menu, by default the context menu is disabled which is what most games seem to want.
- Child `ex.Actor` inherits opacity of parents
- `ex.Engine.timeScale` values of 0 are now supported
- `ex.Trigger` now supports all valid actor constructor parameters from `ex.ActorArgs` in addition to `ex.TriggerOptions`
- `ex.Gif` can now handle default embedded GIF frame timings
- New `ex.Screen.worldToPagePixelRatio` API that will return the ratio between excalibur pixels and the HTML pixels. 
  * Additionally excalibur will now decorate the document root with this same value as a CSS variable `--ex-pixel-ratio`
  * Useful for scaling HTML UIs to match your game
    ```css
    .ui-container {
      pointer-events: none;
      position: absolute;
      transform-origin: 0 0;
      transform: scale(
        calc(var(--pixel-conversion)),
        calc(var(--pixel-conversion)));
    }
    ```
- New updates to `ex.coroutine(...)`
  * New `ex.CoroutineInstance` is returned (still awaitable)
  * Control coroutine autostart with `ex.coroutine(function*(){...}, {autostart: false})`
  * `.start()` and `.cancel()` coroutines
  * Nested coroutines!
- Excalibur will now clean up WebGL textures that have not been drawn in a while, which improves stability for long game sessions
  * If a graphic is drawn again it will be reloaded into the GPU seamlessly
- You can now query for colliders on the physics world
  ```typescript
    const scene = ...;
    const colliders = scene.physics.query(ex.BoundingBox.fromDimensions(...));
  ```
- `actor.oldGlobalPos` returns the globalPosition from the previous frame
- create development builds of excalibur that bundlers can use in dev mode
- show warning in development when Entity hasn't been added to a scene after a few seconds
- New `RentalPool` type for sparse object pooling
- New `ex.SparseHashGridCollisionProcessor` which is a simpler (and faster) implementation for broadphase pair generation. This works by bucketing colliders into uniform sized square buckets and using that to generate pairs.
- CollisionContact can be biased toward a collider by using `contact.bias(collider)`. This adjusts the contact so that the given collider is colliderA, and is helpful if you 
are doing mtv adjustments during precollision.

### Fixed

<<<<<<< HEAD
- Fixed issue where Collision events ahd inconsistent targets, sometimes they were Colliders and sometimes they were Entities
=======
- Fixed issue where `ex.Engine.screenshot()` images may not yet be loaded in time for use in `ex.Transition`s
- Fixed issue where there would be an incorrect background color for 1 frame when transitioning to a new scene
- Fixed issue where `blockInput: true` on scene transition only blocked input events, not accessors like `wasHeld(...)` etc.
>>>>>>> ab45bc5d
- Fixed issue where users could not easily define a custom `RendererPlugin` because the type was not exposed
- Fixed issue where `ex.Fade` sometimes would not complete depending on the elapsed time
- Fixed issue where `ex.PolygonColliders` would get trapped in infinite loop for degenerate polygons (< 3 vertices)
- Fixed issue where certain devices that support large numbers of texture slots exhaust the maximum number of if statements (complexity) in the shader.
- Fixed issue where `ex.Label` where setting the opacity of caused a multiplicative opacity effect when actor opacity set
- Fixed issue where the `ex.Loader` would have a low res logo on small configured resolution sizes
- Fixed issue where `ex.Gif` was not parsing certain binary formats correctly
- Fixed issue where the boot `ex.Loader` was removing pixelRatio override
- Fixed `ex.RasterOptions`, it now extends `ex.GraphicsOptions` which is the underlying truth
- Fixed issue where rayCast `filter` would not be called in hit order
- Fixed issue where rayCasts would return inconsistent orderings with the `ex.SparseHashGridCollisionProcessor` strategy
- Fixed issue where CircleCollider tangent raycast did not work correctly
- Fixed issue where you were required to provide a transition if you provided a loader in the `ex.Engine.start('scene', { loader })`
- Fixed issue where `ex.Scene.onPreLoad(loader: ex.DefaultLoader)` would lock up the engine if there was an empty loader
- Fixed issue where `ex.Scene` scoped input events would preserve state and get stuck causing issues when switching back to the original scene.
- Fixed issue where not all physical keys from the spec were present in `ex.Keys` including the reported `ex.Keys.Tab`
- Fixed invalid graphics types around `ex.Graphic.tint`
- improve types to disallow invalid combo of collider/width/height/radius in actor args
- only add default color graphic for the respective collider used
- Fixed issue where `ex.SpriteFont` did not respect scale when measuring text
- Fixed issue where negative transforms would cause collision issues because polygon winding would change.
- Fixed issue where removing and re-adding an actor would cause subsequent children added not to function properly with regards to their parent/child transforms
- Fixed issue where `ex.GraphicsSystem` would crash if a parent entity did not have a `ex.TransformComponent`
- Fixed a bug in the new physics config merging, and re-arranged to better match the existing pattern

### Updates

- Non-breaking parameters that reference `delta` to `elapsedMs` to better communicate intent and units
- Perf improvements to `ex.ParticleEmitter` 
  * Use the same integrator as the MotionSystem in the tight loop
  * Leverage object pools to increase performance and reduce allocations
- Perf improvements to collision narrowphase and solver steps
  * Working in the local polygon space as much as possible speeds things up
  * Add another pair filtering condition on the `SparseHashGridCollisionProcessor` which reduces pairs passed to narrowphase
  * Switching to c-style loops where possible
  * Caching get component calls
  * Removing allocations where it makes sense
- Perf Side.fromDirection(direction: Vector): Side - thanks @ikudrickiy!
- Perf improvements to PointerSystem by using new spatial hash grid data structure
- Perf improvements: Hot path allocations
  * Reduce State/Transform stack hot path allocations in graphics context
  * Reduce Transform allocations
  * Reduce AffineMatrix allocations

- Perf improvements to `CircleCollider` bounds calculations
- Switch from iterators to c-style loops which bring more speed
  * `Entity` component iteration
  * `EntityManager` iteration
  * `EventEmitter`s
  * `GraphicsSystem` entity iteration
  * `PointerSystem` entity iteration

### Changed

- Applied increased TS strictness:
  * Director API subtree
  * Resource API subtree
  * Graphics API subtree
  * TileMap API subtree

<!--------------------------------- DO NOT EDIT BELOW THIS LINE --------------------------------->
<!--------------------------------- DO NOT EDIT BELOW THIS LINE --------------------------------->
<!--------------------------------- DO NOT EDIT BELOW THIS LINE --------------------------------->

## [v0.29.3]

### Breaking Changes

- `ex.Action` now requires a unique `id` property
- Z-indexes are now relative to the parent's Z-index. You can get the global Z-index with the `globalZ` property on the Actor or TransformComponent.

### Deprecated

### Added

- Built in actions now have a unique `id` property
- `globalZ` property to Actor and TransformComponent

### Fixed

- Fixed animation glitch caused by uninitialized state in `ImageRenderer`
- Fixed issue where `ex.Loader.suppressPlayButton = true` did not work. Only using the `ex.Engine({suppressPlayButton: true})` worked

### Updates

-

### Changed

- `ex.Vector.toAngle()` now returns angles from `[0 - 2 PI)`

## [v0.29.2]

### Breaking Changes

-

### Deprecated

- `

### Added

- Added ability to configure image wrapping on `ex.ImageSource` with the new `ex.ImageWrapping.Clamp` (default), `ex.ImageWrapping.Repeat`, and `ex.ImageWrapping.Mirror`.
  ```typescript
  const image = new ex.ImageSource('path/to/image.png', {
    filtering: ex.ImageFiltering.Pixel,
    wrapping: {
      x: ex.ImageWrapping.Repeat,
      y: ex.ImageWrapping.Repeat,
    }
  });
  ```
- Added pointer event support to `ex.TileMap`'s and individual `ex.Tile`'s
- Added pointer event support to `ex.IsometricMap`'s and individual `ex.IsometricTile`'s
- Added `useAnchor` parameter to `ex.GraphicsGroup` to allow users to opt out of anchor based positioning, if set to false all graphics members
will be positioned with the top left of the graphic at the actor's position.
  ```typescript
  const graphicGroup = new ex.GraphicsGroup({
    useAnchor: false,
    members: [
      {
        graphic: heartImage.toSprite(),
        offset: ex.vec(0, 0),
      },
      {
        graphic: heartImage.toSprite(),
        offset: ex.vec(0, 16),
      },
      {
        graphic: heartImage.toSprite(),
        offset: ex.vec(16, 16),
      },
      {
        graphic: heartImage.toSprite(),
        offset: ex.vec(16, 0),
      },
    ],
  });
  ```
- Added simplified `ex.coroutine` overloads, you need not pass engine as long as you are in an Excalibur lifecycle
  ```typescript
  const result = ex.coroutine(function* () {...});
  ```
- Added way to bind 'this' to `ex.coroutine` overloads, you need not pass engine as long as you are in an Excalibur lifecycle
  ```typescript
  const result = ex.coroutine({myThis: 'cool'}, function* () {...});
  ```
- Added optional `ex.coroutine` timing parameter to schedule when they are updated
  ```typescript
  const result = ex.coroutine(engine, function * () {...}, { timing: 'postupdate' })
  ```
- Added `GraphicsComponent.bounds` which will report the world bounds of the graphic if applicable!
- Added `ex.Vector.EQUALS_EPSILON` to configure the `ex.Vector.equals(v)` threshold
- Added way to add custom WebGL context lost/recovered handlers for your game
  ```typescript
  const game = new ex.Engine({
    handleContextLost: (e) => {...},
    handleContextRestored: (e) => {...}
  })
  ```

### Fixed

- Fixed issue where `ex.TileMap` culling did not work properly when using fixed updates lower than refresh rate
- Fixed incomplete types for font options in `ex.FontSource().toFont(options)`
- Fixed issue with `ex.Loader` start button position when using CSS transforms
- Fixed issue where adding scenes with the same name did not work when it was previously removed
- Fixed issue when WebGL context lost occurs where there was no friendly output to the user
- Fixed issue where HiDPI scaling could accidentally scale past the 4k mobile limit, if the context would scale too large it will now attempt to recover by backing off.
- Fixed issue where logo was sometimes not loaded during `ex.Loader`
- Fixed issue where unbounded containers would grow infinitely when using the following display modes:
  * `DisplayMode.FillContainer`
  * `DisplayMode.FitContainer`
  * `DisplayMode.FitContainerAndFill`
  * `DisplayMode.FitContainerAndZoom`
- Fixed issue where `ex.ParticleEmitter` z-index did not propagate to particles
- Fixed incongruent behavior as small scales when setting `transform.scale = v` and `transform.scale.setTo(x, y)`
- Fixed `ex.coroutine` TypeScript type to include yielding `undefined`
- Fixed issue where Firefox on Linux would throw an error when using custom Materials due to unused attributes caused by glsl compiler optimization. 
- Fixed issue where start transition did not work properly if deferred
- Fixed issue where transitions did not cover the whole screen if camera was zoomed
- Fixed issue where `Color.toHex()` produced invalid strings if the channel values are negative or fractional, or if the alpha channel was different than 1

### Updates

-

### Changed

- Significant 2x performance improvement to image drawing in Excalibur
- Simplified `ex.Loader` viewport/resolution internal configuration

## [v0.29.0]

### Breaking Changes
- `ex.Entity.tags` is now a javascript `Set` instead of an `Array` this will affect methods that inspected tags as an array before.
- `ex.Engine.goToScene`'s second argument now takes `GoToOptions` instead of just scene activation data
  ```typescript
  {
    /**
     * Optionally supply scene activation data passed to Scene.onActivate
    */
    sceneActivationData?: TActivationData,
    /**
     * Optionally supply destination scene "in" transition, this will override any previously defined transition
    */
    destinationIn?: Transition,
    /**
     * Optionally supply source scene "out" transition, this will override any previously defined transition
    */
    sourceOut?: Transition,
    /**
     * Optionally supply a different loader for the destination scene, this will override any previously defined loader
    */
    loader?: DefaultLoader
  }
  ```

- `ex.Physics` static is marked as deprecated, configuring these setting will move to the `ex.Engine({...})` constructor
  ```typescript
  const engine = new ex.Engine({
    ...
    physics: {
      solver: ex.SolverStrategy.Realistic,
      gravity: ex.vec(0, 20),
      arcade: {
        contactSolveBias: ex.ContactSolveBias.VerticalFirst
      },
    }
  })
  ```
- Changed the `Font` default base align to `Top` this is more in line with user expectations. This does change the default rendering to the top left corner of the font instead of the bottom left.
- Remove confusing Graphics Layering from `ex.GraphicsComponent`, recommend we use the `ex.GraphicsGroup` to manage this behavior
  * Update `ex.GraphicsGroup` to be consistent and use `offset` instead of `pos` for graphics relative positioning
- ECS implementation has been updated to remove the "stringly" typed nature of components & systems
  * For average users of Excalibur folks shouldn't notice any difference
  * For folks leveraging the ECS, Systems/Components no longer have type parameters based on strings. The type itself is used to track changes.
  * `class MySystem extends System<'ex.component'>` becomes `class MySystem extends System`
  * `class MyComponent extends Component<'ex.component'>` becomes `class MyComponent extends Component`
  * `ex.System.update(elapsedMs: number)` is only passed an elapsed time
- Prevent people from inadvertently overriding `update()` in `ex.Scene` and `ex.Actor`. This method can still be overridden with the `//@ts-ignore` pragma
- `ex.SpriteSheet.getSprite(...)` will now throw on invalid sprite coordinates, this is likely always an error and a warning is inappropriate. This also has the side benefit that you will always get a definite type out of the method.


### Deprecated

-

### Added

- Added new `ex.Tilemap.getOnScreenTiles()` method to help users access onscreen tiles for logic or other concerns.
- Added `ex.FontSource` resource type
  ```typescript
  const fontSource = new ex.FontSource('/my-font.ttf', 'My Font')
  loader.addResource(fontSource)

  game.start(loader).then(() => {
    const font = fontSource.toFont() // returns ex.Font
  })
  ```

  Font options can be defined either at the source or at the `toFont()` call. If defined in both, `toFont(options)` will
  override the options in the `FontSource`.

  ```typescript
  const fontSource = new ex.FontSource('/my-font.ttf', 'My Font', { 
    filtering: ex.ImageFiltering.Pixel,
    size: 16, // set a default size
  })
  const font = fontSource.toFont({
    // override just the size
    size: 20,
  })
  ```
- Added fullscreen after load feature! You can optionally provide a `fullscreenContainer` with a string id or an instance of the `HTMLElement`
  ```typescript
  new ex.Loader({
    fullscreenAfterLoad: true,
    fullscreenContainer: document.getElementById('container')
  });
  ```
- Added new `ex.Debug` static for more convenient debug drawing where you might not have a graphics context accessible to you. This works by batching up all the debug draw requests and flushing them during the debug draw step.
  * `ex.Debug.drawRay(ray: Ray, options?: { distance?: number, color?: Color })`
  * `ex.Debug.drawBounds(boundingBox: BoundingBox, options?: { color?: Color })`
  * `ex.Debug.drawCircle(center: Vector, radius: number, options?: ...)`
  * `ex.Debug.drawPolygon(points: Vector[], options?: { color?: Color })`
  * `ex.Debug.drawText(text: string, pos: Vector)`
  * `ex.Debug.drawLine(start: Vector, end: Vector, options?: LineGraphicsOptions)`
  * `ex.Debug.drawLines(points: Vector[], options?: LineGraphicsOptions)`
  * `drawPoint(point: Vector, options?: PointGraphicsOptions)`
- Experimental `ex.coroutine` for running code that changes over time, useful for modeling complex animation code. Coroutines return a promise when they are complete. You can think of each `yield` as a frame.
  * The result of a yield is the current elapsed time
  * You can yield a number in milliseconds and it will wait that long before resuming
  * You can yield a promise and it will wait until it resolves before resuming
  ```typescript
    const completePromise = coroutine(engine, function * () {
      let elapsed = 0;
      elapsed = yield 200; // frame 1 wait 200 ms before resuming
      elapsed = yield fetch('./some/data.json'); // frame 2
      elapsed = yield; // frame 3
    });
  ```
- Added additional options in rayCast options
  * `ignoreCollisionGroupAll: boolean` will ignore testing against anything with the `CollisionGroup.All` which is the default for all
  * `filter: (hit: RayCastHit) => boolean` will allow people to do arbitrary filtering on raycast results, this runs very last after all other collision group/collision mask decisions have been made
- Added additional data `side` and `lastContact` to `onCollisionEnd` and `collisionend` events
- Added configuration option to `ex.PhysicsConfig` to configure composite collider onCollisionStart/End behavior
- Added configuration option to `ex.TileMap({ meshingLookBehind: Infinity })` which allows users to configure how far the TileMap looks behind for matching colliders (default is 10).
- Added Arcade Collision Solver bias to help mitigate seams in geometry that can cause problems for certain games.
  - `ex.ContactSolveBias.None` No bias, current default behavior collisions are solved in the default distance order
  - `ex.ContactSolveBias.VerticalFirst` Vertical collisions are solved first (useful for platformers with up/down gravity)
  - `ex.ContactSolveBias.HorizontalFirst` Horizontal collisions are solved first (useful for games with left/right predominant forces)
    ```typescript
    const engine = new ex.Engine({
      ...
      physics: {
        solver: ex.SolverStrategy.Realistic,
        arcade: {
          contactSolveBias: ex.ContactSolveBias.VerticalFirst
        },
      }
    })
    ```
- Added Graphics `opacity` on the Actor constructor `new ex.Actor({opacity: .5})`
- Added Graphics pixel `offset` on the Actor constructor `new ex.Actor({offset: ex.vec(-15, -15)})`
- Added new `new ex.Engine({uvPadding: .25})` option to allow users using texture atlases in their sprite sheets to configure this to avoid texture bleed. This can happen if you're sampling from images meant for pixel art
- Added new antialias settings for pixel art! This allows for smooth subpixel rendering of pixel art without shimmer/fat-pixel artifacts.
  - Use `new ex.Engine({pixelArt: true})` to opt in to all the right defaults to make this work!
- Added new antialias configuration options to deeply configure how Excalibur does any antialiasing, or you can provide `antialiasing: true`/`antialiasing: false` to use the old defaults.
  - Example;
   ```typescript
   const game = new ex.Engine({
      antialiasing: {
          pixelArtSampler: false,
          filtering: ex.ImageFiltering.Pixel,
          nativeContextAntialiasing: false,
          canvasImageRendering: 'pixelated'
      }
   })
   ```
- Added new `lineHeight` property on `SpriteFont` and `Font` to manually adjust the line height when rendering text.
- Added missing dual of `ex.GraphicsComponent.add()`, you can now `ex.GraphicsComponent.remove(name)`;
- Added additional options to `ex.Animation.fromSpriteSheetCoordinates()` you can now pass any valid `ex.GraphicOptions` to influence the sprite per frame
  ```typescript
  const anim = ex.Animation.fromSpriteSheetCoordinates({
    spriteSheet: ss,
    frameCoordinates: [
      {x: 0, y: 0, duration: 100, options: { flipHorizontal: true }},
      {x: 1, y: 0, duration: 100, options: { flipVertical: true }},
      {x: 2, y: 0, duration: 100},
      {x: 3, y: 0, duration: 100}
    ],
    strategy: ex.AnimationStrategy.Freeze
  });
  ```
- Added additional options to `ex.SpriteSheet.getSprite(..., options)`. You can pass any valid `ex.GraphicOptions` to modify a copy of the sprite from the spritesheet.
  ```typescript
  const sprite = ss.getSprite(0, 0, {
    flipHorizontal: true,
    flipVertical: true,
    width: 200,
    height: 201,
    opacity: .5,
    scale: ex.vec(2, 2),
    origin: ex.vec(0, 1),
    tint: ex.Color.Red,
    rotation: 4
  });
- New simplified way to query entities `ex.World.query([MyComponentA, MyComponentB])`
- New way to query for tags on entities `ex.World.queryTags(['A', 'B'])`
- Systems can be added as a constructor to a world, if they are the world will construct and pass a world instance to them
  ```typescript
  world.add(MySystem);
  ...

  class MySystem extends System {
    query: Query;
    constructor(world: World) {
      super()
      this.query = world.query([MyComponent]);
    }

    update
  }
  ```
- Added `RayCastHit`as part of every raycast not just the physics world query!
  * Additionally added the ray distance and the contact normal for the surface
- Added the ability to log a message once to all log levels
  * `debugOnce`
  * `infoOnce`
  * `warnOnce`
  * `errorOnce`
  * `fatalOnce`
- Added ability to load additional images into `ex.Material`s!
  ```typescript
  const noise = new ex.ImageSource('./noise.avif');
  loader.addResource(noise);

  var waterMaterial = game.graphicsContext.createMaterial({
    name: 'water',
    fragmentSource: waterFrag,
    color: ex.Color.fromRGB(55, 0, 200, .6),
    images: {
      u_noise: noise
    }
  });
  ```
- Scene Transition & Loader API, this gives you the ability to have first class support for individual scene resource loading and scene transitions.
  * Add or remove scenes by constructor
  * Add loaders by constructor
  * New `ex.DefaultLoader` type that allows for easier custom loader creation
  * New `ex.Transition` type for building custom transitions
  * New scene lifecycle to allow scene specific resource loading
      * `onTransition(direction: "in" | "out") {...}`
      * `onPreLoad(loader: DefaultLoader) {...}`
  * New async `goToScene()` API that allows overriding loaders/transitions between scenes
  * Scenes now can have `async onInitialize` and `async onActivate`!
  * New scenes director API that allows upfront definition of scenes/transitions/loaders

  * Example:
    Defining scenes upfront
    ```typescript
    const game = new ex.Engine({
      scenes: {
        scene1: {
          scene: scene1,
          transitions: {
            out: new ex.FadeInOut({duration: 1000, direction: 'out', color: ex.Color.Black}),
            in: new ex.FadeInOut({duration: 1000, direction: 'in'})
          }
        },
        scene2: {
          scene: scene2,
          loader: ex.DefaultLoader, // Constructor only option!
          transitions: {
            out: new ex.FadeInOut({duration: 1000, direction: 'out'}),
            in: new ex.FadeInOut({duration: 1000, direction: 'in', color: ex.Color.Black })
          }
        },
      scene3: ex.Scene // Constructor only option!
      } 
    })

    // Specify the boot loader & first scene transition from loader
    game.start('scene1',
    {
      inTransition: new ex.FadeInOut({duration: 500, direction: 'in', color: ex.Color.ExcaliburBlue})
      loader: boot,
    });
    ```
  - Scene specific input API so that you can add input handlers that only fire when a scene is active!
    ```typescript
    class SceneWithInput extends ex.Scene {
      onInitialize(engine: ex.Engine<any>): void {
        this.input.pointers.on('down', () => {
          console.log('pointer down from scene1');
        });
      }
    }
    class OtherSceneWithInput extends ex.Scene {
      onInitialize(engine: ex.Engine<any>): void {
        this.input.pointers.on('down', () => {
          console.log('pointer down from scene2');
        });
      }
    }
    ```

### Fixed

- Performance improvement in `ex.TileMap` finding onscreen tiles is now BLAZINGLY FAST thanks to a suggestion from Kristen Maeyvn in the Discord.
  - TileMaps no longer need a quad tree, we can calculate the onscreen tiles with math by converting the screen into tilemap space 😎
- Fixed bug where `ex.TileMap.getTileByPoint()` did not take into account the rotation/scale of the tilemap.
- Fixes issue where mis-matched coordinate planes on parent/children caused bizarre issues. Now children are forced to inherit their parent's coordinate plane, it will always be the coordinate plane of the top most parent.
- Fixed issue with Log ScreenAppender utility where it was not positioned correctly, you can now deeply configure it!
  ```typescript
  export interface ScreenAppenderOptions {
    engine: Engine;
    /**
     * Optionally set the width of the overlay canvas
    */
    width?: number;
    /**
     * Optionally set the height of the overlay canvas
    */
    height?: number;
    /**
     * Adjust the text offset from the left side of the screen
    */
    xPos?: number;
    /**
     * Provide a text color
    */
    color?: Color;
    /**
     * Optionally set the CSS zindex of the overlay canvas
    */
    zIndex?: number;
  }
  ```
- Fixed errant warning about resolution when using `pixelRatio` on low res games to upscale
- Fixes an issue where a collider that was part of a contact that was deleted did not fire a collision end event, this was unexpected
- Fixes an issue where you may want to have composite colliders behave as constituent colliders for the purposes of start/end collision events. A new property is added to physics config, the current behavior is the default which is `'together'`, this means the whole composite collider is treated as 1 collider for onCollisionStart/onCollisionEnd. Now you can configure a `separate` which will fire onCollisionStart/onCollisionEnd for every separate collider included in the composite (useful if you are building levels or things with gaps that you need to disambiguate). You can also configure this on a per composite level to mix and match `CompositeCollider.compositeStrategy`
- Fixed issue where particles would have an errant draw if using a particle sprite
- Fixed issue where a null/undefined graphics group member graphic would cause a crash, now logs a warning.
- Fixed issue where Actor built in components could not be extended because of the way the Actor based type was built.
  - Actors now use instance properties for built-ins instead of getters
  - With the ECS refactor you can now subtype built-in `Components` and `.get(Builtin)` will return the correct subtype.
  ```typescript
  class MyBodyComponent extends ex.BodyComponent {}

  class MyActor extends ex.Actor {
      constructor() {
        super({})
        this.removeComponent(ex.BodyComponent);
        this.addComponent(new MyBodyComponent())
      }
  }

  const myActor = new MyActor();
  const myBody = myActor.get(ex.BodyComponent); // Returns the new MyBodyComponent subtype!
  ```
- Fixed issue with `snapToPixel` where the `ex.Camera` was not snapping correctly
- Fixed issue where using CSS transforms on the canvas confused Excalibur pointers
- Fixed issue with *AndFill suffixed [[DisplayModes]]s where content area offset was not accounted for in world space
- Fixed issue where `ex.Sound.getTotalPlaybackDuration()` would crash if not loaded, now logs friendly warning
- Fixed issue where an empty constructor on `new ex.Label()` would crash
-


### Updates

-

### Changed

-


## [v0.28.7]

### Breaking Changes

-

### Deprecated

-

### Added

- 

### Fixed

- Fixed issue where pointer events did not work properly when using [[ScreenElement]]s
- Fixed issue where debug draw was not accurate when using *AndFill suffixed [[DisplayMode]]s

### Updates

-

### Changed

- Changed the default `ex.PointerComponent.useGraphicsBounds = true`, users expect this to just work by default.
- Changed a rough edge in the `ex.Material` API, if a material was created with a constructor it was lazily initialized. However this causes confusion because now the two ways of creating a material behave differently (the shader is not available immediately on the lazy version). Now `ex.Material` requires the GL graphics context to make sure it always works the same.
- Changed a rough edge in the `ex.Material` API, if a material was created with a constructor it was lazily initialized. However this causes confusion because now the two ways of creating a material behave differently (the shader is not available immediately on the lazy version). Now `ex.Material` requires the GL graphics context to make sure it always works the same.


<!--------------------------------- DO NOT EDIT BELOW THIS LINE --------------------------------->
<!--------------------------------- DO NOT EDIT BELOW THIS LINE --------------------------------->
<!--------------------------------- DO NOT EDIT BELOW THIS LINE --------------------------------->


## [v0.28.6]

### Breaking Changes

-

### Deprecated

-

### Added

- Added arbitrary data storage in isometric tiles, `ex.IsometricTile.data` this brings it into feature parity with normal `ex.Tile.data`
- New graphics events and hooks that allow you to hook into graphics drawing before or after any drawing transformations have been applied
  * `Actor.graphics.onPreTransformDraw` with the corresponding event `.on('pretransformdraw')`
  * `Actor.graphics.onPostTransformDraw` with the corresponding event `.on('posttransformdraw')`
- New property and methods overloads to `ex.Animation`
  * `ex.Animation.currentFrameTimeLeft` will return the current time in milliseconds left in the current
  * `ex.Animation.goToFrame(frameNumber: number, duration?: number)` now accepts an optional duration for the target frame
  * `ex.Animation.speed` can set the speed multiplier on an animation 1 = 1x speed, 2 = 2x speed.

### Fixed

- Fixed issue where nesting `ex.CompositeColliders` inside one another would cause a crash on collision
- Fixed issue where `ex.CompositeColliders` did not respect collider offset
- Fixed issue where parenting a entity with fixed updates on would cause a drawing flicker, transform interpolation now is aware of changing parents so it interpolates drawing continuously to prevent any flickering
- `ex.Animation.reset()` did not properly reset all internal state

### Updates

-

### Changed

-

## [v0.28.5]

### Breaking Changes

-

### Deprecated

-

### Added

- Added collision lifecycle convenience methods to `Actor`, you can now override the following events
  ```typescript
  class MyActor extends ex.Actor {
    constructor(args: ex.ActorArgs) {
      super(args);
    }
    onPreCollisionResolve(self: ex.Collider, other: ex.Collider, side: ex.Side, contact: ex.CollisionContact): void {
      
    }
    onPostCollisionResolve(self: ex.Collider, other: ex.Collider, side: ex.Side, contact: ex.CollisionContact): void {
      
    }
    onCollisionStart(self: ex.Collider, other: ex.Collider, side: ex.Side, contact: ex.CollisionContact): void {
      
    }
    onCollisionEnd(self: ex.Collider, other: ex.Collider): void {
      
    }
  }
  ```
- Added Scene specific background color
- Added ability to apply draw offset to `ex.IsometricMap` and `ex.Tilemap`
- Added `visibility` and `opacity` to `ex.IsometricMap`
- Added base elevation for `ex.IsometricMap` so multiple maps can sort correctly
- Added method to suppress convex polygon warning for library code usage
- Added more configuration options to debug draw flags, including isometric map controls
- Added `actionstart` and `actioncomplete` events to the Actor that are fired when an action starts and completes


### Fixed

- Fixed issue where the `Camera` wasn't interpolated during fixed update, which is very noticeable when using camera locked strategies
- Fixed issue where `IsometricMap` would debug draw collision geometry on non-solid tiles
- Fixed issue where `CompositeCollider` offset was undefined if not set
- Fixed Actor so it receives `predraw`/`postdraw` events per the advertised strongly typed events
- Fixed infinite loop :bomb: when certain degenerate polygons were attempted to be triangulated!
- Fixed incorrect type on `ex.Tilemap.getTileByPoint()`
- Fixed TS type on `GraphicsComponent` and allow `.material` to be null to unset, current workaround is using `.material = null as any`

### Updates

-

### Changed

- All debug geometry settings are controlled from debug.collider now
- Removed dunder prefixed parameters from overrideable methods
- Tweaked debug draw to be less noisy by default
- Removed dependency on `ex.IsometricMap` in the `ex.IsometricEntityComponent`, this allows for greater flexibility when using the component when a map may not be known or constructed.

## [v0.28.4]

### Breaking Changes

-

### Deprecated

-

### Added

- Ability to configure TileMap debug drawing with the `ex.Engine.debug.tilemap` property.
- Materials have a new convenience method for updating uniforms
  ```typescript
  game.input.pointers.primary.on('move', evt => {
    heartActor.pos = evt.worldPos;
    swirlMaterial.update(shader => {
      shader.trySetUniformFloatVector('iMouse', evt.worldPos);
    });
  });
  ```


### Fixed

- Fixed issue where TileMap solid tiles tile packing algorithm would incorrectly merge tiles in certain situations.
- Sprite tint was not respected when supplied in the constructor, this has been fixed!
- Adjusted the `FontCache` font timeout to 400 ms and makes it configurable as a static `FontCache.FONT_TIMEOUT`. This is to help prevent a downward spiral on mobile devices that might take a long while to render a few starting frames causing the cache to repeatedly clear and never recover.

### Updates

- Materials can now reference a new uniform for the screen texture and a screen uv attribute in their fragment shaders
  * `u_screen_texture` - This is the texture of the screen right before the material draw call
  * `a_screenuv` - The vertex attribute corresponding to the screen uv relative to the current graphic
  * `v_screenuv` - The fragment varying corresponding to the screen uv relative to the current graphic

- Materials can now reference the current time in their shaders
  * `u_time_ms` - This is the ms since page navigation (performance.now() under the hood)

### Changed

- TileMap debug draw is now less verbose by default to save draw cycles when toggling to debug

## [v0.28.3]

### Breaking Changes

-

### Deprecated

-

### Added

- Added new feature to collision group raycasting, directly provide a `collisionMask` that you want to search for.

```typescript
const playerGroup = ex.CollisionGroupManager.create('playerGroup');
const notPlayersMask = ~playersGroup.category;
const hits = engine.currentScene.physics.rayCast(
  new ex.Ray(player.pos, playerDir),
  {
    maxDistance: playerSightDistance,
    // Search for all categories that match the mask
    collisionMask: notPlayers,
    searchAllColliders: false
  });
```


### Fixed

- Fixed issue where rendering multiple materials at once would crash the renderer
- Fixed issue where raycasting with more complex collision groups was not working as expected

### Updates

- 

### Changed

- 

## [v0.28.2]

### Breaking Changes

-

### Deprecated

-

### Added

- Added `ex.Engine.version` to report the current excalibur version build string
- Added new `ex.Screen.events`
  - `screen.events.on('resize', (evt) => )` Will emit when the screen is resized
  - `screen.events.on('fullscreen', (evt) => )` Will emit when the screen is changed into browser fullscreen mode
  - `screen.events.on('pixelratio', (evt) => )` Will emit when the screen's pixel ratio changes (moving from a hidpi screen to a non, or vice versa)

### Fixed

- Fixed issue where removing handlers by function reference only removed the first registered one
- Fixed issue where play button was hidden when going fullscreen mode
- Fixed issue where screen resizing caused artifacts on the loading screen
- Fixed bug in `useCanvas2DFallback()` where `antialiasing` settings could be lost
- Fixed bug in `useCanvas2DFallback()` where opacity was not respected in `save
- Fixed typo in trigger event signature `entertrigger` should have been `enter`
- Fixed typo in trigger event signature `exittrigger` should have been `exit`
- Fixed typo in animation event signature `ended` should have been `end`
- Fixed issue where some excalibur `clear()` implementations modified the collection they were iterating over
- Fixed async issue where sound could not be stopped if `stop()`/`start()` were called in rapid succession
- Fixed issue with input mapper where `keyboard.wasPressed(...)` did not fire
- Fixed issue issue where TileMaps would not properly draw Tiles when setup in screen space coordinates
- Fixed issue where the ex.Line graphics bounds were incorrect causing erroneous offscreen culling
- Fixed event type signature on `ex.Engine.input.pointers.primary.on('wheel', ...)` for wheel events

### Updates

- Improved performance in TileMaps when drawing tiles using QuadTree data structure

### Changed

- Changed the canvas 2d fallback default, no longer is enabled by default. Developers must opt in.
- Allow entity names to be set after construction! Entities will now default to a name "Entity#1234" followed by an id.

## [v0.28.0]

### Breaking Changes

- Removed `ex.Class` base class type, this was a common base class for many excalibur types that provided old on/off event functionality. This functionality has been preserved on the types that had it before using `ex.EventEmitter`

### Deprecated

- The `ex.Input.*` import site is deprecated, will be removed in v0.29.0. All the imports are still available on `ex.` now
- [[ex.Input.Gamepad]] `isButtonPressed` has been renamed to `isButtonHeld`
- `ex.EventDispatcher` is marked deprecated, will eventually be removed in v0.29.0


### Added

- Added new `ex.InputMapper` for mapping multiple input sources into actions! This can be useful for providing accessibility into your games and allowing users to map inputs to different game commands.
  ```typescript
   const moveRight = (amount: number) => { actor.vel.x = 100 * amount }
   const moveLeft = (amount: number) => { actor.vel.x = -100 * amount }
   const moveUp = (amount: number) => { actor.vel.y = -100 * amount }
   const moveDown = (amount: number) => { actor.vel.y = 100 * amount }
   engine.inputMapper.on(({keyboard}) => keyboard.isHeld(ex.Keys.ArrowRight) ? 1 : 0, moveRight);
   engine.inputMapper.on(({gamepads}) => gamepads.at(0).isButtonPressed(ex.Buttons.DpadRight) ? 1 : 0, moveRight);
   engine.inputMapper.on(({gamepads}) => gamepads.at(0).getAxes(ex.Axes.LeftStickX) > 0 ? gamepads.at(0).getAxes(ex.Axes.LeftStickX) : 0, moveRight);
  ```
- Added strongly typed events with `ex.EventEmitter<TEventMap>`
- Added new convenience properties for flipping all the graphics on an Actor
  * `ex.Actor.graphics.flipHorizontal` - Flips all the graphics horizontally
  * `ex.Actor.graphics.flipVertical` - Flips all the graphics vertically
- Added new `ex.Scene.transfer(actor)` method for transferring actors between scenes, useful if you want to only have an actor in 1 scene at a time.
- Added new `ex.Material` to add custom shaders per `ex.Actor`!
  * This feature cant be applied using the `ex.Actor.graphics.material = material` property or by setting the material property on the `ex.ExcaliburGraphicsContext.material = material` with `.save()/.restore()`
  * This feature opt out of batch rendering and issues a separate draw call 
  * A custom vertex shader can be provided, otherwise a default will be provided
  * A number of default uniforms are available to shaders
    * Pre-built varyings:
      * `in vec2 v_uv` - UV coordinate
    * Pre-built uniforms:
      * `uniform sampler2D u_graphic` - The current graphic displayed by the GraphicsComponent
      * `uniform vec2 u_resolution` - The current resolution of the screen
      * `uniform vec2 u_size;` - The current size of the graphic
      * `uniform vec4 u_color` - The current color of the material
      * `uniform float u_opacity` - The current opacity of the graphics context
  ```typescript
  const material = new ex.Material({
    name: 'test',
    color: ex.Color.Red,
    fragmentSource: `#version 300 es
    precision mediump float;
    // UV coord
    in vec2 v_uv;
    uniform sampler2D u_graphic;
    uniform vec4 u_color;
    uniform float u_opacity;
    out vec4 fragColor;
    void main() {
      vec4 color = u_color;
      color = texture(u_graphic, v_uv);
      color.rgb = color.rgb * u_opacity;
      color.a = color.a * u_opacity;
      fragColor = color * u_color;
    }`
  });
  ```
- Added updates to `ex.PostProcessor` 
  * New optional `ex.PostProcessor.onUpdate` hook for updating custom uniforms
  * Added default uniforms that are automatically added
    * `uniform float u_time_ms` - total playback time in milliseconds
    * `uniform float u_elapsed_ms` - the elapsed time from the last frame in milliseconds
    * `uniform vec2 u_resolution` - the resolution of the canvas (in pixels)

- Added new helper called `ex.Animation.fromSpriteSheetCoordinates` to help build animations more tersely from SpriteSheets
  ```typescript
   const spriteSheet = SpriteSheet.fromImageSource({...});
      const anim = Animation.fromSpriteSheetCoordinates({
    spriteSheet,
    frameCoordinates: [
      {x: 0, y: 5, duration: 100},
      {x: 1, y: 5, duration: 200},
      {x: 2, y: 5, duration: 100},
      {x: 3, y: 5, duration: 500}
    ],
    strategy: AnimationStrategy.PingPong
   });
  ```

- Added new `FrameEvent` to `ex.Animation` which includes the frame index of the current frame!
  ```typescript
    const anim = new Animation();

    // TS autocompletes the handler
    anim.on('frame', (frame: FrameEvent) => {
      // Do stuff on frame
    });
  ```

- Added new typed `ex.EventEmitter` which will eventually replace the old `ex.EventDispatcher`, this gives users a way of strongly typing the possible events that can be emitted using a type map. This is loosely typed you can still emit any event you want, you only get type completion suggestions for the type map.
  ```typescript
  export type AnimationEvents = {
    frame: FrameEvent;
    loop: Animation;
    ended: Animation;
  };

  export class Animation {
    public events = new EventEmitter<AnimationEvents>();
    ...
  }

  const anim = new Animation();

  // TS autocompletes the handler
  anim.on('frame', (frame: FrameEvent) => {
    // Do stuff on frame
  });
  ```

- Added ability to perform arbitrary ray casts into `ex.Scene`, the `ex.PhysicsWorld` can be passed a variety of options to influence the types of ray cast hits that
are returned
  ```typescript
    const engine = new ex.Engine({...});
    const enemyGroup = ex.CollisionGroupManager.create('enemy');
    const ray = new ex.Ray(ex.vec(0, 0), ex.Vector.Right);
    const hits = engine.currentScene.physics.rayCast(ray, {
      /**
       * Optionally specify to search for all colliders that intersect the ray cast, not just the first which is the default
       */
      searchAllColliders: true,
      /**
       * Optionally specify the maximum distance in pixels to ray cast, default is Infinity
       */
      maxDistance: 100,
      /**
       * Optionally specify a collision group to consider in the ray cast, default is All
       */
      collisionGroup: enemyGroup
    });

  ```
- Added word-wrap support for `ex.Text` using the optional parameter `maxWidth`
- Added the emitted particle transform style as part of `ex.ParticleEmitter({particleTransform: ex.ParticleTransform.Global})`, [[ParticleTransform.Global]] is the default and emits particles as if they were world space objects, useful for most effects. If set to [[ParticleTransform.Local]] particles are children of the emitter and move relative to the emitter as they would in a parent/child actor relationship.
- Added `wasButtonReleased` and `wasButtonPressed` methods to [[ex.Input.Gamepad]]
- Added `clone()` method to `ex.SpriteSheet` 

### Fixed

- Fixed issue with `ex.TileMap` collider consolidation where custom colliders would prevent normal solid tile colliders from being included.
- Fixed memory leak in the internal `ex.EntityManager`, it did not properly clear internal state when removing entities
- Fixed issue where scaling a `ex.TileMap` didn't properly offscreen cull due to the bounds not scaling properly.
- Fixed issue where `ex.Text.flipHorizontal` or `ex.Text.flipVertical` would not work
- Fixed issue where overriding existing components did not work properly because of deferred component removal
- Fixed issue where `ex.ScreenElement` pointer events were not working by default.
- Fixed issue where setting lineWidth on `ex.Circle` was not accounted for in the bitmap
- Fixed issue in macos where the meta key would prevent keyup's from firing correctly
- Fixed issue when excalibur was hosted in a x-origin iframe, the engine will grab window focus by default if in an iframe. This can be suppressed with `new ex.Engine({grabWindowFocus: false})`
- Fixed issue where `ex.Camera.rotation = ...` did not work to rotate the camera, also addressed offscreen culling issues that were revealed by this fix.
- Fixed issue where the `ex.ScreenElement` anchor was not being accounted for properly when passed as a constructor parameter.
- Fixed issue where you could not use multiple instances of Excalibur on the same page, you can now have as many Excalibur's as you want (up to the webgl context limit).
- Fixed issue where `ex.ScreenElement` would log a warning when created without a height or width
- Fixed issue where `ex.Sound` would get confused parsing and playing sound files with a querystring in their path
- Fixed issue where `ex.ColliderComponent` was not deeply cloning the stored `ex.Collider` causing them to be shared across clones.
- Fixed issue where `ex.GraphicsComponent` was not deeploy cloning the
stored `ex.Graphics` causing them to be shared across clones.
- Fixed issue where `Actor.clone()` and `Entity.clone()` crashed.
- Fixed issue where zero mtv collisions cause erroneous precollision events to be fired in the `ArcadeSolver` and `RealisticSolver`
- Fixed issue where calling `.kill()` on a child entity would not remove it from the parent `Entity`
- Fixed issue where calling `.removeAllChildren()` would not remove all the children from the parent `Entity`
- Fixed issue where world origin was inconsistent when the using `ex.DisplayMode.FitScreenAndFill` when the screen was resized.
- Fixed issue where context opacity was not respected when set in a `preDraw`
- Fixed issue where `ex.Sound.loop` was not working, and switching tab visibility would cause odd behavior with looping `ex.Sound`
- Fixed issue where adding a `ex.ParticleEmitter` as a child did not position particles according to the parent
- Fixed issue where screenshots from `ex.Engine.screenshot()` did not match the smoothing set on the engine.
- Fixed incorrect event type returned when `ex.Actor.on('postupdate', (event) => {...})`.
- Fixed issue where using numerous `ex.Text` instances would cause Excalibur to crash webgl by implementing a global font cache.
- Fixed issue where child entities did not inherit the scene from their parent
- Fixed issue where `ex.Font` would become corrupted when re-used by multiple `ex.Text` instances
- Fixed `engine.on('visible')` event not firing
- Fixed `EventDispatcher.emit` converting falsy values to `ex.GameEvent`. It will only convert `undefined` or `null` values now.

### Updates

-

### Changed

- Excalibur will now use `ex.EventEmitter` to broadcast events, Excalibur types that have events support will also have an `.events` member.
- Excalibur resources by default no longer add cache busting query string to resources. All built in resources now expose a `bustCache` property to allow setting this before loading, for example `ex.Sound.bustCache`.


## [0.27.0] - 2022-07-08

### Breaking Changes

- `ex.Engine.snapToPixel` now defaults to `false`, it was unexpected to have pixel snapping on by default it has now been switched.
- The `ex.Physics.useRealisticPhysics()` physics solver has been updated to fix a bug in bounciness to be more physically accurate, this does change how physics behaves. Setting `ex.Body.bounciness = 0` will simulate the old behavior. 
- `ex.TransformComponent.posChanged$` has been removed, it incurs a steep performance cost
- `ex.EventDispatcher` meta events 'subscribe' and 'unsubscribe' were unused and undocumented and have been removed
- `ex.TileMap` tlies are now drawn from the lower left by default to match with `ex.IsometricMap` and Tiled, but can be configured with `renderFromTopOfGraphic` to restore the previous behavior.
- Scene `onActivate` and `onDeactivate` methods have been changed to receive a single parameter, an object containing the `previousScene`, `nextScene`, and optional `data` passed in from `goToScene()`

### Deprecated

-

### Added
- Added new configurable `ex.TileMap` option for rendering from the bottom or the top of the graphic, this matches with `ex.IsometricMap` and how Tiled renders `renderFromTopOfGraphic`, by default `false` and renders from the bottom.
  ```typescript
  const tileMap = new ex.TileMap({
    renderFromTopOfGraphic: false
  })
  ```
- Added new `ex.Future` type which is a convenient way of wrapping a native browser promise and resolving/rejecting later
  ```typescript
  const future = new ex.Future();
  const promise = future.promise; // returns promise
  promise.then(() => {
    console.log('Resolved!');
  });
  future.resolve(); // resolved promise
  ```
- Added new `ex.Semaphore` type to limit the number of concurrent cans in a section of code, this is used internally to work around a chrome browser limitation, but can be useful for throttling network calls or even async game events.
  ```typescript
  const semaphore = new ex.Semaphore(10); // Only allow 10 concurrent between enter() and exit()
  ...

  await semaphore.enter();
  await methodToBeLimited();
  semaphore.exit();
  ```
- Added new `ex.WatchVector` type that can observe changes to x/y more efficiently than `ex.watch()`
- Added performance improvements 
   * `ex.Vector.distance` improvement
   * `ex.BoundingBox.transform` improvement
- Added ability to clone `ex.Vector.clone(destVector)` into a destination vector
- Added new `ex.Transform` type that is a light weight container for transformation data. This logic has been extracted from the `ex.TransformComponent`, this makes it easy to pass `ex.Transform`s around. Additionally the extracted `ex.Transform` logic has been refactored for performance.
- Added new `ex.AffineMatrix` that is meant for 2D affine transformations, it uses less memory and performs less calculations than the `ex.Matrix` which uses a 4x4 Float32 matrix.
- Added new fixed update step to Excalibur! This allows developers to configure a fixed FPS for the update loop. One advantage of setting a fix update is that you will have a more consistent and predictable physics simulation. Excalibur graphics will be interpolated automatically to avoid any jitter in the fixed update.
  * If the fixed update FPS is greater than the display FPS, excalibur will run multiple updates in a row (at the configured update elapsed) to catch up, for example there could be X updates and 1 draw each clock step.
  * If the fixed update FPS is less than the display FPS, excalibur will skip updates until it meets the desired FPS, for example there could be no update for 1 draw each clock step.
  ```typescript
  const game = new ex.Engine({
    fixedUpdateFps: 20 // 20 fps fixed update, or a fixed update delta of 50 milliseconds
  });
  // turn off interpolation on a per actor basis
  const actor = new ex.Actor({...});
  actor.body.enableFixedUpdateInterpolate = false;
  game.add(game);
  ```

- Allowed setting playback `ex.Sound.duration` which will limit the amount of time that a clip plays from the current playback position.
- Added a new lightweight `ex.StateMachine` type for building finite state machines
  ```typescript
  const machine = ex.StateMachine.create({
    start: 'STOPPED',
    states: {
      PLAYING: {
        onEnter: () => {
          console.log("playing");
        },
        transitions: ['STOPPED', 'PAUSED']
      },
      STOPPED: {
        onEnter: () => {
          console.log("stopped");
        },
        transitions: ['PLAYING', 'SEEK']
      },
      SEEK: {
        transitions: ['*']
      },
      PAUSED: {
        onEnter: () => {
          console.log("paused")
        },
        transitions: ['PLAYING', 'STOPPED']
      }
    }
  });
  ```
- Added `ex.Sound.seek(positionInSeconds)` which will allow you to see to a place in the sound, this will implicitly pause the sound
- Added `ex.Sound.getTotalPlaybackDuration()` which will return the total time in the sound in seconds.
- Allow tinting of `ex.Sprite`'s by setting a new `tint` property, renderers must support the tint property in order to function.
  ```typescript
  const imageSource = new ex.ImageSource('./path/to/image.png');
  await imageSource.load();
  const sprite = imageSource.toSprite();
  sprite.tint = ex.Color.Red;
  ```
- Added `ex.Sound.getPlaybackPosition()` which returns the current playback position in seconds of the currently playing sound.
- Added `ex.Sound.playbackRate` which allows developers to get/set the current rate of playback. 1.0 is the default playback rate, 2.0 is twice the speed, and 0.5 is half speed.
- Added missing `ex.EaseBy` action type, uses `ex.EasingFunctions` to move relative from the current entity position.
- Added 2 new `Action` types to enable running parallel actions. `ex.ActionSequence` which allows developers to specify a sequence of actions to run in order, and `ex.ParallelActions` to run multiple actions at the same time.
  ```typescript
  const actor = new ex.Actor();
  const parallel = new ex.ParallelActions([
    new ex.ActionSequence(actor, ctx => ctx.moveTo(ex.vec(100, 0), 100)),
    new ex.ActionSequence(actor, ctx => ctx.rotateTo(Math.PI/2, Math.PI/2))
  ]);
  actor.actions.runAction(parallel);
  // actor will now move to (100, 100) and rotate to Math.PI/2 at the same time!!
  ```
- Add target element id to `ex.Screen.goFullScreen('some-element-id')` to influence the fullscreen element in the fullscreen browser API.
- Added optional `data` parameter to `goToScene`, which gets passed to the target scene's `onActivate` method.
  ```typescript
  class SceneA extends ex.Scene {
    /* ... */

    onActivate(context: ex.SceneActivationContext<{ foo: string }>) {
      console.log(context.data.foo); // bar
    }
  }

  engine.goToScene('sceneA', { foo: 'bar' })
  ```
  - Added the ability to select variable duration into Timer constructor.
  ```typescript
  const random = new ex.Random(1337);
  const timer = new ex.Timer({
    random,
    interval: 500,
    randomRange: [0, 500]
  })
  ```

### Fixed

- Fixed issue with `ex.Canvas` and `ex.Raster` graphics that forced their dimensions to the next highest power of two.
- Fixed issue with `ex.Engine.snapToPixel` where positions very close to pixel boundary created jarring 1 pixel oscillations.
- Fixed bug where a deferred `goToScene` would preserve the incorrect scene so `engine.add(someActor)` would place actors in the wrong scene after transitioning to another.
- Fixed usability issue and log warning if the `ex.ImageSource` is not loaded and a draw was attempted.
- Fixed bug in `ex.Physics.useRealisticPhysics()` solver where `ex.Body.bounciness` was not being respected in the simulation
- Fixed bug in `ex.Physics.useRealisticPhysics()` solver where `ex.Body.limitDegreeOfFreedom` was not working all the time.
- Fixed bug in `Clock.schedule` where callbacks would not fire at the correct time, this was because it was scheduling using browser time and not the clock's internal time.
- Fixed issue in Chromium browsers where Excalibur crashes if more than 256 `Image.decode()` calls are happening in the same frame.
- Fixed issue where `ex.EdgeCollider` were not working properly in `ex.CompositeCollider` for `ex.TileMap`'s
- Fixed issue where `ex.BoundingBox` overlap return false due to floating point rounding error causing multiple collisions to be evaluated sometimes
- Fixed issue with `ex.EventDispatcher` where removing a handler that didn't already exist would remove another handler by mistake
- Fixed issue with `ex.EventDispatcher` where concurrent modifications of the handler list where handlers would or would not fire correctly and throw
- Tweak to the `ex.ArcadeSolver` to produce more stable results by adjusting by an infinitesimal epsilon
  - Contacts with overlap smaller than the epsilon are ignored
  - Colliders with bounds that overlap smaller than the epsilon are ignored
- Fixed issue with `ex.ArcadeSolver` based collisions where colliders were catching on seams when sliding along a floor of multiple colliders. This was by sorting contacts by distance between bodies.
  ![sorted-collisions](https://user-images.githubusercontent.com/612071/172401390-9e9c3490-3566-47bf-b258-6a7da86a3464.gif)

- Fixed issue with `ex.ArcadeSolver` where corner contacts would zero out velocity even if the bodies were already moving away from the contact "divergent contacts".
  ![cancel-velocity-fix](https://user-images.githubusercontent.com/612071/172500318-539f3a36-31ae-4efc-b6ab-c4524b297adb.gif)

- Fixed issue where `ex.Sound` wasn't being paused when the browser window lost focus

### Updates

- Updated the collision system to improve performance
  * Cache computed values where possible
  * Avoid calculating transformations until absolutely necessary
  * Avoid calling methods in tight loops

### Changed

- `ex.Engine.configurePerformanceCanvas2DFallback` no longer requires `threshold` or `showPlayerMessage`
- `ex.Engine.snapToPixel` now defaults to `false`
- Most places where `ex.Matrix` was used have been switched to `ex.AffineMatrix`
- Most places where `ex.TransformComponent` was used have been switched to `ex.Transform`

## [0.26.0] - 2022-05-20

### Breaking Changes

- `ex.Line` has be replaced with a new Graphics type, the old geometric behavior is now under the type `ex.LineSegment`
- Notable deprecated types removed
  - `ex.SortedList` old sorted list is removed
  - `ex.Collection` old collection type is removed
  - `ex.Util` import site, exported code promoted `ex.*`
  - `ex.DisplayMode.Position` is removed, use CSS to position the canvas
  - `ex.Trait` interface, traits are not longer supported
  - `ex.Promises` old promise implementation is removed in favor of browser promises
- Notable method & property removals
  - `ex.Actor`
      * `.getZIndex()` and `.setZIndex()` removed use `.z`
  - `ex.Scene`
      * `.screenElements` removed in favor of `.entities`
      * `.addScreenElement(...)` removed use `.add(...)`
      * `.addTileMap(...)` removed use `.add(...)`
      * `.removeTileMap(...)` removed use `.remove(...)`
  - `ex.Timer`
      * `.unpause()` removed use `.resume()`
  - `ex.Camera`
      * `.rx` removed use `.angularVelocity`
  - `ex.BodyComponent`
      * `.sx` removed use `.scaleFactor`
      * `.rx` removed use `.angularVelocity`
  - `ex.ActionsComponent`
      * `.asPromise()` removed use `.toPromise()`
  - `ex.ActionContext`
      * `.asPromise()` removed use `.toPromise()`
  - `ex.Color`
      * Misspellings corrected
- The old drawing API had been removed from excalibur, this should not affect you unless you were using the `ex.Flags.useLegacyDrawing()` or `ex.Flags.useCanvasGraphicsContext()`.
  - Notably all implementations of `Drawable` are removed, use the new `Graphics` API
  - Methods on actor `ex.Actor.setDrawing(...)`, `ex.Actor.addDrawing(...)` are removed, use the `ex.Actor.graphics.add(...)`, `ex.Actor.graphics.show(...)` and `ex.Actor.graphics.use(...)`
  - The `ex.Actor.onPreDraw(...)` and `ex.Actor.onPostDraw(...)` are removed, use `ex.Actor.graphics.onPreDraw(...)` and `ex.Actor.graphics.onPostDraw(...)`
  - The events `predraw` and `postdraw` are removed
  - `ex.Scene.onPreDraw()` and `ex.Scene.onPostDraw()` are now called with the `ExcaliburGraphicsContext` instead of an `CanvasRenderingContext2D`
- `ex.TileMap` has several breaking changes around naming, but brings it consistent with Tiled terminology and the new `ex.IsometricMap`. Additionally the new names are easier to follow.
  - Constructor has been changed to the following
    ```typescript
     new ex.TileMap({
      pos: ex.vec(100, 100),
      tileWidth: 64,
      tileHeight: 48,
      rows: 20,
      columns: 20
    });
    ```
  - `ex.Cell` has been renamed to `ex.Tile`
    - `ex.Tile` now uses `addGraphic(...)`, `removeGraphic(...)`, `clearGraphics()` and `getGraphics()` instead of having an accessible `ex.Tile.graphics` array.
  - `ex.TileMap.data` has been renamed to `ex.TileMap.tiles`
  - `ex.TileMap.getCell(..)` has been renamed to `ex.TileMap.getTile(...)`
  - `ex.TileMap.getCellByIndex(...)` has been renamed to `ex.TileMap.getTileByIndex(...)`
  - `ex.TileMap.getCellByPoint(...)` has been renamed to `ex.TileMap.getTileByPoint(...)`


### Deprecated

-

### Added

- Added new parameter to `ex.Raster({quality: 4})` to specify the internal scaling for the bitmap, this is useful for improving the rendering quality of small rasters due to sampling error.
- Added new `ex.Line` graphics object for drawing lines!
  ```typescript
  const lineActor = new ex.Actor({
    pos: ex.vec(100, 0)
  });
  lineActor.graphics.anchor = ex.Vector.Zero;
  lineActor.graphics.use(new ex.Line({
    start: ex.vec(0, 0),
    end: ex.vec(200, 200),
    color: ex.Color.Green,
    thickness: 10
  }));
  game.add(lineActor);
  ```
- Added new performance fallback configuration to `ex.Engine` for developers to help players experiencing poor performance in non-standard browser configurations
  * This will fallback to the Canvas2D rendering graphics context which usually performs better on non hardware accelerated browsers, currently postprocessing effects are unavailable in this fallback.
  * By default if a game is running at 20fps or lower for 100 frames or more after the game has started it will be triggered, the developer can optionally show a player message that is off by default.
  ```typescript
    var game = new ex.Engine({
      ...
      configurePerformanceCanvas2DFallback: {
        allow: true, // opt-out of the fallback
        showPlayerMessage: true, // opt-in to a player pop-up message
        threshold: { fps: 20, numberOfFrames: 100 } // configure the threshold to trigger the fallback
      }
    });
  ```
- Added new `ex.ParallaxComponent` for creating parallax effects on the graphics, entities with this component are drawn differently and a collider will not be where you expect. It is not recommended you use colliders with parallax entities.
  ```typescript
  const actor = new ex.Actor();
  // The actor will be drawn shifted based on the camera position scaled by the parallax factor
  actor.addComponent(new ParallaxComponent(ex.vec(0.5, 0.5)));
  ```
- Added feature to build `SpriteSheet`s from a list of different sized source views using `ex.SpriteSheet.fromImageSourceWithSourceViews(...)`
  ```typescript
    const ss = ex.SpriteSheet.fromImageSourceWithSourceViews({
      image,
      sourceViews: [
        {x: 0, y: 0, width: 20, height: 30},
        {x: 20, y: 0, width: 40, height: 50},
      ]
    });
  ```
- Added draw call sorting `new ex.Engine({useDrawSorting: true})` to efficiently draw render plugins in batches to avoid expensive renderer switching as much as possible. By default this is turned on, but can be opted out of.
- Added the ability to clone into a target `Matrix` this is useful to save allocations and in turn garbage collection pauses.
- `ex.Engine` now support setting the pixel ratio in the constructor `new ex.Engine({pixelRatio: 2})`, this is useful for smooth `ex.Text` rendering when `antialiasing: false` and rendering pixel art type graphics
- `ex.TileMap` now supports per Tile custom colliders!
  ```typescript
  const tileMap = new ex.TileMap(...);
  const tile = tileMap.getTile(0, 0);
  tile.solid = true;
  tile.addCollider(...); // add your custom collider!
  ```
- New `ex.IsometricMap` for drawing isometric grids! (They also support custom colliders via the same mechanism as `ex.TileMap`)
  ```typescript
  new ex.IsometricMap({
      pos: ex.vec(250, 10),
      tileWidth: 32,
      tileHeight: 16,
      columns: 15,
      rows: 15
    });
  ```
  - `ex.IsometricTile` now come with a `ex.IsometricEntityComponent` which can be applied to any entity that needs to be correctly sorted to preserve the isometric illusion
  - `ex.IsometricEntitySystem` generates a new z-index based on the `elevation` and y position of an entity with `ex.IsometricEntityComponent`

- Added arbitrary non-convex polygon support (only non-self intersecting) with `ex.PolygonCollider(...).triangulate()` which builds a new `ex.CompositeCollider` composed of triangles.
- Added faster `ex.BoundingBox.transform(...)` implementation.
- Added faster `ex.BoundingBox.overlap(...)` implementation.
- Added `ex.Vector.min(...)` and `ex.Vector.max(...)` to find the min/max of each vector component between 2 vectors.
- Added `ex.TransformComponent.zIndexChange$` observable to watch when z index changes.
- Added new display mode `ex.DisplayMode.FitContainerAndFill`.
- Added new display mode `ex.DisplayMode.FitScreenAndFill`.
- Added new display mode `ex.DisplayMode.FitContainerAndZoom`.
- Added new display mode `ex.DisplayMode.FitScreenAndZoom`.
### Fixed

- Fixed unreleased issue where fixed update interpolation was incorrect with child actors
- Fixed unreleased bug where CompositeCollider components would not collide appropriately because contacts did not have unique ids
- Fixed issue where CompositeColliders treat separate constituents as separate collisionstart/collisionend which is unexpected
- Fixed issue where resources that failed to load would silently fail making debugging challenging
- Fixed issue where large pieces of Text were rendered as black rectangles on mobile, excalibur now internally breaks these into smaller chunks in order to render them.
- Fixed issue #2263 where keyboard input `wasPressed` was not working in the `onPostUpdate` lifecycle
- Fixed issue #2263 where there were some keys missing from the `ex.Input.Keys` enum, including `Enter`
- Fixed issue where Rectangle line renderer did not respect z order

### Updates

- Performance improvement to the `ex.Loader` screen keeping frame rates higher by only updating the backing `ex.Canvas` when there are changes
- Improved collision broadphase by swapping to a more efficient `ex.BoundingBox.overlaps` check
- Improved collision narrowphase by improving `ex.PolygonCollider` calculations for localBounds, bounds, and transformed point geometry
- Improved Text/Font performance by internally caching expensive native `measureText()` calls
- Performance improvement to GraphicsSystem
- Performance improvement to the transform capture of the previous frame transform and motion

### Changed

- Split offscreen detection into a separate system
- Renamed `ex.Matrix.multv()` and `ex.Matrix.multm()` to `ex.Matrix.multiply()` which matches our naming conventions

<!--------------------------------- DO NOT EDIT BELOW THIS LINE --------------------------------->
<!--------------------------------- DO NOT EDIT BELOW THIS LINE --------------------------------->
<!--------------------------------- DO NOT EDIT BELOW THIS LINE --------------------------------->

## [0.25.3] - 2022-02-05

## Breaking Changes

- Small breaking change to `engine.screenshot()` you must now use `await engine.screenshot()`. This avoids copy buffer performance impact of `preserveDrawingBuffer: true` by capturing a screen shot request on the next frame when the buffer has not yet been cleared.

### Deprecated

-

### Added

-

### Fixed

- Fixed issue where collision normals are inaccurate on polygon colliders that offset from their origin
- Fixed issue where only Pixel 6 devices crash when using their MAX_TEXTURE_IMAGE_UNITS, artificially cap Excalibur to 125 textures max
- Fixed issue [#2224] where pointer events sometimes didn't work in mobile platforms due to `touch-action` not being set to `none`
- Fixed issue [#2203] where `engine.screenshot()` did not work in the WebGL implementation
- Fixed issue [#1528] where screenshots didn't match the displayed game's size in HiDPI displays, images are now consistent with the game. If you want the full scaled image pass `engine.screenshot(true)` to preserve HiDPI Resolution.
- Fixed issue [#2206] error and warning logs for large images to help developers identify error situations in the webgl implementation

### Updates

-

### Changed

-

## [0.25.2] - 2022-01-21

### Breaking Changes

- `ex.Util.extend()` is removed, modern js spread operator `{...someobject, ...someotherobject}` handles this better.
- Excalibur post processing is now moved to the `engine.graphicsContext.addPostProcessor()`
- Breaking change to `ex.PostProcessor`, all post processors must now now implement this interface
  ```typescript
  export interface PostProcessor {
    intialize(gl: WebGLRenderingContext): void;
    getShader(): Shader;
  }
  ```
### Deprecated

- The static `Engine.createMainLoop` is now marked deprecated and will be removed in v0.26.0, it is replaced by the `Clock` api
- Mark legacy draw routines in `ex.Engine`, `ex.Scene`, and `ex.Actor` deprecated

### Added

- Added ability to build custom renderer plugins that are accessible to the `ex.ExcaliburGraphicsContext.draw<TCustomRenderer>(...)` after registering them `ex.ExcaliburGraphicsContext.register(new LineRenderer())`
- Added ability to draw circles and rectangles with outlines! `ex.ExcaliburGraphicsContext.drawCircle(...)` and `ex.ExcaliburGraphicsContext.drawRectangle(...)`
- Added `ex.CoordPlane` can be set in the `new ex.Actor({coordPlane: CoordPlane.Screen})` constructor
- Added convenience feature, setting the color, sets the color on default graphic if applicable
- Added a `DebugGraphicsComponent` for doing direct debug draw in the `DebugSystem`
- Added back TileMap debug draw
- Added `ex.Scene.timers` to expose the list of timers
- Added support for different webgl texture blending modes as `ex.ImageFiltering` :
  * `ex.ImageFiltering.Blended` -  Blended is useful when you have high resolution artwork and would like it blended and smoothed
  * `ex.ImageFiltering.Pixel` - Pixel is useful when you do not want smoothing aka antialiasing applied to your graphics.
- Excalibur will set a "default" blend mode based on the `ex.EngineOption` antialiasing property, but can be overridden per graphic
  - `antialiasing: true`, then the blend mode defaults to  `ex.ImageFiltering.Blended`
  - `antialiasing: false`, then the blend mode defaults to `ex.ImageFiltering.Pixel`
- `ex.Text/ex.Font` defaults to blended which improves the default look of text rendering dramatically!
- `ex.Circle` and `ex.Polygon` also default to blended which improves the default look dramatically!
- `ex.ImageSource` can now specify a blend mode before the Image is loaded, otherwise
- Added new `measureText` method to the `ex.SpriteFont` and `ex.Font` to return the bounds of any particular text
- Added new `Clock` api to manage the core main loop. Clocks hide the implementation detail of how the mainloop runs, users just knows that it ticks somehow. Clocks additionally encapsulate any related browser timing, like `performance.now()`
  1. `StandardClock` encapsulates the existing `requestAnimationFrame` api logic
  2. `TestClock` allows a user to manually step the mainloop, this can be useful for frame by frame debugging #1170 
  3. The base abstract clock implements the specifics of elapsed time 

- Added a new feature to Engine options to set a maximum fps `new ex.Engine({...options, maxFps: 30})`. This can be useful when needing to deliver a consistent experience across devices.
- Pointers can now be configured to use the collider or the graphics bounds as the target for pointers with the `ex.PointerComponent`
  - `useColliderShape` - (default true) uses the collider component geometry for pointer events
  - `useGraphicsBounds` - (default false) uses the graphics bounds for pointer events


### Fixed

- Fixed issue [#2192] where Actor.center was not correct in child actors
- Fixed issue where `ex.CircleCollider`s did not respect rotation/scale when offset
- Fixed issue [#2157] when compiling in TS strict mode complaining about `ex.Poolable`
- Fixed issue where scaled graphics were not calculating the correct bounds
- Fixed unreleased issue where clock implementation was not updating frame id
- Fixed alpha pre-multiply math in multiple shaders
- Fixed label initialization of fonts, passing a font in the constructor work
- Fixed bug in sprite bounds calculations not taking scale into account
- Fixed bug with pointer api where clicking on screen coordinate actors didn't work
- Fixed [#1815] issue where Camera would jitter when using a strategies based off of actors in the previous frame. 
- Fixed issue where TileMaps would sometimes have a geometry seam that may not fall on an actual screen pixel causing a visible gap between tiles and the background
  -- ![image](https://user-images.githubusercontent.com/612071/144700377-ac4585ba-3f4c-44b8-95db-ad36c5fc9a32.png)
- Fixed unreleased issue where SpriteFonts log every frame they detect a misconfigured font.
- Fixed unreleased issue where clock when constraining fps would pass larger than expected elapsed times to the simulation causing things to "speed up" bizarrely
- Fixed unreleased issue where games with no resources would crash
- Fixed issue [#2152] where shared state in `ex.Font` and `ex.SpriteFont` prevented text from aligning properly when re-used
- Fixed issue where fast moving `CompositeCollider`s were erroneously generating pairs for their constituent parts
- Fixed Safari 13.1 crash when booting Excalibur because of they odd MediaQuery API in older Safari
- Fixed issue where pointers did not work because of missing types
- Fixed issue with `ArcadeSolver` where stacked/overlapped tiles would double solve the position of the collider for the same overlap
- Fixed issue where changing the `ex.Sprite.width` or `ex.Sprite.height` did not resize the graphic.
- Fixed issue where initial Actor anchors set in the constructor were not being set in the graphics component
- EventDispatcher
  - `EventDispatcher` - doesn't require the target object. The context of `this` is not tampered anymore.
- Pointers
  - `PointerAbstraction` - is fixed to maintain reference
-

### Updates

- The following Engine's pieces: `Collision` `Graphics` `Resources` `Trigger` are updated to reflect the new EventDispatcher behavior.
- Refactor camera/screen interaction to utilize transforms instead of bespoke coordinate conversion
### Changed

- Updated Graphics to improve general performance
- Updated the webgl primitives to make building `ex.Shader`s, `ex.VertexBuffer`s, and `ex.VertexLayout`s much easier 
- Broke up the internal monolithic shader into separate internal renderer plugins
- Changed the debug system to separate displaying the debug position point (`game.debug.transform.showPosition = true`) and debug position label (`game.debug.transform.showPositionLabel = true`)
- `ex.ColorBlindCorrector` is renamed to `ex.ColorBlindnessPostProcessor`, and `ex.ColorBlindness` is renamed to `ex.ColorBlindnessMode`
   - Color blindness can still be corrected or simulated:
      * `game.debug.colorBlindMode.correct(ex.ColorBlindnessMode.Deuteranope)`
      * `game.debug.colorBlindMode.simulate(ex.ColorBlindnessMode.Deuteranope)`
- Excalibur now uses pre-multiplied alpha automatically, images will be unpacked into memory using `gl.pixelStorei(gl.UNPACK_PREMULTIPLY_ALPHA_WEBGL, true)`
- Excalibur FPS is now sampled over 100ms blocks, this gives a more usable fps in the stats. The sampler is available off of the engine clock `engine.clock.fpsSampler.fps` 
- Pointer Events:
  * Event types (up, down, move, etc) now all exist in 2 types `ex.Input.PointerEvent` and `ex.Input.WheelEvent`
  * The `stopPropagation()` method used to cancel further dispatches has been renamed to `cancel()` to match other events API.
  * Events no longer have a reference to the `pointer` but now have all of the same information that was availabe on the pointer `worldPos`, `screenPos`, `pagePos`


## [0.25.1] - 2021-11-05

### Added

- *Experimental:* Native ES module bundle distribution in package `esm/excalibur.js` entrypoint ([#2064](https://github.com/excaliburjs/Excalibur/pull/2064))
- `withEngine` utils support an aditional options parameter to override the Engine default options.
- Story to show a play / pause implementation. 
- `ex.Animation` now support `totalDuration` that will calculate automatically each frame duration based on how many frames have.
- `ex.Animation` now supports `.reverse()` to reverse the direction of play in an animation, use the `ex.Animation.direction` to inspect if the animation is playing in the `ex.AnimationDirection.Forward` direction or the `ex.AnimationDirection.Backward` direction.
### Changed

- Pointer system refactored into 2 parts:
   * First is an ECS style system `ex.PointerSystem` that dispatches events to Entities/Actors
   * Second is an event receiver `ex.PointerEventReceiver` which is responsible for collecting the native browser events
   * The API is mostly backwards compatible breaking changes are listed in the breaking change section, event types have been simplified, and `stopPropagation()` and been renamed to `cancel()`
- Internal Actions implementation converted to ECS system and component, this is a backwards compatible change with v0.25.0
  - `ex.ActionsSystem` and `ex.ActionsComponent` now wrap the existing `ex.ActionContext`
  - Actions can be shared with all entities now!
- Dispatch the `hidePlayButton` on the Button Event to prevent that keep on the screen on some situations [#1431].
- Revert VSCode Workbench Colors

### Deprecated

- Actions `asPromise()` renamed to `toPromise()`

### Fixed

- Fixed loader button position on window resize
- Fixed issue with setting `ex.TileMap.z` to a value
- Fixed crash in debug system if there is no collider geometry
- Fixed ImageSource loading error message [#2049]

## [0.25.0] - 2021-10-03

### Breaking Changes

- Actor Drawing: `ex.Actor.addDrawing`, `ex.Actor.setDrawing`, `onPostDraw()`, and `onPreDraw()` are no longer on by default and will be removed in v0.26.0, they are available behind a flag `ex.Flags.useLegacyDrawing()`
  - For custom drawing use the `ex.Canvas`
- `ex.Actor.rx` has been renamed to `ex.Actor.angularVelocity`
- Rename `ex.Edge` to `ex.EdgeCollider` and `ex.ConvexPolygon` to `ex.PolygonCollider` to avoid confusion and maintian consistency
- `ex.Label` constructor now only takes the option bag constructor and the font properties have been replaced with `ex.Font`
  ```typescript
  const label = new ex.Label({
    text: 'My Text',
    x: 100,
    y: 100,
    font: new ex.Font({
      family: 'Consolas',
      size: 32
    })
  });
  ```
- `ex.Physics.debug` properties for Debug drawing are now moved to `engine.debug.physics`, `engine.debug.collider`, and `engine.debug.body`.
  - Old `debugDraw(ctx: CanvasRenderingContext2D)` methods are removed.
- Collision `Pair`'s are now between Collider's and not bodies
- `PerlinNoise` has been removed from the core repo will now be offered as a [plugin](https://github.com/excaliburjs/excalibur-perlin)
- Legacy drawing implementations are moved behind `ex.LegacyDrawing` new Graphics implemenations of `Sprite`, `SpriteSheet`, `Animation` are now the default import.
  - To use any of the `ex.LegacyDrawing.*` implementations you must opt-in with the `ex.Flags.useLegacyDrawing()` note: new graphics do not work in this egacy mode
- Renames `CollisionResolutionStrategy.Box` collision resolution strategy to `Arcade`
- Renames `CollisionResolutionStrategy.RigidBody` collision resolution strategy to `Realistic`
- `Collider` is now a first class type and encapsulates what `Shape` used to be. `Collider` is no longer a member of the `Body`
- `CollisionType` and `CollisionGroup` are now a member of the `Body` component, the reasoning is they define how the simulated physics body will behave in simulation.
- `Timer`'s no longer automatically start when added to a `Scene`, this `Timer.start()` must be called. ([#1865](ttps://github.com/excaliburjs/Excalibur/issues/1865))
- `Timer.complete` is now read-only to prevent odd bugs, use `reset()`, `stop()`, and `start()` to manipulate timers.
- `Actor.actions.repeat()` and `Actor.actions.repeatForever()` now require a handler that specifies the actions to repeat. This is more clear and helps prevent bugs like #1891

  ```typescript
  const actor = new ex.Actor();

  actor.actions
    // Move up in a zig-zag by repeating 5 times
    .repeat((ctx) => {
      ctx.moveBy(10, 0, 10);
      ctx.moveBy(0, 10, 10);
    }, 5)
    .callMethod(() => {
      console.log('Done repeating!');
    });
  ```

- Removes `Entity.components` as a way to access, add, and remove components
- `ex.Camera.z` has been renamed to property `ex.Camera.zoom` which is the zoom factor
- `ex.Camera.zoom(...)` has been renamed to function `ex.Camera.zoomOverTime()`
- TileMap no longer needs registered SpriteSheets, `Sprite`'s can be added directly to `Cell`'s with `addGraphic`
  - The confusing `TileSprite` type is removed (Related to TileMap plugin updates https://github.com/excaliburjs/excalibur-tiled/issues/4, https://github.com/excaliburjs/excalibur-tiled/issues/23, https://github.com/excaliburjs/excalibur-tiled/issues/108)
- Directly changing debug drawing by `engine.isDebug = value` has been replaced by `engine.showDebug(value)` and `engine.toggleDebug()` ([#1655](https://github.com/excaliburjs/Excalibur/issues/1655))
- `UIActor` Class instances need to be replaced to `ScreenElement` (This Class it's marked as Obsolete) ([#1656](https://github.com/excaliburjs/Excalibur/issues/1656))
- Switch to browser based promise, the Excalibur implementation `ex.Promise` is marked deprecated ([#994](https://github.com/excaliburjs/Excalibur/issues/994))
- `DisplayMode`'s have changed ([#1733](https://github.com/excaliburjs/Excalibur/issues/1733)) & ([#1928](https://github.com/excaliburjs/Excalibur/issues/1928)):

  - `DisplayMode.FitContainer` fits the screen to the available width/height in the canvas parent element, while maintaining aspect ratio and resolution
  - `DisplayMode.FillContainer` update the resolution and viewport dyanmically to fill the available space in the canvas parent element, DOES NOT preserve `aspectRatio`
  - `DisplayMode.FitScreen` fits the screen to the available browser window space, while maintaining aspect ratio and resolution
  - `DisplayMode.FillScreen` now does what `DisplayMode.FullScreen` used to do, the resolution and viewport dynamically adjust to fill the available space in the window, DOES NOT preserve `aspectRatio` ([#1733](https://github.com/excaliburjs/Excalibur/issues/1733))
  - `DisplayMode.FullScreen` is now removed, use `Screen.goFullScreen()`.

- `SpriteSheet` now is immutable after creation to reduce chance of bugs if you modified a public field. The following properties are read-only: `columns`, `rows`, `spWidth`, `spHeight`, `image`, `sprites` and `spacing`.
- `Engine.pointerScope` now defaults to a more expected `ex.Input.PointerScope.Canvas` instead of `ex.Input.PointerScope.Document` which can cause frustrating bugs if building an HTML app with Excalibur

### Added

- New property `center` to `Screen` to encapsulate screen center coordinates calculation considering zoom and device pixel ratio
- New `ex.Shape.Capsule(width, height)` helper for defining capsule colliders, these are useful for ramps or jagged floor colliders.
- New collision group constructor argument added to Actor`new Actor({collisionGroup: collisionGroup})`
- `SpriteSheet.getSprite(x, y)` can retrieve a sprite from the SpriteSheet by x and y coordinate. For example, `getSprite(0, 0)` returns the top left sprite in the sheet.
  - `SpriteSheet`'s now have dimensionality with `rows` and `columns` optionally specified, if not there is always 1 row, and `sprites.length` columns
- `new Actor({radius: 10})` can now take a radius parameter to help create circular actors
- The `ExcaliburGraphicsContext` now supports drawing debug text
- `Entity` may also now optionally have a `name`, this is useful for finding entities by name or when displaying in debug mode.
- New `DebugSystem` ECS system will show debug drawing output for things toggled on/off in the `engine.debug` section, this allows for a less cluttered debug experience.
  - Each debug section now has a configurable color.
- Turn on WebGL support with `ex.Flags.useWebGL()`
- Added new helpers to `CollisionGroup` to define groups that collide with specified groups `CollisionGroup.collidesWith([groupA, groupB])`
  - Combine groups with `const groupAandB = CollisionGroup.combine([groupA, groupB])`
  - Invert a group instance `const everthingButGroupA = groupA.invert()`
- Improved Collision Simulation
  - New ECS based `CollisionSystem` and `MotionSystem`
  - Rigid body's can now sleep for improved performance
  - Multiple contacts now supported which improves stability
  - Iterative solver for improved stability
- Added `ColliderComponent` to hold individual `Collider` implementations like `Circle`, `Box`, or `CompositeCollider`
  - `Actor.collider.get()` will get the current collider
  - `Actor.collider.set(someCollider)` allows you to set a specific collider
- New `CompositeCollider` type to combine multiple colliders together into one for an entity
  - Composite colliders flatten into their individual colliders in the collision system
  - Composite collider keeps it's internal colliders in a DynamicTree for fast `.collide` checks
- New `TransformComponent` to encapsulate Entity transform, that is to say position, rotation, and scale
- New `MotionComponent` to encapsulate Entity transform values changing over time like velocity and acceleration
- Added multi-line support to `Text` graphics ([#1866](https://github.com/excaliburjs/Excalibur/issues/1866))
- Added `TileMap` arbitrary graphics support with `.addGraphic()` ([#1862](https://github.com/excaliburjs/Excalibur/issues/1862))
- Added `TileMap` row and column accessors `getRows()` and `getColumns()` ([#1859](https://github.com/excaliburjs/Excalibur/issues/1859))
- Added the ability to store arbitrary data in `TileMap` cells with `Cell.data.set('key', 'value')` and `Cell.data.get('key')` ([#1861](https://github.com/excaliburjs/Excalibur/issues/1861))
- Actions `moveTo()`, `moveBy()`, `easeTo()`, `scaleTo()`, and `scaleBy()` now have vector overloads
- `Animation.fromSpriteSheet` will now log a warning if an index into the `SpriteSheet` is invalid ([#1856](https://github.com/excaliburjs/Excalibur/issues/1856))
- `new ImageSource()` will now log a warning if an image type isn't fully supported. ([#1855](https://github.com/excaliburjs/Excalibur/issues/1855))
- `Timer.start()` to explicitly start timers, and `Timer.stop()` to stop timers and "rewind" them.
- `Timer.timeToNextAction` will return the milliseconds until the next action callback
- `Timer.timeElapsedTowardNextAction` will return the milliseconds counted towards the next action callback
- `BoundingBox` now has a method for detecting zero dimensions in width or height `hasZeroDimensions()`
- `BoundingBox`'s can now by `transform`'d by a `Matrix`
- Added `new Entity(components: Component[])` constructor overload to create entities with components quickly.
- Added `Entity.get(type: ComponentType)` to get strongly typed components if they exist on the entity.
- Added `Entity.has(type: ComponentType)` overload to check if an entity has a component of that type.
- Added `Entity.hasTag(tag: string)`, `Entity.addTag(tag: string)`, and `Entity.removeTag(tag: string, force: boolean)`.
  - Tag `offscreen` is now added to entities that are offscreen
- Added `Entity.componentAdded$` and `Entity.componentRemoved$` for observing component changes on an entity.
- For child/parent entities:
  - Added `Entity.addChild(entity: Entity)`, `Entity.removeChild(entity: Entity)`, `Entity.removeAllChildren()` for managing child entities
  - Added `Entity.addTemplate(templateEntity: Entity)` for adding template entities or "prefab".
  - Added `Entity.parent` readonly accessor to the parent (if exists), and `Entity.unparent()` to unparent an entity.
  - Added `Entity.getAncestors()` is a sorted list of parents starting with the topmost parent.
  - Added `Entity.children` readonly accessor to the list of children.
- Add the ability to press enter to start the game after loaded
- Add Excalibur Feature Flag implementation for releasing experimental or preview features ([#1673](https://github.com/excaliburjs/Excalibur/issues/1673))
- Color now can parse RGB/A string using Color.fromRGBString('rgb(255, 255, 255)') or Color.fromRGBString('rgb(255, 255, 255, 1)')
- `DisplayMode.FitScreen` will now scale the game to fit the available space, preserving the `aspectRatio`. ([#1733](https://github.com/excaliburjs/Excalibur/issues/1733))
- `SpriteSheet.spacing` now accepts a structure `{ top: number, left: number, margin: number }` for custom spacing dimensions ([#1788](https://github.com/excaliburjs/Excalibur/issues/1778))
- `SpriteSheet.ctor` now has an overload that accepts `spacing` for consistency although the object constructor is recommended ([#1788](https://github.com/excaliburjs/Excalibur/issues/1778))
- Add `SpriteSheet.getSpacingDimensions()` method to retrieve calculated spacing dimensions ([#1788](https://github.com/excaliburjs/Excalibur/issues/1778))
- Add `KeyEvent.value?: string` which is the key value (or "typed" value) that the browser detected. For example, holding Shift and pressing 9 will have a value of `(` which is the typed character.
- Add `KeyEvent.originalEvent?: KeyboardEvent` which exposes the raw keyboard event handled from the browser.
- Added a new getter to GraphicsComponent.ts called currentKeys that will return the names of the graphics shown in all layers
- Added a new getter to GraphicsLayer called currentKeys that will the names of the graphics shown in this layer

### Changed

- `Gif` now supports new graphics component
- `Algebra.ts` refactored into separate files in `Math/`
- Engine/Scene refactored to make use of the new ECS world which simplifies their logic
- `TileMap` now uses the built in `Collider` component instead of custom collision code.
- Updates the Excalibur ECS implementation for ease of use and Excalibur draw system integration
  - Adds "ex." namespace to built in component types like "ex.transform"
  - Adds `ex.World` to encapsulate all things ECS
  - Adds `ex.CanvasDrawSystem` to handle all HTML Canvas 2D drawing via ECS
  - Updates `ex.Actor` to use new `ex.TransformComponent` and `ex.CanvasDrawComponent`

### Deprecated

- `Timer.unpause()` has be deprecated in favor of `Timer.resume()` ([#1864](https://github.com/excaliburjs/Excalibur/issues/1864))
- Removed UIActor Stub in favor of ScreenElement ([#1656](https://github.com/excaliburjs/Excalibur/issues/1656))
- `ex.SortedList` as deprecated
- `ex.Promise` is marked deprecated ([#994](https://github.com/excaliburjs/Excalibur/issues/994))
- `ex.DisplayMode.Position` CSS can accomplish this task better than Excalibur ([#1733](https://github.com/excaliburjs/Excalibur/issues/1733))

### Fixed

- Fixed allow `ex.ColliderComponent` to not have a collider
- Fixed issue where collision events were not being forwarded from individual colliders in a `ex.CompositeCollider`
- Fixed issue where `ex.CompositeCollider`'s individual colliders were erroneously generating pairs
- Fixed issue where `GraphicsOptions` `width/height` could not be used to define a `ex.Sprite` with equivalent `sourceView` and `destSize` ([#1863](https://github.com/excaliburjs/Excalibur/issues/1863))
- Fixed issue where `ex.Scene.onActivate/onDeactivate` were called with the wrong arguments ([#1850](https://github.com/excaliburjs/Excalibur/issues/1850))
- Fixed issue where no width/height argmunents to engine throws an error
- Fixed issue where zero dimension image draws on the ExcaliburGraphicsContext throw an error
- Fixed issue where the first scene onInitialize fires at Engine contructor time and before the "play button" clicked ([#1900](https://github.com/excaliburjs/Excalibur/issues/1900))
- Fixed issue where the "play button" click was being interpreted as an input event excalibur needed to handle ([#1854](https://github.com/excaliburjs/Excalibur/issues/1854))
- Fixed issue where pointer events were not firing at the ex.Engine.input.pointers level ([#1439](https://github.com/excaliburjs/Excalibur/issues/1439))
- Fixed issue where pointer events propagate in an unexpected order, now they go from high z-index to low z-index ([#1922](https://github.com/excaliburjs/Excalibur/issues/1922))
- Fixed issue with Raster padding which caused images to grow over time ([#1897](https://github.com/excaliburjs/Excalibur/issues/1897))
- Fixed N+1 repeat/repeatForever bug ([#1891](https://github.com/excaliburjs/Excalibur/issues/1891))
- Fixed repeat/repeatForever issue with `rotateTo` ([#635](https://github.com/excaliburjs/Excalibur/issues/635))
- Entity update lifecycle is now called correctly
- Fixed GraphicsSystem `enterviewport` and `exitviewport` event
- Fixed DOM element leak when restarting games, play button elements piled up in the DOM.
- Fixed issues with `ex.Sprite` not rotating/scaling correctly around the anchor (Related to TileMap plugin updates https://github.com/excaliburjs/excalibur-tiled/issues/4, https://github.com/excaliburjs/excalibur-tiled/issues/23, https://github.com/excaliburjs/excalibur-tiled/issues/108)
  - Optionally specify whether to draw around the anchor or not `drawAroundAnchor`
- Fixed in the browser "FullScreen" api, coordinates are now correctly mapped from page space to world space ([#1734](https://github.com/excaliburjs/Excalibur/issues/1734))
- Fix audio decoding bug introduced in https://github.com/excaliburjs/Excalibur/pull/1707
- Fixed issue with promise resolve on double resource load ([#1434](https://github.com/excaliburjs/Excalibur/issues/1434))
- Fixed Firefox bug where scaled graphics with anti-aliasing turned off are not pixelated ([#1676](https://github.com/excaliburjs/Excalibur/issues/1676))
- Fixed z-index regression where actors did not respect z-index ([#1678](https://github.com/excaliburjs/Excalibur/issues/1678))
- Fixed Animation flicker bug when switching to an animation ([#1636](https://github.com/excaliburjs/Excalibur/issues/1636))
- Fixed `ex.Actor.easeTo` actions, they now use velocity to move Actors ([#1638](https://github.com/excaliburjs/Excalibur/issues/1638))
- Fixed `Scene` constructor signature to make the `Engine` argument optional ([#1363](https://github.com/excaliburjs/Excalibur/issues/1363))
- Fixed `anchor` properly of single shape `Actor` [#1535](https://github.com/excaliburjs/Excalibur/issues/1535)
- Fixed Safari bug where `Sound` resources would fail to load ([#1848](https://github.com/excaliburjs/Excalibur/issues/1848))

<!----------------------------------------------------------------------------------------------->

## [0.24.5] - 2020-09-07

### Breaking Changes

- [#1361] Makes use of proxies, Excalibur longer supports IE11 :boom: ([#1361]https://github.com/excaliburjs/Excalibur/issues/1361)

### Added

- Adds new ECS Foundations API, which allows excalibur core behavior to be manipulated with ECS style code ([#1361]https://github.com/excaliburjs/Excalibur/issues/1361)
  - Adds new `ex.Entity` & `ex.EntityManager` which represent anything that can do something in a Scene and are containers for Components
  - Adds new `ex.Component` type which allows encapsulation of state on entities
  - Adds new `ex.Query` & `ex.QueryManager` which allows queries over entities that match a component list
  - Adds new `ex.System` type which operates on matching Entities to do some behavior in Excalibur.
  - Adds new `ex.Observable` a small observable implementation for observing Entity component changes over time

### Fixed

- Fixed Animation flicker bug on the first frame when using animations with scale, anchors, or rotation. ([#1636](https://github.com/excaliburjs/Excalibur/issues/1636))

<!----------------------------------------------------------------------------------------------->

## [0.24.4] - 2020-09-02

### Added

- Add new `ex.Screen` abstraction to manage viewport size and resolution independently and all other screen related logic. ([#1617](https://github.com/excaliburjs/Excalibur/issues/1617))
  - New support for the browser fullscreen API
- Add color blind mode simulation and correction in debug object.
  ([#390](https://github.com/excaliburjs/Excalibur/issues/390))
- Add `LimitCameraBoundsStrategy`, which always keeps the camera locked to within the given bounds. ([#1498](https://github.com/excaliburjs/Excalibur/issues/1498))
- Add mechanisms to manipulate the `Loader` screen. ([#1417](https://github.com/excaliburjs/Excalibur/issues/1417))
  - Logo position `Loader.logoPosition`
  - Play button position `Loader.playButtonPosition`
  - Loading bar position `Loader.loadingBarPosition`
  - Loading bar color `Loader.loadingBarColor` by default is white, but can be any excalibur `ex.Color`

### Changed

- Remove usage of `mock.engine` from the tests. Use real engine instead.
- Upgrade Excalibur to TypeScript 3.9.2
- Upgrade Excalibur to Node 12 LTS

### Fixed

- Fixed Loader play button markup and styles are now cleaned up after clicked ([#1431](https://github.com/excaliburjs/Excalibur/issues/1431))
- Fixed Excalibur crashing when embedded within a cross-origin IFrame ([#1151](https://github.com/excaliburjs/Excalibur/issues/1151))
- Fixed performance issue where uneccessary effect processing was occurring for opacity changes ([#1549](https://github.com/excaliburjs/Excalibur/issues/1549))
- Fixed issue when loading images from a base64 strings that would crash the loader ([#1543](https://github.com/excaliburjs/Excalibur/issues/1543))
- Fixed issue where actors that were not in scene still received pointer events ([#1555](https://github.com/excaliburjs/Excalibur/issues/1555))
- Fixed Scene initialization order when using the lifecycle overrides ([#1553](https://github.com/excaliburjs/Excalibur/issues/1553))

<!----------------------------------------------------------------------------------------------->

## [0.24.0] - 2020-04-23

### Breaking Changes

- Remove obsolete `.extend()` semantics in Class.ts as as well as related test cases.

### Added

- Added new option for constructing bounding boxes. You can now construct with an options
  object rather than only individual coordinate parameters. ([#1151](https://github.com/excaliburjs/Excalibur/issues/1151))
- Added new interface for specifying the type of the options object passed to the
  bounding box constructor.
- Added the `ex.vec(x, y)` shorthand for creating vectors.
  ([#1340](https://github.com/excaliburjs/Excalibur/issues/1340))
- Added new event `processed` to `Sound` that passes processed `string | AudioBuffer` data. ([#1474](https://github.com/excaliburjs/Excalibur/pull/1474))
- Added new property `duration` to `Sound` and `AudioInstance` that exposes the track's duration in seconds when Web Audio API is used. ([#1474](https://github.com/excaliburjs/Excalibur/pull/1474))

### Changed

- Animation no longer mutate underlying sprites, instead they draw the sprite using the animations parameters. This allows more robust flipping at runtime. ([#1258](https://github.com/excaliburjs/Excalibur/issues/1258))
- Changed obsolete decorator to only log the same message 5 times. ([#1281](https://github.com/excaliburjs/Excalibur/issues/1281))
- Switched to core-js based polyfills instead of custom written ones ([#1214](https://github.com/excaliburjs/Excalibur/issues/1214))
- Updated to TypeScript@3.6.4 and node 10 LTS build
- `Sound.stop()` now always rewinds the track, even when the sound is paused. ([#1474](https://github.com/excaliburjs/Excalibur/pull/1474))

### Deprecated

- `ex.Vector.magnitude()` will be removed in `v0.25.0`, use `ex.Vector.size()`. ([#1277](https://github.com/excaliburjs/Excalibur/issues/1277))

### Fixed

- Fixed Excalibur crashing when displaying both a tilemap and a zero-size actor ([#1418](https://github.com/excaliburjs/Excalibur/issues/1418))
- Fixed animation flipping behavior ([#1172](https://github.com/excaliburjs/Excalibur/issues/1172))
- Fixed actors being drawn when their opacity is 0 ([#875](https://github.com/excaliburjs/Excalibur/issues/875))
- Fixed iframe event handling, excalibur will respond to keyboard events from the top window ([#1294](https://github.com/excaliburjs/Excalibur/issues/1294))
- Fixed camera to be vector backed so `ex.Camera.x = ?` and `ex.Camera.pos.setTo(...)` both work as expected([#1299](https://github.com/excaliburjs/Excalibur/issues/1299))
- Fixed missing on/once/off signatures on `ex.Pointer` ([#1345](https://github.com/excaliburjs/Excalibur/issues/1345))
- Fixed sounds not being stopped when `Engine.stop()` is called. ([#1476](https://github.com/excaliburjs/Excalibur/pull/1476))

<!----------------------------------------------------------------------------------------------->

## [0.23.0] - 2019-06-08

### Breaking Changes

- `ex.Actor.scale`, `ex.Actor.sx/sy`, `ex.Actor.actions.scaleTo/scaleBy` will not work as expected with new collider implementation, set width and height directly. These features will be completely removed in v0.24.0.

### Added

- New collision group implementation ([#1091](https://github.com/excaliburjs/Excalibur/issues/1091), [#862](https://github.com/excaliburjs/Excalibur/issues/862))
- New `ex.Collider` type which is the container for all collision related behavior and state. Actor is now extracted from collision.
- New interface `Clonable<T>` to indicate if an object contains a clone method
- New interface `Eventable<T>` to indicated if an object can emit and receive events
- `ex.Vector.scale` now also works with vector input
- `ex.BoundingBox.fromDimension(width: number, height: number)` can generate a bounding box from a width and height
- `ex.BoundingBox.translate(pos: Vector)` will create a new bounding box shifted by `pos`
- `ex.BoundingBox.scale(scale: Vector)` will create a new bounding box scaled by `scale`
- Added `isActor()` and `isCollider()` type guards
- Added `ex.CollisionShape.draw` collision shapes can now be drawn, actor's will use these shapes if no other drawing is specified
- Added a `getClosestLineBetween` method to `CollisionShape`'s for returning the closest line between 2 shapes ([#1071](https://github.com/excaliburjs/Excalibur/issues/1071))

### Changed

- Change `ex.Actor.within` to use surface of object geometry instead of the center to make judgements ([#1071](https://github.com/excaliburjs/Excalibur/issues/1071))
- Changed `moveBy`, `rotateBy`, and `scaleBy` to operate relative to the current actor position at a speed, instead of moving to an absolute by a certain time.
- Changed event handlers in excalibur to expect non-null event objects, before `hander: (event?: GameEvent) => void` implied that event could be null. This change addresses ([#1147](https://github.com/excaliburjs/Excalibur/issues/1147)) making strict null/function checks compatible with new TypeScript.
- Changed collision system to remove actor coupling, in addition `ex.Collider` is a new type that encapsulates all collision behavior. Use `ex.Actor.body.collider` to interact with collisions in Excalibur ([#1119](https://github.com/excaliburjs/Excalibur/issues/1119))
  - Add new `ex.Collider` type that is the housing for all collision related code
    - The source of truth for `ex.CollisionType` is now on collider, with a convenience getter on actor
    - The collision system now operates on `ex.Collider`'s not `ex.Actor`'s
  - `ex.CollisionType` has been moved to a separate file outside of `Actor`
    - CollisionType is switched to a string enum, style guide also updated
  - `ex.CollisionPair` now operates on a pair of `ex.Colliders`'s instead of `ex.Actors`'s
  - `ex.CollisionContact` now operates on a pair of `ex.Collider`'s instead of `ex.Actors`'s
  - `ex.Body` has been modified to house all the physical position/transform information
    - Integration has been moved from actor to `Body` as a physical concern
    - `useBoxCollision` has been renamed to `useBoxCollider`
    - `useCircleCollision` has been renamed to `useCircleCollider`
    - `usePolygonCollision` has been renamed to `usePolygonCollider`
    - `useEdgeCollision` has been renamed to `useEdgeCollider`
  - Renamed `ex.CollisionArea` to `ex.CollisionShape`
    - `ex.CircleArea` has been renamed to `ex.Circle`
    - `ex.PolygonArea` has been renamed to `ex.ConvexPolygon`
    - `ex.EdgeArea` has been renamed to `ex.Edge`
  - Renamed `getWidth()` & `setWidth()` to property `width`
    - Actor and BoundingBox are affected
  - Renamed `getHeight()` & `setHeight()` to property `height`
    - Actor and BoundingBox are affected
  - Renamed `getCenter()` to the property `center`
    - Actor, BoundingBox, and Cell are affected
  - Renamed `getBounds()` to the property `bounds`
    - Actor, Collider, and Shapes are affected
  - Renamed `getRelativeBounds()` to the property `localBounds`
    - Actor, Collider, and Shapes are affected
  - Renamed `moi()` to the property `inertia` (moment of inertia)
  - Renamed `restitution` to the property `bounciness`
  - Moved `collisionType` to `Actor.body.collider.type`
  - Moved `Actor.integrate` to `Actor.body.integrate`

### Deprecated

- Legacy groups `ex.Group` will be removed in v0.24.0, use collision groups as a replacement [#1091](https://github.com/excaliburjs/Excalibur/issues/1091)
- Legacy collision groups off `Actor` will be removed in v0.24.0, use `Actor.body.collider.collisionGroup` [#1091](https://github.com/excaliburjs/Excalibur/issues/1091)
- Removed `NaiveCollisionBroadphase` as it was no longer used
- Renamed methods and properties will be available until `v0.24.0`
- Deprecated collision attributes on actor, use `Actor.body.collider`
  - `Actor.x` & `Actor.y` will be removed in `v0.24.0` use `Actor.pos.x` & `Actor.pos.y`
  - `Actor.collisionArea` will be removed in `v0.24.0` use `Actor.body.collider.shape`
  - `Actor.getLeft()`, `Actor.getRight()`, `Actor.getTop()`, and `Actor.getBottom` are deprecated
    - Use `Actor.body.collider.bounds.(left|right|top|bottom)`
  - `Actor.getGeometry()` and `Actor.getRelativeGeometry()` are removed, use `Collider`
  - Collision related properties on Actor moved to `Collider`, use `Actor.body.collider`
    - `Actor.torque`
    - `Actor.mass`
    - `Actor.moi`
    - `Actor.friction`
    - `Actor.restitution`
  - Collision related methods on Actor moved to `Collider`, use `Actor.body.collider` or `Actor.body.collider.bounds`
    - `Actor.getSideFromIntersect(intersect)` -> `BoundingBox.sideFromIntersection`
    - `Actor.collidesWithSide(actor)` -> `Actor.body.collider.bounds.intersectWithSide`
    - `Actor.collides(actor)` -> `Actor.body.collider.bounds.intersect`

### Fixed

- Fixed issue where leaking window/document handlers was possible when calling `ex.Engine.stop()` and `ex.Engine.start()` ([#1063](https://github.com/excaliburjs/Excalibur/issues/1120))
- Fixed wrong `Camera` and `Loader` scaling on HiDPI screens when option `suppressHiDPIScaling` is set. ([#1120](https://github.com/excaliburjs/Excalibur/issues/1120))
- Fixed polyfill application by exporting a `polyfill()` function that can be called. ([#1132](https://github.com/excaliburjs/Excalibur/issues/1132))
- Fixed `Color.lighten()` ([#1084](https://github.com/excaliburjs/Excalibur/issues/1084))

<!----------------------------------------------------------------------------------------------->

## [0.22.0] - 2019-04-06

### Breaking Changes

- `ex.BaseCamera` replaced with `Camera` ([#1087](https://github.com/excaliburjs/Excalibur/issues/1087))

### Added

- Added `enableCanvasTransparency` property that can enable/disable canvas transparency ([#1096](https://github.com/excaliburjs/Excalibur/issues/1096))

### Changed

- Upgraded Excalibur to TypeScript 3.3.3333 ([#1052](https://github.com/excaliburjs/Excalibur/issues/1052))
- Added exceptions on `SpriteSheetImpl` constructor to check if the source texture dimensions are valid ([#1108](https://github.com/excaliburjs/Excalibur/issues/1108))

<!----------------------------------------------------------------------------------------------->

## [0.21.0] - 2019-02-02

### Added

- Added ability to automatically convert .gif files to SpriteSheet, Animations, and Sprites ([#153](https://github.com/excaliburjs/Excalibur/issues/153))
- New `viewport` property on camera to return a world space bounding box of the current visible area ([#1078](https://github.com/excaliburjs/Excalibur/issues/1078))

### Changed

- Updated `ex.Color` and `ex.Vector` constants to be static getters that return new instances each time, eliminating a common source of bugs ([#1085](https://github.com/excaliburjs/Excalibur/issues/1085))
- Remove optionality of engine in constructor of Scene and \_engine private with an underscore prefix ([#1067](https://github.com/excaliburjs/Excalibur/issues/1067))

### Deprecated

- Rename `ex.BaseCamera` to `Camera`, `ex.BaseCamera` will be removed in `v0.22.0` ([#1087](https://github.com/excaliburjs/Excalibur/issues/1087))

### Fixed

- Fixed issue of early offscreen culling related to zooming in and out ([#1078](https://github.com/excaliburjs/Excalibur/issues/1078))
- Fixed issue where setting `suppressPlayButton: true` blocks load in certain browsers ([#1079](https://github.com/excaliburjs/Excalibur/issues/1079))
- Fixed issue where the absence of a pointer button caused an error in the console([#1153](https://github.com/excaliburjs/Excalibur/issues/1153))

<!----------------------------------------------------------------------------------------------->

## [0.20.0] - 2018-12-10

### Breaking Changes

- `ex.PauseAfterLoader` removed, use `ex.Loader` instead ([#1031](https://github.com/excaliburjs/Excalibur/issues/1031))

### Added

- Added strongly-typed `EventTypes` enum to Events.ts to avoid magic strings ([#1066](https://github.com/excaliburjs/Excalibur/issues/1066))

### Changed

- Added parameter on SpriteSheet constructor so you can define how many pixels of space are between sprites ([#1058](https://github.com/excaliburjs/Excalibur/issues/1058))

<!----------------------------------------------------------------------------------------------->

## [0.19.1] - 2018-10-22

### Fixed

- Fixed issue where there were missing files in the dist (Loader.css, Loader.logo.png) ([#1057](https://github.com/excaliburjs/Excalibur/issues/1057))

## [0.19.0] - 2018-10-13

### Changed

- Excalibur user documentation has now moved to [excaliburjs.com/docs](https://excaliburjs.com/docs)
- Excalibur will now prompt for user input before starting the game to be inline with the new webaudio requirements from chrome/mobile browsers ([#1031](https://github.com/excaliburjs/Excalibur/issues/1031))

### Deprecated

- `PauseAfterLoader` for iOS in favor of new click-to-play functionality built into the default `Loader` ([#1031](https://github.com/excaliburjs/Excalibur/issues/1031))

### Fixed

- Fixed issue where Edge web audio playback was breaking ([#1047](https://github.com/excaliburjs/Excalibur/issues/1047))
- Fixed issue where pointer events do not work in mobile ([#1044](https://github.com/excaliburjs/Excalibur/issues/1044))
- Fixed issue where iOS was not loading by including the right polyfills ([#1043](https://github.com/excaliburjs/Excalibur/issues/1043))
- Fixed issue where sprites do not work in Firefox ([#980](https://github.com/excaliburjs/Excalibur/issues/978))
- Fixed issue where collision pairs could sometimes be incorrect ([#975](https://github.com/excaliburjs/Excalibur/issues/975))
- Fixed box collision velocity resolution so that objects resting on a surface do not accumulate velocity ([#986](https://github.com/excaliburjs/Excalibur/pull/1034))

<!----------------------------------------------------------------------------------------------->

## [0.18.0] - 2018-08-04

### Breaking Changes

- `Sound.setVolume()` replaced with `Sound.volume`
- `Sound.setLoop()` replaced with `Sound.loop`

### Added

- Add `Scene.isActorInDrawTree` method to determine if an actor is in the scene's draw tree.

### Fixed

- Fixed missing `exitviewport/enterviewport` events on Actors.on/once/off signatures ([#978](https://github.com/excaliburjs/Excalibur/issues/978))
- Fix issue where Actors would not be properly added to a scene if they were removed from that scene during the same frame ([#979](https://github.com/excaliburjs/Excalibur/issues/979))

<!----------------------------------------------------------------------------------------------->

## [0.17.0] - 2018-06-04

### Breaking Changes

- Property scope `Pointer.actorsUnderPointer` changed to private
- `Sprite.sx` replaced with `Sprite.x`
- `Sprite.sy` replaced with `Sprite.y`
- `Sprite.swidth` replaced with `Sprite.width`
- `Sprite.sheight` replaced with `Sprite.height`

### Added

- Allow timers to limit repeats to a finite number of times ([#957](https://github.com/excaliburjs/Excalibur/pull/974))
- Convenience method on Scene to determine whether it is the current scene. Scene.isCurrentScene() ([#982](https://github.com/excaliburjs/Excalibur/issues/982))
- New `PointerEvent.stopPropagation()` method added. Works the same way as (`https://developer.mozilla.org/en-US/docs/Web/API/Event/stopPropagation`)
  ([#912](https://github.com/excaliburjs/Excalibur/issues/912))
- New `Actor.getAncestors()` method, which retrieves full array of current Actor ancestors
- Static `Actor.defaults` prop, which implements `IActorDefaults`.
- Native sound events now exposed
  - `volumechange` - on playing sound volume change;
  - `pause` - on playback pause;
  - `stop` - on playback stop;
  - `emptied` - on data cleanup(f.e. when setting new data);
  - `resume` - on playback resume;
  - `playbackstart` - on playback start;
  - `playbackend` - on playback end;
- Added `Sound.instances` getter, which returns active tracks. Playing or paused
- Added `Sound.getTrackId(track: [[AudioInstance]])` method. Which returns id of track provided,
  if it is in list of active tracks.

### Changed

- Refactored Easing functions to be reversable ([#944](https://github.com/excaliburjs/Excalibur/pull/944))
- Now at creation every `Actor.anchor` prop is set to default `Actor.defaults.anchor`.
- Scene.remove(Actor) now starts the Actor.Kill event cycle ([#981](https://github.com/excaliburjs/Excalibur/issues/981))

### Deprecated

- `CapturePointer.update()` method now doesn't propagate event to actor, just verifies pointer events for actor.
- Added `Sound.volume` & `Sound.loop` properties as a replacement for `Sound.setVolume()` and `Sound.setLoop()`. The methods `setVolume` and `setLoop` have been marked obsolete.

### Fixed

- Added missing variable assignments to TileMapImpl constructor ([#957](https://github.com/excaliburjs/Excalibur/pull/957))
- Correct setting audio volume level from `value` to `setValueAtTime` to comply with deprecation warning in Chrome 59 ([#953](https://github.com/excaliburjs/Excalibur/pull/953))
- Force HiDPI scaling to always be at least 1 to prevent visual artifacts in some browsers
- Recalculate physics geometry when width/height change on Actor ([#948](https://github.com/excaliburjs/Excalibur/pull/948))
- Fix camera move chaining ([#944](https://github.com/excaliburjs/Excalibur/pull/944))
- Fix `pickSet(allowDuplicates: true)` now returns the proper length array with correct elements ([#977](https://github.com/excaliburjs/Excalibur/issues/977))
- `Index` export order to prevent `almond.js` from creation of corrupted modules loading order.
- `Sound.pause()` now saves correct timings.
- Fix `ex.Vector.isValid` edgecase at `Infinity` ([#1006](https://github.com/excaliburjs/Excalibur/issues/1006))

<!----------------------------------------------------------------------------------------------->

## [0.16.0] - 2018-03-31

### Added

- New typesafe and override safe event lifecycle overriding, all `onEventName` handlers will no longer be dangerous to override ([#582](https://github.com/excaliburjs/Excalibur/issues/582))
  - New lifecycle event `onPreKill` and `onPostKill`
- SpriteSheets can now produce animations from custom sprite coordinates `SpriteSheet.getAnimationByCoords(engine, coords[], speed)` ([#918](https://github.com/excaliburjs/Excalibur/issues/918))
- Added drag and drop support for Actors ([#134](https://github.com/excaliburjs/Excalibur/issues/134))
  - New Event `enter`
  - New Event `leave`
  - New Event `pointerenter`
  - New Event `pointerleave`
  - New Event `pointerdragstart`
  - New Event `pointerdragend`
  - New Event `pointerdragmove`
  - New Event `pointerdragenter`
  - New Event `pointerdragleave`
  - New Class `PointerDragEvent` which extends `PointerEvent`
  - New Class `GlobalCoordinates` that contains Vectors for the world, the page, and the screen.
  - Added property `ICapturePointerConfig.captureDragEvents` which controls whether to emit drag events to the actor
  - Added property `PointerEvent.pointer` which equals the original pointer object

### Deprecated

- `Sprite.sx`, `Sprite.sy`, `Sprite.swidth`, `Sprite.sheight` have been deprecated in favor of `Sprite.x`, `Sprite.y`, `Sprite.width`, `Sprite.height` ([#918](https://github.com/excaliburjs/Excalibur/issues/918))

### Fixed

- Added missing lifecycle event handlers on Actors, Triggers, Scenes, Engine, and Camera ([#582](https://github.com/excaliburjs/Excalibur/issues/582))
- Tile Maps now correctly render negative x-axis coordinates ([#904](https://github.com/excaliburjs/Excalibur/issues/904))
- Offscreen culling in HiDPI mode ([#949](https://github.com/excaliburjs/Excalibur/issues/949))
  - Correct bounds check to check drawWidth/drawHeight for HiDPI
  - suppressHiDPIScaling now also suppresses pixel ratio based scaling
- Extract and separate Sprite width/height from drawWidth/drawHeight to prevent context corruption ([#951](https://github.com/excaliburjs/Excalibur/pull/951))

<!----------------------------------------------------------------------------------------------->

## [0.15.0] - 2018-02-16

### Breaking Changes

- `LockedCamera` replaced with `BaseCamera.strategy.lockToActor`
- `SideCamera` replaced with `BaseCamera.strategy.lockToActorAxis`
- `Body.wasTouching` replaced with event type `CollisionEnd`

### Added

- Option bag constructors have been added for commonly-used classes (see [Constructors.md](https://github.com/excaliburjs/Excalibur/blob/main/src/engine/Docs/Constructors.md)) ([#410](https://github.com/excaliburjs/Excalibur/issues/410))

<!----------------------------------------------------------------------------------------------->

## [0.14.0] - 2017-12-02

### Breaking Changes

- Triggers now have a new option bag constructor using the `ITriggerOptions` interface. ([#863](https://github.com/excaliburjs/Excalibur/issues/863)).
- `update` event replaced with `postupdate` event
- `CollisionEvent` replaced by `PreCollisionEvent`
- `getDrawWidth()` and `getDrawHeight()` replaced with the getters `drawWidth` and `drawHeight`
- `PointerEvent.x` and `PointerEvent.y` replaced with `PointerEvent.pos`

### Added

- Automatic HiDPI screen detection and scaling in excalibur internals to correct blurry bitmap rendering on HiDPI screens. This feature can optionally be suppressed with `IEngineOptions.suppressHiDPIScaling`.
- Added new line utility `Line.normal()` and `Line.distanceToPoint` ([#703](https://github.com/excaliburjs/Excalibur/issues/703))
- Added new PolygonArea utility `PolygonArea.getClosestFace(point)` ([#703](https://github.com/excaliburjs/Excalibur/issues/703))
- Triggers now fire an `EnterTriggerEvent` when an actor enters the trigger, and an `ExitTriggerEvent` when an actor exits the trigger. ([#863](https://github.com/excaliburjs/Excalibur/issues/863))
- Actors have a new events `CollisionStart` which when 2 actors first start colliding and `CollisionEnd` when 2 actors are no longer colliding. ([#863](https://github.com/excaliburjs/Excalibur/issues/863))
- New camera strategies implementation for following targets in a scene. Allows for custom strategies to be implemented on top of some prebuilt
  - `LockCameraToActorStrategy` which behaves like `LockedCamera` and can be switched on with `Camera.strategy.lockToActor(actor)`.
  - `LockCameraToActorAxisStrategy` which behaves like `SideCamera` and can be switched on with `Camera.strategy.lockToActorAxis(actor, ex.Axis.X)`
  - `ElasticToActorStrategy` which is a new strategy that elastically moves the camera to an actor and can be switched on with `Camera.strategy.elasticToActor(actor, cameraElasticity, cameraFriction)`
  - `CircleAroundActorStrategy` which is a new strategy that will follow an actor when a certain radius from the camera focus and can be switched on with `Camera.strategy.circleAroundActor(actor)`

### Changed

- `Trigger` has been rebuilt to provide a better experience
  - The trigger `action` only fires when an actor enters the designated area instead of every frame of collision. ([#863](https://github.com/excaliburjs/Excalibur/issues/863))
  - Triggers can now draw like other Actors, but are still not visible by default ([#863](https://github.com/excaliburjs/Excalibur/issues/863))

### Deprecated

- `Body.wasTouching` has been deprecated in favor of a new event type `CollisionEnd` ([#863](https://github.com/excaliburjs/Excalibur/issues/863))
- `SideCamera` and `LockedCamera` are deprecated in favor of camera strategies

### Fixed

- Fixed odd jumping behavior when polygons collided with the end of an edge ([#703](https://github.com/excaliburjs/Excalibur/issues/703))

<!----------------------------------------------------------------------------------------------->

## [0.13.0] - 2017-10-07

### Breaking Changes

- `Scene.children` replaced with `Scene.actors`

### Added

- Convenience getters implemented `halfDrawWidth`, `halfDrawHeight`, `halfCanvasWidth`, `halfCanvasHeight`, `canvasWidth`, and `canvasHeight`.
- New pause/unpause feature for timers to help with more robust pausing ([#885](https://github.com/excaliburjs/Excalibur/issues/885))
- New event listening feature to listen to events only `.once(...)` then unsubscribe automatically ([#745](https://github.com/excaliburjs/Excalibur/issues/745))
- New collision event `postcollision` to indicate if collision resolution occured ([#880](https://github.com/excaliburjs/Excalibur/issues/880))

### Deprecated

- `PointerEvent.x` and `PointerEvent.y`, in favor of `PointerEvent.pos` ([#612](https://github.com/excaliburjs/Excalibur/issues/612))
- `CollisionEvent` has been deprecated in favor of the more clear `PreCollisionEvent` ([#880](https://github.com/excaliburjs/Excalibur/issues/880))
- `getDrawWidth()` and `getDrawHeight()` have been marked obsolete and changed into the getters `drawWidth` and `drawHeight` respectively in order to progressively make getters/setters consistent ([#861](https://github.com/excaliburjs/Excalibur/issues/612))

### Fixed

- Fixed same instance of color potentially being shared, and thus mutated, between instance actors ([#840](https://github.com/excaliburjs/Excalibur/issues/840))
- Fixed bug where active and passive type collisions would resolve when they shouldn't in rigid body physics mode ([#880](https://github.com/excaliburjs/Excalibur/issues/880))

<!----------------------------------------------------------------------------------------------->

## [0.12.0] 2017-08-12

### Breaking Changes

- `CollisionType.Elastic` has been removed
- `Promises.wrap` has been replaced with `Promise.resolve`

### Added

- Added new hsl and hex format options in Color.toString(format). rgb is the default to maintain backwards compatibility ([#852](https://github.com/excaliburjs/Excalibur/issues/852))

### Changed

- `Animation.loop` property now to set to `true` by default ([#583](https://github.com/excaliburjs/Excalibur/issues/583))
- Added backgroundColor to engine options as part of Engine constructor ([#846](https://github.com/excaliburjs/Excalibur/issues/846))

### Deprecated

- `ex.Scene.children` is now `ex.Scene.actors` ([#796](https://github.com/excaliburjs/Excalibur/issues/796))

<!----------------------------------------------------------------------------------------------->

## [0.11.0] 2017-06-10

### Breaking Changes

- Renamed `Utils.removeItemToArray()` to `Utils.removeItemFromArray()` ([#798](https://github.com/excaliburjs/Excalibur/issues/798/))

### Added

- Added optional volume argument to `Sound.play(volume?: number)`, which will play the Audio file at anywhere from mute (`volume` is 0.0) to full volume (`volume` is 1.0). ([#801](https://github.com/excaliburjs/Excalibur/issues/801))
- Added another DisplayMode option: `DisplayMode.Position`. When this is selected as the displayMode type, the user must specify a new `position` option ([#781](https://github.com/excaliburjs/Excalibur/issues/781))
- Added a static method `distance` to the `Vector` class ([#517](https://github.com/excaliburjs/Excalibur/issues/517))
- Added `WheelEvent` event type for the `wheel` browser event, Excalibur now supports scroll wheel ([#808](https://github.com/excaliburjs/Excalibur/issues/808/))

### Changed

- Camera zoom over time now returns a promise that resolves on completion ([#800](https://github.com/excaliburjs/Excalibur/issues/800))
- Edge builds have more descriptive versions now containing build number and Git commit hash (e.g. `0.10.0-alpha.105#commit`) ([#777](https://github.com/excaliburjs/Excalibur/issues/777))

### Fixed

- Fixed camera zoom over time, before it did not work at all ([#800](https://github.com/excaliburjs/Excalibur/issues/800))
- Fixed semi-colon key not being detected on Firefox and Opera. ([#789](https://github.com/excaliburjs/Excalibur/issues/789))

<!----------------------------------------------------------------------------------------------->

## [0.10.0] 2017-04-07

### Breaking Changes

- Rename `Engine.width` and `Engine.height` to be `Engine.canvasWidth` and `Engine.canvasHeight` ([#591](https://github.com/excaliburjs/Excalibur/issues/591))
- Rename `Engine.getWidth` and `Engine.getHeight` to be `Engine.getDrawWidth` and `Engine.getDrawHeight` ([#591](https://github.com/excaliburjs/Excalibur/issues/591))
- Changed `GameEvent` to be a generic type for TypeScript, allowing strongly typing the `target` property. ([#724](https://github.com/excaliburjs/Excalibur/issue/724))
- Removed `Body.useEdgeCollision()` parameter `center` ([#724](https://github.com/excaliburjs/Excalibur/issue/724))

### Added

- Added `Engine.isPaused` to retrieve the running status of Engine ([#750](https://github.com/excaliburjs/Excalibur/issues/750))
- Added `Engine.getWorldBounds` to provide a quick way to get the top left corner and bottom right corner of the screen ([#729](https://github.com/excaliburjs/Excalibur/issues/729))
- Added predraw and postdraw events to `Engine` class. These events happen when prior to and after a draw ([#744](https://github.com/excaliburjs/Excalibur/issues/744))
- Added Perlin noise generation helper `ex.PerlinGenerator` for 1d, 2d, and 3d noise, along with drawing utilities ([#491](https://github.com/excaliburjs/Excalibur/issues/491))
- Added font styles support for normal, italic, and oblique in addition to bold text support ([#563](https://github.com/excaliburjs/Excalibur/issues/563))

### Changed

- Update project to use TypeScript 2.2.2 ([#762](https://github.com/excaliburjs/Excalibur/issues/762))
- Changed `Util.extend` to include `Object.assign` functionality ([#763](https://github.com/excaliburjs/Excalibur/issues/763))

### Fixed

- Update the order of the affine transformations to fix bug when scaling and rotating Actors ([#770](https://github.com/excaliburjs/Excalibur/issues/770))

<!----------------------------------------------------------------------------------------------->

## [0.9.0] 2017-02-09

### Added

- Added `preupdate`, `postupdate`, `predraw`, `postdraw` events to TileMap
- Added `ex.Random` with seed support via Mersenne Twister algorithm ([#538](https://github.com/excaliburjs/Excalibur/issues/538))
- Added extended feature detection and reporting to `ex.Detector` ([#707](https://github.com/excaliburjs/Excalibur/issues/707))
  - `ex.Detector.getBrowserFeatures()` to retrieve the support matrix of the current browser
  - `ex.Detector.logBrowserFeatures()` to log the support matrix to the console (runs at startup when in Debug mode)
- Added `@obsolete` decorator to help give greater visibility to deprecated methods ([#684](https://github.com/excaliburjs/Excalibur/issues/684))
- Added better support for module loaders and TypeScript importing. See [Installation](https://excaliburjs.com/docs/installation) docs for more info. ([#606](https://github.com/excaliburjs/Excalibur/issues/606))
- Added new Excalibur example project templates ([#706](https://github.com/excaliburjs/Excalibur/issues/706), [#733](https://github.com/excaliburjs/Excalibur/issues/733)):
  - [Browserify](https://github.com/excaliburjs/example-ts-browserify)
  - [Webpack](https://github.com/excaliburjs/example-ts-webpack)
  - [Angular2](https://github.com/excaliburjs/example-ts-angular2)
  - [Universal Windows Platform (UWP)](https://github.com/excaliburjs/example-uwp)
  - [Apache Cordova](https://github.com/excaliburjs/example-cordova)
  - [Xamarin Forms](https://github.com/excaliburjs/example-xamarin)
  - [Electron](https://github.com/excaliburjs/example-electron)
- Added `Pointer.lastPagePos`, `Pointer.lastScreenPos` and `Pointer.lastWorldPos` that store the last pointer move coordinates ([#509](https://github.com/excaliburjs/Excalibur/issues/509))

### Changed

- Changed `Util.clamp` to use math libraries ([#536](https://github.com/excaliburjs/Excalibur/issues/536))
- Upgraded to TypeScript 2.1.4 ([#726](https://github.com/excaliburjs/Excalibur/issues/726))

### Fixed

- Fixed Scene/Actor activation and initialization order, actors were not being initialized before scene activation causing bugs ([#661](https://github.com/excaliburjs/Excalibur/issues/661))
- Fixed bug where the engine would not load if a loader was provided without any resources ([#565](https://github.com/excaliburjs/Excalibur/issues/565))
- Fixed bug where an Actor/UIActor/TileMap added during a Timer callback would not initialize before running `draw` loop. ([#584](https://github.com/excaliburjs/Excalibur/issues/584))
- Fixed bug where on slower systems a Sprite may not be drawn on the first `draw` frame ([#748](https://github.com/excaliburjs/Excalibur/issues/748))

<!----------------------------------------------------------------------------------------------->

## [0.8.0] 2016-12-04

### Added

- `ex.Vector.magnitude` alias that calls `ex.Vector.distance()` to get magnitude of Vector ([#663](https://github.com/excaliburjs/Excalibur/issues/663))
- Added new `ex.Line` utilities ([#662](https://github.com/excaliburjs/Excalibur/issues/662)):
  - `ex.Line.slope` for the raw slope (m) value
  - `ex.Line.intercept` for the Y intercept (b) value
  - `ex.Line.findPoint(x?, y?)` to find a point given an X or a Y value
  - `ex.Line.hasPoint(x, y, threshold)` to determine if given point lies on the line
- Added `Vector.One` and `Vector.Half` constants ([#649](https://github.com/excaliburjs/Excalibur/issues/649))
- Added `Vector.isValid` to check for null, undefined, Infinity, or NaN vectors method as part of ([#665](https://github.com/excaliburjs/Excalibur/issues/665))
- Added `ex.Promise.resolve` and `ex.Promise.reject` static methods ([#501](https://github.com/excaliburjs/Excalibur/issues/501))
- PhantomJS based testing infrastructure to accurately test browser features such as image diffs on canvas drawing ([#521](https://github.com/excaliburjs/Excalibur/issues/521))
- Added some basic debug stat collection to Excalibur ([#97](https://github.com/excaliburjs/Excalibur/issues/97)):
  - Added `ex.Engine.stats` to hold frame statistic information
  - Added `ex.Engine.debug` to hold debug flags and current frame stats
  - Added `preframe` and `postframe` events to `Engine` as hooks
  - Added ex.Physics statistics to the Excalibur statistics collection
- Added new fast body collision detection to Excalibur to prevent fast moving objects from tunneling through other objects ([#665](https://github.com/excaliburjs/Excalibur/issues/665))
  - Added DynamicTree raycast to query the scene for bounds that intersect a ray
  - Added fast BoundingBox raycast test

### Changed

- Internal physics names refactored to be more readable and to use names more in line with game engine terminology (explicit broadphase and narrowphase called out)

### Deprecated

- `ex.Promise.wrap` ([#501](https://github.com/excaliburjs/Excalibur/issues/501))

### Fixed

- Fix `Actor.oldPos` and `Actor.oldVel` values on update ([#666](https://github.com/excaliburjs/Excalibur/issues/666))
- Fix `Label.getTextWidth` returns incorrect result ([#679](https://github.com/excaliburjs/Excalibur/issues/679))
- Fix semi-transparent PNGs appear garbled ([#687](https://github.com/excaliburjs/Excalibur/issues/687))
- Fix incorrect code coverage metrics, previously our test process was reporting higher than actual code coverage ([#521](https://github.com/excaliburjs/Excalibur/issues/521))
- Fix `Actor.getBounds()` and `Actor.getRelativeBounds()` to return accurate bounding boxes based on the scale and rotation of actors. ([#692](https://github.com/excaliburjs/Excalibur/issues/692))

<!----------------------------------------------------------------------------------------------->

## [0.7.1] - 2016-10-03

### Breaking Changes

- Refactored and modified Sound API ([#644](https://github.com/excaliburjs/Excalibur/issues/644))
  - `Sound.setData` now returns a Promise which differs from previous API
  - Removed internal `FallbackAudio` and `Sound` classes and replaced with single `Sound` class
  - Added `AudioTagInstance` and `WebAudioInstance` internal classes

### Added

- `ex.Promise.join(Promise[])` support (in addition to `...promises` support) ([#642](https://github.com/excaliburjs/Excalibur/issues/642))
- Moved build artifacts to separate [excalibur-dist](https://github.com/excaliburjs/excalibur-dist) repository ([#648](https://github.com/excaliburjs/Excalibur/issues/648))
- `ex.Events` namespace and typed event handler `.on(...)` overloads for default events on core excalibur objects ([#639](https://github.com/excaliburjs/Excalibur/issues/639))
- `Engine.timescale` property (default: 1.0) to add time-scaling to the engine for time-based movements ([#543](https://github.com/excaliburjs/Excalibur/issues/543))
- Two new parameters to `ex.Util.DrawUtil.line` that accept a line thickness and end-cap style ([#658](https://github.com/excaliburjs/Excalibur/issues/658))

### Fixed

- `Actor.actions.fade` properly supporting fading between 0 and 1 and vice versa ([#640](https://github.com/excaliburjs/Excalibur/issues/640))
- Fix issues with audio offset tracking and muting while game is invisible ([#644](https://github.com/excaliburjs/Excalibur/issues/644))
- `Actor.getHeight()` and `Actor.getWidth()` now take into account parent scaling ([#645](https://github.com/excaliburjs/Excalibur/issues/645))
- `Actor.debugDraw` now works properly for child actors ([#505](https://github.com/excaliburjs/Excalibur/issues/505), [#645](https://github.com/excaliburjs/Excalibur/issues/645))
- Sprite culling was double scaling calculations ([#646](https://github.com/excaliburjs/Excalibur/issues/646))
- Fix negative zoom sprite culling ([#539](https://github.com/excaliburjs/Excalibur/issues/539))
- Fix Actor updates happening more than once per frame, causing multiple pointer events to trigger ([#643](https://github.com/excaliburjs/Excalibur/issues/643))
- Fix `Actor.on('pointerup')` capturePointer events opt-in on event handler. The opt-in was triggering correctly for handlers on 'pointerdown' and 'pointermove', but not 'pointerup'.

<!----------------------------------------------------------------------------------------------->

## [0.7.0] - 2016-08-29

### Breaking Changes

- Code marked 'Obsolete' has been removed ([#625](https://github.com/excaliburjs/Excalibur/issues/625), [#603](https://github.com/excaliburjs/Excalibur/issues/603))
  - `Actor`
    - `addEventListener`
    - `getWorldX`, `getWorldY`
    - `clearActions`, `easeTo`, `moveTo`, `moveBy`, `rotateTo`, `rotateBy`, `scaleTo`, `scaleBy`, `blink`, `fade`, `delay`, `die`, `callMethod`, `asPromise`, `repeat`, `repeatForever`, `follow`, `meet`
  - `Class`
    - `addEventListener`, `removeEventListener`
  - `Engine`
    - parameterized constructor
    - `addChild`, `removeChild`
  - `UpdateEvent` removed
- `Scene.addChild` and `Scene.removeChild` are now protected
- Removed ex.Template and ex.Binding ([#627](https://github.com/excaliburjs/Excalibur/issues/627))

### Added

- New physics system, physical properties for Actors ([#557](https://github.com/excaliburjs/Excalibur/issues/557), [#472](https://github.com/excaliburjs/Excalibur/issues/472))
- Read The Docs support for documentation ([#558](https://github.com/excaliburjs/Excalibur/issues/558))
- Continuous integration builds unstable packages and publishes them ([#567](https://github.com/excaliburjs/Excalibur/issues/567))
- Sound and Texture resources can now process data ([#574](https://github.com/excaliburjs/Excalibur/issues/574))
- Actors now throw an event when they are killed ([#585](https://github.com/excaliburjs/Excalibur/issues/585))
- "Tap to Play" button for iOS to fulfill platform audio requirements ([#262](https://github.com/excaliburjs/Excalibur/issues/262))
- Generic lerp/easing functions ([#320](https://github.com/excaliburjs/Excalibur/issues/320))
- Whitespace checking for conditional statements ([#634](https://github.com/excaliburjs/Excalibur/issues/634))
- Initial support for [Yeoman generator](https://github.com/excaliburjs/generator-excalibur) ([#578](https://github.com/excaliburjs/Excalibur/issues/578))

### Changed

- Upgraded Jasmine testing framework to version 2.4 ([#126](https://github.com/excaliburjs/Excalibur/issues/126))
- Updated TypeScript to 1.8 ([#596](https://github.com/excaliburjs/Excalibur/issues/596))
- Improved contributing document ([#560](https://github.com/excaliburjs/Excalibur/issues/560))
- Improved local and global coordinate tracking for Actors ([#60](https://github.com/excaliburjs/Excalibur/issues/60))
- Updated loader image to match new logo and theme ([#615](https://github.com/excaliburjs/Excalibur/issues/615))
- Ignored additional files for Bower publishing ([#614](https://github.com/excaliburjs/Excalibur/issues/614))

### Fixed

- Actions on the action context threw an error ([#564](https://github.com/excaliburjs/Excalibur/issues/564))
- Actor `getLeft()`, `getTop()`, `getBottom()` and `getRight()` did not respect anchors ([#568](https://github.com/excaliburjs/Excalibur/issues/568))
- Actor.actions.rotateTo and rotateBy were missing RotationType ([#575](https://github.com/excaliburjs/Excalibur/issues/575))
- Actors didn't behave correctly when killed and re-added to game ([#586](https://github.com/excaliburjs/Excalibur/issues/586))
- Default fontFamily for Label didn't work with custom FontSize or FontUnit ([#471](https://github.com/excaliburjs/Excalibur/issues/471))
- Fixed issues with testing sandbox ([#609](https://github.com/excaliburjs/Excalibur/issues/609))
- Issue with camera lerp ([#555](https://github.com/excaliburjs/Excalibur/issues/555))
- Issue setting initial opacity on Actors ([#511](https://github.com/excaliburjs/Excalibur/issues/511))
- Children were not being updated by their parent Actors ([#616](https://github.com/excaliburjs/Excalibur/issues/616))
- Center-anchored Actors were not drawn at the correct canvas coordinates when scaled ([#618](https://github.com/excaliburjs/Excalibur/issues/618))

<!----------------------------------------------------------------------------------------------->

## [0.6.0] - 2016-01-19

### Added

- GamePads now have a connection event ([#473](https://github.com/excaliburjs/Excalibur/issues/473))
- Unit circle drawing for debug mode ([#467](https://github.com/excaliburjs/Excalibur/issues/467))
- Engine now fails gracefully in unsupported browsers ([#386](https://github.com/excaliburjs/Excalibur/issues/386))
- Global fatal error catching ([#381](https://github.com/excaliburjs/Excalibur/issues/381))
- MockEngine for testing ([#360](https://github.com/excaliburjs/Excalibur/issues/360))
- Code coverage reports via Coveralls ([#169](https://github.com/excaliburjs/Excalibur/issues/169))
- SpriteFonts now support different target colors ([#148](https://github.com/excaliburjs/Excalibur/issues/148))
- Cameras now have position, velocity, and acceleration properties ([#490](https://github.com/excaliburjs/Excalibur/issues/490))

### Changed

- `Actor.addChild()` changed to `Actor.add()` ([#519](https://github.com/excaliburjs/Excalibur/issues/519))
- `Actor.removeChild()` changed to `Actor.remove()` ([#519](https://github.com/excaliburjs/Excalibur/issues/519))
- Documentation is only deployed on changes to the main git branch ([#483](https://github.com/excaliburjs/Excalibur/issues/483))
- A warning message is now displayed if no supported audio format is provided for a browser ([#476](https://github.com/excaliburjs/Excalibur/issues/476))
- Updated TSLint directory scanning ([#442](https://github.com/excaliburjs/Excalibur/issues/442), [#443](https://github.com/excaliburjs/Excalibur/issues/443), [#447](https://github.com/excaliburjs/Excalibur/issues/447))
- Deprecated older methods ([#399](https://github.com/excaliburjs/Excalibur/issues/399))
- Changed API for Key events ([#502](https://github.com/excaliburjs/Excalibur/issues/502))

### Fixed

- Actors now properly collide with TileMaps ([#541](https://github.com/excaliburjs/Excalibur/issues/541))
- Gamepad detection is fixed ([#460](https://github.com/excaliburjs/Excalibur/issues/460), [#518](https://github.com/excaliburjs/Excalibur/issues/518))
- Actor scale now correctly occurs after translation ([#514](https://github.com/excaliburjs/Excalibur/issues/514))
- Actors now respect the `visible` property of their children ([#513](https://github.com/excaliburjs/Excalibur/issues/513))
- Fixed centered sprite drawing on Actors ([#507](https://github.com/excaliburjs/Excalibur/issues/507))
- Animation `freezeframe` is now properly set to last Animation frame by default ([#506](https://github.com/excaliburjs/Excalibur/issues/506))
- It is no longer possible to add the same Actor to a scene multiple times ([#504](https://github.com/excaliburjs/Excalibur/issues/504))
- Text alignment on SpriteFonts with Labels is fixed ([#484](https://github.com/excaliburjs/Excalibur/issues/484))
- Engine pointer events properly fire when a camera is zoomed ([#480](https://github.com/excaliburjs/Excalibur/issues/480))
- Fixed a small bug in rotateTo ([#469](https://github.com/excaliburjs/Excalibur/issues/469))
- Setting Label colors now works ([#468](https://github.com/excaliburjs/Excalibur/issues/468))
- Labels now respect set font ([#372](https://github.com/excaliburjs/Excalibur/issues/372))
- UIActor now respects visibility ([#368](https://github.com/excaliburjs/Excalibur/issues/368))
- Solid color Actors now respect opacity ([#364](https://github.com/excaliburjs/Excalibur/issues/364))
- TileMap culling uses proper width and height values ([#293](https://github.com/excaliburjs/Excalibur/issues/293))
- Font API changed while fixing font size issue

<!----------------------------------------------------------------------------------------------->

## [0.5.1] - 2015-06-26

### Added

- Actors can now recursively check the containment of their children ([#453](https://github.com/excaliburjs/Excalibur/issues/453))
- `RotateTo` and `RotateBy` now support ShortestPath, LongestPath, Clockwise, and Counterclockwise rotation ([#461](https://github.com/excaliburjs/Excalibur/issues/461))

### Fixed

- `Actor.contains()` did not work for child actors ([#147](https://github.com/excaliburjs/Excalibur/issues/147))
- Unexpected placement occasionally occurred for Actors with certain collision types ([#319](https://github.com/excaliburjs/Excalibur/issues/319))
- Velocity wasn’t updating properly when fixed and active Actors collided ([#454](https://github.com/excaliburjs/Excalibur/issues/454))
- Actors removed with actor.kill() were not being removed from the draw tree ([#458](https://github.com/excaliburjs/Excalibur/issues/458))
- `RotateTo` and `RotateBy` weren’t using the shortest angle by default ([#282](https://github.com/excaliburjs/Excalibur/issues/282))
- Sprite width and height didn’t take scaling into account ([#437](https://github.com/excaliburjs/Excalibur/issues/437))
- Fixed error message when calling `Actor.setDrawing()` on a non-existent key ([#456](https://github.com/excaliburjs/Excalibur/issues/456))

<!----------------------------------------------------------------------------------------------->

## [0.5.0] - 2015-06-03

### Added

- resource cache busting ([#280](https://github.com/excaliburjs/Excalibur/issues/280))
- HTML5 Gamepad API support ([#15](https://github.com/excaliburjs/Excalibur/issues/15))
- Browserify support ([#312](https://github.com/excaliburjs/Excalibur/issues/312))
- ‘blur’ and ‘visible’ events to detect when the browser window a game is in has focus ([#385](https://github.com/excaliburjs/Excalibur/issues/385))
- Z-index support for Actors, allowing for specific ordered drawing ([#356](https://github.com/excaliburjs/Excalibur/issues/356))
- unlocked drawing for UI elements ([#354](https://github.com/excaliburjs/Excalibur/issues/354))
- `Promise.join()` to return a new promise when promises passed to it have been resolved ([#341](https://github.com/excaliburjs/Excalibur/issues/341), [#340](https://github.com/excaliburjs/Excalibur/issues/340))
- ability to skip a frame in an animation ([#313](https://github.com/excaliburjs/Excalibur/issues/313))
- You can now remove effects from `IDrawable` objects ([#303](https://github.com/excaliburjs/Excalibur/issues/303))
- generic `Resource` type to allow for XHR loading ([#297](https://github.com/excaliburjs/Excalibur/issues/297))
- gray `Color` constants ([#209](https://github.com/excaliburjs/Excalibur/issues/209))

### Changed

- Renamed `engine.addChild()` to `engine.add()` ([#288](https://github.com/excaliburjs/Excalibur/issues/288))
- Renamed `setSpriteTransformationPoint()` to `setAnchor()` ([#269](https://github.com/excaliburjs/Excalibur/issues/269))
- Renamed `TopCamera` to `LockedCamera` ([#184](https://github.com/excaliburjs/Excalibur/issues/184))
- Renamed `Actor.pipeline` to `Actor.traits` ([#351](https://github.com/excaliburjs/Excalibur/issues/351))
- Actor anchoring now uses center origin by default ([#299](https://github.com/excaliburjs/Excalibur/issues/299))
- Actor updates (movement, collision, etc.) now use a pipeline ([#330](https://github.com/excaliburjs/Excalibur/issues/330))
- Organized classes, files, and project structure ([#182](https://github.com/excaliburjs/Excalibur/issues/182), [#347](https://github.com/excaliburjs/Excalibur/issues/347))
- Improvements to collision detection ([#345](https://github.com/excaliburjs/Excalibur/issues/345), [#332](https://github.com/excaliburjs/Excalibur/issues/332))
- Loop optimizations for performance improvements ([#296](https://github.com/excaliburjs/Excalibur/issues/296))
- Updated to TypeScript 1.4 ([#393](https://github.com/excaliburjs/Excalibur/issues/393))
- Improved pointer event handling so touch and mouse events can be captured together ([#334](https://github.com/excaliburjs/Excalibur/issues/334))
- Improved `Point` and `Vector` methods and rotation ([#323](https://github.com/excaliburjs/Excalibur/issues/323), [#302](https://github.com/excaliburjs/Excalibur/issues/302))
- `Color` is now treated as a vector to allow for changes ([#298](https://github.com/excaliburjs/Excalibur/issues/298))
- Cleaned up event type consistency ([#273](https://github.com/excaliburjs/Excalibur/issues/273))
- There is now a default instance of a `Camera` ([#270](https://github.com/excaliburjs/Excalibur/issues/270))
- TSLint now used to enforce code quality

### Fixed

- A Sprite’s dimensions weren’t validated against the size of its texture ([#318](https://github.com/excaliburjs/Excalibur/issues/318))
- Improved sprite drawing performance issues ([#316](https://github.com/excaliburjs/Excalibur/issues/316))
- Actors were sometimes throwing duplicate collision events ([#284](https://github.com/excaliburjs/Excalibur/issues/284))
- Actors were not setting their initial opacity correctly ([#307](https://github.com/excaliburjs/Excalibur/issues/307))
- Particle emitters couldn’t emit less than 60 particles per second ([#301](https://github.com/excaliburjs/Excalibur/issues/301))
- Fixed issue with TileMap collisions ([#286](https://github.com/excaliburjs/Excalibur/issues/286))
- Animations with duplicate frames weren’t being created correctly ([#283](https://github.com/excaliburjs/Excalibur/issues/283))
- Separated drawing and collision logic for CollisionMaps (now TileMap) ([#285](https://github.com/excaliburjs/Excalibur/issues/285))
- Errors in promises were being swallowed if no error callback was supplied ([#337](https://github.com/excaliburjs/Excalibur/issues/337))
- A null promise was being returned if no loader was given to `Engine.start()` ([#335](https://github.com/excaliburjs/Excalibur/issues/335))
- Changed default collisionType to ‘PreventCollision’ ([#324](https://github.com/excaliburjs/Excalibur/issues/324))
- Color didn’t handle alpha = 0 correctly ([#257](https://github.com/excaliburjs/Excalibur/issues/257))
- Blink action usage was confusing ([#279](https://github.com/excaliburjs/Excalibur/issues/279))
- Couldn’t use the `width` and `height` properties of a Texture after it loaded ([#355](https://github.com/excaliburjs/Excalibur/issues/355))
- Using `on(‘pointerdown’)` would not automatically enable pointer capturing ([#398](https://github.com/excaliburjs/Excalibur/issues/398))
- Unsubscribing from an event sometimes removed other event handlers ([#366](https://github.com/excaliburjs/Excalibur/issues/366))
- `Actor.setCenterDrawing()` was hard-coded to true ([#375](https://github.com/excaliburjs/Excalibur/issues/375))
- Console was undefined in IE9. ([#378](https://github.com/excaliburjs/Excalibur/issues/378))
- Pointers were not handling mobile Safari touch events ([#382](https://github.com/excaliburjs/Excalibur/issues/382))
- Fixed debug mode drawing ([#274](https://github.com/excaliburjs/Excalibur/issues/274))
- Flipping a sprite didn’t factor in scaling ([#401](https://github.com/excaliburjs/Excalibur/issues/401))
- Sound continued to play when the game was paused ([#383](https://github.com/excaliburjs/Excalibur/issues/383))
- `UIActor.kill()` didn’t remove the actor ([#373](https://github.com/excaliburjs/Excalibur/issues/373))
- Passing an empty array to `ex.Promise.join` resulted in unresolved promises ([#365](https://github.com/excaliburjs/Excalibur/issues/365))
- MouseUp / TouchEnd events weren’t capture correctly if outside of canvas ([#374](https://github.com/excaliburjs/Excalibur/issues/374))
- Clearing actions from an empty action queue caused problems ([#409](https://github.com/excaliburjs/Excalibur/issues/409))
- `Scene.onActivate()` was being called before Scene.onInitialize() ([#418](https://github.com/excaliburjs/Excalibur/issues/418))
- New z-indexing wasn’t cleaning up after itself ([#433](https://github.com/excaliburjs/Excalibur/issues/433))
- Fixed issue with world / screen coordinates in UIActors ([#371](https://github.com/excaliburjs/Excalibur/issues/371))
- Fade action didn’t work for text ([#261](https://github.com/excaliburjs/Excalibur/issues/261))
- Fade action didn’t work for plain-color actors ([#256](https://github.com/excaliburjs/Excalibur/issues/256))
- Collision events weren’t being published for both collision participants ([#254](https://github.com/excaliburjs/Excalibur/issues/254))
- The loading bar was misrepresenting the time taken to decode audio files ([#106](https://github.com/excaliburjs/Excalibur/issues/106))
- `actor.getCenter()` wasn’t returning the correct value ([#438](https://github.com/excaliburjs/Excalibur/issues/438))
- Cameras were on the engine instead of the scene, resulting in scene transition problems ([#277](https://github.com/excaliburjs/Excalibur/issues/277))
- Actors with sprites larger than the actor would disappear prematurely from the screen ([#287](https://github.com/excaliburjs/Excalibur/issues/287))
- Derived classes can now use offscreen culling ([#294](https://github.com/excaliburjs/Excalibur/issues/294))
- Fixed issue with TileMap culling ([#444](https://github.com/excaliburjs/Excalibur/issues/444))

<!----------------------------------------------------------------------------------------------->

## [0.2.2] - 2014-04-15

### Fixed

- Removed extra declarations file from package that was causing visual studio build problems

<!----------------------------------------------------------------------------------------------->

## [0.2.0] - 2014-04-09

### Added

- Visual Studio 2013 template support ([#139](https://github.com/excaliburjs/Excalibur/issues/139))
- Collision Map for building large static collidable levels ([#33](https://github.com/excaliburjs/Excalibur/issues/33))
- Redundant fallback sound sources for cross browser support ([#125](https://github.com/excaliburjs/Excalibur/issues/125))
- Particle Emitter implementation ([#52](https://github.com/excaliburjs/Excalibur/issues/52))
- Trigger implementation ([#91](https://github.com/excaliburjs/Excalibur/issues/91))
- Timer implementation ([#76](https://github.com/excaliburjs/Excalibur/issues/76))
- Camera Effects: zoom, shake ([#55](https://github.com/excaliburjs/Excalibur/issues/55))
- Polygon IDrawable ([#93](https://github.com/excaliburjs/Excalibur/issues/93))
- Alias 'on' and 'off' for 'addEventListener' and 'removeEventListener' ([#229](https://github.com/excaliburjs/Excalibur/issues/229))
- Optimized draw so only on screen elements are drawn ([#239](https://github.com/excaliburjs/Excalibur/issues/239))
- Support Scale in the x and y directions for actors ([#118](https://github.com/excaliburjs/Excalibur/issues/118))
- Added notion of collision grouping ([#100](https://github.com/excaliburjs/Excalibur/issues/100))
- New Events like 'enterviewport', 'exitviewport', and 'initialize' ([#215](https://github.com/excaliburjs/Excalibur/issues/215), [#224](https://github.com/excaliburjs/Excalibur/issues/224))
- Textures allow direct pixel manipulation ([#155](https://github.com/excaliburjs/Excalibur/issues/155))
- Static Logger improvements with '.debug()', '.info()', '.warn()' and '.error()' ([#81](https://github.com/excaliburjs/Excalibur/issues/81))
- Added callMethod() action to actor ([#244](https://github.com/excaliburjs/Excalibur/issues/244))
- Added fade() action to actor ([#104](https://github.com/excaliburjs/Excalibur/issues/104))
- Added follow() and meet() action to actor ([#77](https://github.com/excaliburjs/Excalibur/issues/77))

### Changed

- 'engine.goToScene()' replaces push and pop ([#168](https://github.com/excaliburjs/Excalibur/issues/168))
- More intuitive starting workflow ([#149](https://github.com/excaliburjs/Excalibur/issues/149))
- Collisions are now more concrete on actors with CollisionType ([#241](https://github.com/excaliburjs/Excalibur/issues/241))
- Namespace all types with 'ex' to prevent Excalibur from polluting the global ([#87](https://github.com/excaliburjs/Excalibur/issues/87))
- Refactor SceneNode to Scene ([#135](https://github.com/excaliburjs/Excalibur/issues/135))
- Refactor keys ([#115](https://github.com/excaliburjs/Excalibur/issues/115))
- Build system with Grunt ([#92](https://github.com/excaliburjs/Excalibur/issues/92))

### Fixed

- Collision event was firing after other actor has been killed ([#228](https://github.com/excaliburjs/Excalibur/issues/228))
- Additional actor was killed when actor.kill() is called ([#226](https://github.com/excaliburjs/Excalibur/issues/226))
- Fixed loading bar ([#195](https://github.com/excaliburjs/Excalibur/issues/195))
- ex.Color.Yellow constant was wrong ([#122](https://github.com/excaliburjs/Excalibur/issues/122))
- removeEventListener did not exist off of engine ([#175](https://github.com/excaliburjs/Excalibur/issues/175))
- Excalibur promises should not swallow exceptions in promise callbacks ([#176](https://github.com/excaliburjs/Excalibur/issues/176))
- Actor.extend did not work on actor subclasses ([#103](https://github.com/excaliburjs/Excalibur/issues/103))

<!----------------------------------------------------------------------------------------------->

## [0.1.1] - 2013-12-19

### Changed

- Refactored Keys to be less confusing ([#115](https://github.com/excaliburjs/Excalibur/issues/115))
- Refactored ActorEvent to be less confusing ([#113](https://github.com/excaliburjs/Excalibur/issues/113))

### Fixed

- 'update' event on the Engine now fires correctly ([#105](https://github.com/excaliburjs/Excalibur/issues/105))
- Actor.extend works on subclasses now ([#103](https://github.com/excaliburjs/Excalibur/issues/103))

<!----------------------------------------------------------------------------------------------->

## 0.1.0 - 2013-12-11

### Added

- Actor based paradigm for managing game objects
- Built-in scripting for actors, allowing objects to move, rotate, blink, scale, and repeat actions
- Entity-entity collision detection
- Event support to react to events happening in the game
- Camera abstraction to easily think about the view port
- Multiple display modes including fixed size, full screen, and dynamic container
- Scene stack support to create multiple game levels
- Sprite sheet and animation support
- Simple sound library for game audio, supporting the Web Audio API and the HTML Audio API
- Promise implementation for managing asynchronous behavior
- Resource loading with optional custom progress bars

<!----------------------------------------------------------------------------------------------->

[unreleased]: https://github.com/excaliburjs/Excalibur/compare/v0.25.1...HEAD
[0.25.1]: https://github.com/excaliburjs/Excalibur/compare/v0.25.0...v0.25.1
[0.25.0]: https://github.com/excaliburjs/Excalibur/compare/v0.24.5...v0.25.0
[0.24.5]: https://github.com/excaliburjs/Excalibur/compare/v0.24.4...v0.24.5
[0.24.4]: https://github.com/excaliburjs/Excalibur/compare/v0.24.0...v0.24.4
[0.24.0]: https://github.com/excaliburjs/Excalibur/compare/v0.23.0...v0.24.0
[0.23.0]: https://github.com/excaliburjs/Excalibur/compare/v0.22.0...v0.23.0
[0.22.0]: https://github.com/excaliburjs/Excalibur/compare/v0.21.0...v0.22.0
[0.21.0]: https://github.com/excaliburjs/Excalibur/compare/v0.20.0...v0.21.0
[0.20.0]: https://github.com/excaliburjs/Excalibur/compare/v0.19.1...v0.20.0
[0.19.1]: https://github.com/excaliburjs/Excalibur/compare/v0.19.0...v0.19.1
[0.19.0]: https://github.com/excaliburjs/Excalibur/compare/v0.18.0...v0.19.0
[0.18.0]: https://github.com/excaliburjs/Excalibur/compare/v0.17.0...v0.18.0
[0.17.0]: https://github.com/excaliburjs/Excalibur/compare/v0.16.0...v0.17.0
[0.16.0]: https://github.com/excaliburjs/Excalibur/compare/v0.15.0...v0.16.0
[0.15.0]: https://github.com/excaliburjs/Excalibur/compare/v0.14.0...v0.15.0
[0.14.0]: https://github.com/excaliburjs/Excalibur/compare/v0.13.0...v0.14.0
[0.13.0]: https://github.com/excaliburjs/Excalibur/compare/v0.12.0...v0.13.0
[0.12.0]: https://github.com/excaliburjs/Excalibur/compare/v0.11.0...v0.12.0
[0.11.0]: https://github.com/excaliburjs/Excalibur/compare/v0.10.0...v0.11.0
[0.10.0]: https://github.com/excaliburjs/Excalibur/compare/v0.9.0...v0.10.0
[0.9.0]: https://github.com/excaliburjs/Excalibur/compare/v0.8.0...v0.9.0
[0.8.0]: https://github.com/excaliburjs/Excalibur/compare/v0.7.1...v0.8.0
[0.7.1]: https://github.com/excaliburjs/Excalibur/compare/v0.7.0...v0.7.1
[0.7.0]: https://github.com/excaliburjs/Excalibur/compare/v0.6.0...v0.7.0
[0.6.0]: https://github.com/excaliburjs/Excalibur/compare/v0.5.1...v0.6.0
[0.5.1]: https://github.com/excaliburjs/Excalibur/compare/v0.5.0...v0.5.1
[0.5.0]: https://github.com/excaliburjs/Excalibur/compare/v0.2.2...v0.5.0
[0.2.2]: https://github.com/excaliburjs/Excalibur/compare/v0.2.0...v0.2.2
[0.2.0]: https://github.com/excaliburjs/Excalibur/compare/v0.1.1...v0.2.0
[0.1.1]: https://github.com/excaliburjs/Excalibur/compare/v0.1...v0.1.1
[//]: # 'https://github.com/olivierlacan/keep-a-changelog'<|MERGE_RESOLUTION|>--- conflicted
+++ resolved
@@ -127,13 +127,10 @@
 
 ### Fixed
 
-<<<<<<< HEAD
 - Fixed issue where Collision events ahd inconsistent targets, sometimes they were Colliders and sometimes they were Entities
-=======
 - Fixed issue where `ex.Engine.screenshot()` images may not yet be loaded in time for use in `ex.Transition`s
 - Fixed issue where there would be an incorrect background color for 1 frame when transitioning to a new scene
 - Fixed issue where `blockInput: true` on scene transition only blocked input events, not accessors like `wasHeld(...)` etc.
->>>>>>> ab45bc5d
 - Fixed issue where users could not easily define a custom `RendererPlugin` because the type was not exposed
 - Fixed issue where `ex.Fade` sometimes would not complete depending on the elapsed time
 - Fixed issue where `ex.PolygonColliders` would get trapped in infinite loop for degenerate polygons (< 3 vertices)
