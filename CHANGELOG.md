--- conflicted
+++ resolved
@@ -15,7 +15,6 @@
 
 ### Added
 
-<<<<<<< HEAD
 - Added 2 new `Action` types to enable running parallel actions. `ex.ActionSequence` which allows developers to specify a sequence of actions to run in order, and `ex.ParallelActions` to run multiple actions at the same time.
   ```typescript
   const actor = new ex.Actor();
@@ -26,10 +25,7 @@
   actor.actions.runAction(parallel);
   // actor will now move to (100, 100) and rotate to Math.PI/2 at the same time!!
   ```
-
-=======
 - Add target element id to `ex.Screen.goFullScreen('some-element-id')` to influence the fullscreen element in the fullscreen browser API.
->>>>>>> 4ffca964
 
 ### Fixed
 
