--- conflicted
+++ resolved
@@ -64,12 +64,8 @@
 
 ### Changed
 
-<<<<<<< HEAD
 - Applied increased TS strictness for the Graphics API subtree
-
-=======
 - Applied increased TS strictness for the TileMap API subtree
->>>>>>> 700fb2c3
 
 <!--------------------------------- DO NOT EDIT BELOW THIS LINE --------------------------------->
 <!--------------------------------- DO NOT EDIT BELOW THIS LINE --------------------------------->
