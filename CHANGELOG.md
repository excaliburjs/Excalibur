# Change Log

All notable changes to this project will be documented in this file.
This project adheres to [Semantic Versioning](http://semver.org/).

## [Unreleased]

### Breaking Changes
- Refactored and modified Sound API (#644)
  - `Sound.setData` now returns a Promise which differs from previous API
  - Removed internal `FallbackAudio` and `Sound` classes and replaced with single `Sound` class
  - Added `AudioTagInstance` and `WebAudioInstance` internal classes

### Added
- `ex.Promise.join(Promise[])` support (in addition to `...promises` support) (#642)
<<<<<<< HEAD
- Moved build artifacts to separate [excalibur-dist](https://github.com/excaliburjs/excalibur-dist) repository (#648)
=======
- `ex.Events` namespace and typed event handler `.on(...)` overloads for default events on core excalibur objects (##639)
>>>>>>> bf7bd937

### Fixed
- `Actor.actions.fade` properly supporting fading between 0 and 1 and vice versa (#640)
- Fix issues with audio offset tracking and muting while game is invisible (#644)
- `Actor.getHeight()` and `Actor.getWidth()` now take into account parent scaling (#645)
- `Actor.debugDraw` now works properly for child actors (#505, #645)
- Sprite culling was double scaling calculations (#646)
- Fix negative zoom sprite culling (#539)

## [0.7.0] - 2016-08-29
### Breaking Changes
- Code marked 'Obsolete' has been removed (#625, #603)
  - `Actor`
    - `addEventListener`
    - `getWorldX`, `getWorldY`
    - `clearActions`, `easeTo`, `moveTo`, `moveBy`, `rotateTo`, `rotateBy`, `scaleTo`, `scaleBy`, `blink`, `fade`, `delay`, `die`, `callMethod`, `asPromise`, `repeat`, `repeatForever`, `follow`, `meet`
  - `Class`
    - `addEventListener`, `removeEventListener`
  - `Engine`
    - parameterized constructor
    - `addChild`, `removeChild`
  - `UpdateEvent` removed
- `Scene.addChild` and `Scene.removeChild` are now protected
- Removed ex.Template and ex.Binding (#627)
  
### Added
- New physics system, physical properties for Actors (#557, #472)
- Read The Docs support for documentation (#558)
- Continuous integration builds unstable packages and publishes them (#567)
- Sound and Texture resources can now process data (#574)
- Actors now throw an event when they are killed (#585)
- "Tap to Play" button for iOS to fulfill platform audio requirements (#262)
- Generic lerp/easing functions (#320)
- Whitespace checking for conditional statements (#634)
- Initial support for [Yeoman generator](https://github.com/excaliburjs/generator-excalibur) (#578)

### Changed
- Upgraded Jasmine testing framework to version 2.4 (#126)
- Updated TypeScript to 1.8 (#596)
- Improved contributing document (#560)
- Improved local and global coordinate tracking for Actors (#60)
- Updated loader image to match new logo and theme (#615)
- Ignored additional files for Bower publishing (#614)

### Fixed
- Actions on the action context threw an error (#564)
- Actor `getLeft()`, `getTop()`, `getBottom()` and `getRight()` did not respect anchors (#568)
- Actor.actions.rotateTo and rotateBy were missing RotationType (#575)
- Actors didn't behave correctly when killed and re-added to game (#586)
- Default fontFamily for Label didn't work with custom FontSize or FontUnit (#471)
- Fixed issues with testing sandbox (#609)
- Issue with camera lerp (#555)
- Issue setting initial opacity on Actors (#511)
- Children were not being updated by their parent Actors (#616)
- Center-anchored Actors were not drawn at the correct canvas coordinates when scaled (#618)

## [0.6.0] - 2016-01-19
### Added
- GamePads now have a connection event (#473)
- Unit circle drawing for debug mode (#467)
- Engine now fails gracefully in unsupported browsers (#386)
- Global fatal error catching (#381)
- MockEngine for testing (#360)
- Code coverage reports via Coveralls (#169)
- SpriteFonts now support different target colors (#148)
- Cameras now have position, velocity, and acceleration properties (#490)

### Changed
- `Actor.addChild()` changed to `Actor.add()` (#519)
- `Actor.removeChild()` changed to `Actor.remove()` (#519)
- Documentation is only deployed on changes to the master git branch (#483)
- A warning message is now displayed if no supported audio format is provided for a browser (#476)
- Updated TSLint directory scanning (#442, #443, #447)
- Deprecated older methods (#399)
- Changed API for Key events (#502)

### Fixed
- Actors now properly collide with TileMaps (#541)
- Gamepad detection is fixed (#460, #518)
- Actor scale now correctly occurs after translation (#514)
- Actors now respect the `visible` property of their children (#513)
- Fixed centered sprite drawing on Actors (#507)
- Animation `freezeframe` is now properly set to last Animation frame by default (#506)
- It is no longer possible to add the same Actor to a scene multiple times (#504)
- Text alignment on SpriteFonts with Labels is fixed (#484)
- Engine pointer events properly fire when a camera is zoomed (#480)
- Fixed a small bug in rotateTo (#469)
- Setting Label colors now works (#468)
- Labels now respect set font (#372)
- UIActor now respects visibility (#368)
- Solid color Actors now respect opacity (#364)
- TileMap culling uses proper width and height values (#293)
- Font API changed while fixing font size issue

## [0.5.1] - 2015-06-26
### Added
- Actors can now recursively check the containment of their children (#453)
- `RotateTo` and `RotateBy` now support ShortestPath, LongestPath, Clockwise, and Counterclockwise rotation (#461)

### Fixed
- `Actor.contains()` did not work for child actors (#147)
- Unexpected placement occasionally occurred for Actors with certain collision types (#319)
- Velocity wasn’t updating properly when fixed and active Actors collided (#454)
- Actors removed with actor.kill() were not being removed from the draw tree (#458)
- `RotateTo` and `RotateBy` weren’t using the shortest angle by default (#282)
- Sprite width and height didn’t take scaling into account (#437)
- Fixed error message when calling `Actor.setDrawing()` on a non-existent key (#456)

## [0.5.0] - 2015-06-03
### Added
- resource cache busting (#280)
- HTML5 Gamepad API support (#15)
- Browserify support (#312)
- ‘blur’ and ‘visible’ events to detect when the browser window a game is in has focus (#385)
- Z-index support for Actors, allowing for specific ordered drawing (#356)
- unlocked drawing for UI elements (#354)
- `Promise.join()` to return a new promise when promises passed to it have been resolved (#341, #340)
- ability to skip a frame in an animation (#313)
- You can now remove effects from `IDrawable` objects (#303)
- generic `Resource` type to allow for XHR loading (#297)
- gray `Color` constants (#209)

### Changed
- Renamed `engine.addChild()` to `engine.add()` (#288)
- Renamed `setSpriteTransformationPoint()` to `setAnchor()` (#269)
- Renamed `TopCamera` to `LockedCamera` (#184)
- Renamed `Actor.pipeline` to `Actor.traits` (#351)
- Actor anchoring now uses center origin by default (#299)
- Actor updates (movement, collision, etc.) now use a pipeline (#330)
- Organized classes, files, and project structure (#182, #347)
- Improvements to collision detection (#345, #332)
- Loop optimizations for performance improvements (#296)
- Updated to TypeScript 1.4 (#393)
- Improved pointer event handling so touch and mouse events can be captured together (#334)
- Improved `Point` and `Vector` methods and rotation (#323, #302)
- `Color` is now treated as a vector to allow for changes (#298)
- Cleaned up event type consistency (#273)
- There is now a default instance of a `Camera` (#270)
- TSLint now used to enforce code quality

### Fixed
- A Sprite’s dimensions weren’t validated against the size of its texture (#318)
- Improved sprite drawing performance issues (#316)
- Actors were sometimes throwing duplicate collision events (#284)
- Actors were not setting their initial opacity correctly (#307)
- Particle emitters couldn’t emit less than 60 particles per second (#301)
- Fixed issue with TileMap collisions (#286)
- Animations with duplicate frames weren’t being created correctly (#283)
- Separated drawing and collision logic for CollisionMaps (now TileMap) (#285)
- Errors in promises were being swallowed if no error callback was supplied (#337)
- A null promise was being returned if no loader was given to `Engine.start()` (#335)
- Changed default collisionType to ‘PreventCollision’ (#324)
- Color didn’t handle alpha = 0 correctly (#257)
- Blink action usage was confusing (#279)
- Couldn’t use the `width` and `height` properties of a Texture after it loaded (#355)
- Using `on(‘pointerdown’)` would not automatically enable pointer capturing (#398)
- Unsubscribing from an event sometimes removed other event handlers (#366)
- `Actor.setCenterDrawing()` was hard-coded to true (#375)
- Console was undefined in IE9. (#378)
- Pointers were not handling mobile Safari touch events (#382)
- Fixed debug mode drawing (#274)
- Flipping a sprite didn’t factor in scaling (#401)
- Sound continued to play when the game was paused (#383)
- `UIActor.kill()` didn’t remove the actor (#373)
- Passing an empty array to `ex.Promise.join` resulted in unresolved promises (#365)
- MouseUp / TouchEnd events weren’t capture correctly if outside of canvas (#374)
- Clearing actions from an empty action queue caused problems (#409)
- `Scene.onActivate()` was being called before Scene.onInitialize() (#418)
- New z-indexing wasn’t cleaning up after itself (#433)
- Fixed issue with world / screen coordinates in UIActors (#371)
- Fade action didn’t work for text (#261)
- Fade action didn’t work for plain-color actors (#256)
- Collision events weren’t being published for both collision participants (#254)
- The loading bar was misrepresenting the time taken to decode audio files (#106)
- `actor.getCenter()` wasn’t returning the correct value (#438)
- Cameras were on the engine instead of the scene, resulting in scene transition problems (#277)
- Actors with sprites larger than the actor would disappear prematurely from the screen (#287)
- Derived classes can now use offscreen culling (#294)
- Fixed issue with TileMap culling (#444)

## [0.2.2] - 2014-04-15
### Fixed
- Removed extra declarations file from package that was causing visual studio build problems

## [0.2.0] - 2014-04-09
### Added
- Visual Studio 2013 template support (#139)
- Collision Map for building large static collidable levels (#33)
- Redundant fallback sound sources for cross browser support (#125)
- Particle Emitter implementation (#52)
- Trigger implementation (#91)
- Timer implementation (#76)
- Camera Effects: zoom, shake (#55)
- Polygon IDrawable (#93)
- Alias 'on' and 'off' for 'addEventListener' and 'removeEventListener' (#229)
- Optimized draw so only on screen elements are drawn (#239)
- Support Scale in the x and y directions for actors (#118)
- Added notion of collision grouping (#100)
- New Events like 'enterviewport', 'exitviewport', and 'initialize' (#215, #224)
- Textures allow direct pixel manipulation (#155)
- Static Logger improvements with '.debug()', '.info()', '.warn()' and '.error()' (#81)
- Added callMethod() action to actor (#244)
- Added fade() action to actor (#104)
- Added follow() and meet() action to actor (#77)

### Changed
- 'engine.goToScene()' replaces push and pop (#168)
- More intuitive starting workflow (#149)
- Collisions are now more concrete on actors with CollisionType (#241)
- Namespace all types with 'ex' to prevent Excalibur from polluting the global (#87)
- Refactor SceneNode to Scene (#135)
- Refactor keys (#115)
- Build system with Grunt (#92)

### Fixed
- Collision event was firing after other actor has been killed (#228)
- Additional actor was killed when actor.kill() is called (#226)
- Fixed loading bar (#195)
- ex.Color.Yellow constant was wrong (#122)
- removeEventListener did not exist off of engine (#175)
- Excalibur promises should not swallow exceptions in promise callbacks (#176)
- Actor.extend did not work on actor subclasses (#103)

## [0.1.1] - 2013-12-19
### Changed
- Refactored Keys to be less confusing (#115)
- Refactored ActorEvent to be less confusing (#113)

### Fixed 
- 'update' event on the Engine now fires correctly (#105)
- Actor.extend works on subclasses now (#103)

## 0.1.0 - 2013-12-11
### Added
- Actor based paradigm for managing game objects
- Built-in scripting for actors, allowing objects to move, rotate, blink, scale, and repeat actions
- Entity-entity collision detection
- Event support to react to events happening in the game
- Camera abstraction to easily think about the view port
- Multiple display modes including fixed size, full screen, and dynamic container
- Scene stack support to create multiple game levels
- Sprite sheet and animation support
- Simple sound library for game audio, supporting the Web Audio API and the HTML Audio API
- Promise implementation for managing asynchronous behavior
- Resource loading with optional custom progress bars

[Unreleased]: https://github.com/excaliburjs/Excalibur/compare/v0.7.0...HEAD
[0.7.0]: https://github.com/excaliburjs/Excalibur/compare/v0.6.0...v0.7.0
[0.6.0]: https://github.com/excaliburjs/Excalibur/compare/v0.5.1...v0.6.0
[0.5.1]: https://github.com/excaliburjs/Excalibur/compare/v0.5.0...v0.5.1
[0.5.0]: https://github.com/excaliburjs/Excalibur/compare/v0.2.2...v0.5.0
[0.2.2]: https://github.com/excaliburjs/Excalibur/compare/v0.2.0...v0.2.2
[0.2.0]: https://github.com/excaliburjs/Excalibur/compare/v0.1.1...v0.2.0
[0.1.1]: https://github.com/excaliburjs/Excalibur/compare/v0.1...v0.1.1

[//]: # (https://github.com/olivierlacan/keep-a-changelog)<|MERGE_RESOLUTION|>--- conflicted
+++ resolved
@@ -13,11 +13,8 @@
 
 ### Added
 - `ex.Promise.join(Promise[])` support (in addition to `...promises` support) (#642)
-<<<<<<< HEAD
 - Moved build artifacts to separate [excalibur-dist](https://github.com/excaliburjs/excalibur-dist) repository (#648)
-=======
 - `ex.Events` namespace and typed event handler `.on(...)` overloads for default events on core excalibur objects (##639)
->>>>>>> bf7bd937
 
 ### Fixed
 - `Actor.actions.fade` properly supporting fading between 0 and 1 and vice versa (#640)
