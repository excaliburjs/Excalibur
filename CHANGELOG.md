--- conflicted
+++ resolved
@@ -15,12 +15,9 @@
 
 ### Added
 
-<<<<<<< HEAD
 - Added method to suppress convex polygon warning for library code usage
 - Added more configuration options to debug draw flags, including isometric map controls
-=======
 - Added `actionstart` and `actioncomplete` events to the Actor that are fired when an action starts and completes
->>>>>>> 3e82bb03
 
 
 ### Fixed
