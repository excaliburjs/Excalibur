# Change Log

All notable changes to this project will be documented in this file.
This project adheres to [Semantic Versioning](http://semver.org/).


## [Unreleased]

### Breaking Changes

-

### Deprecated

-

### Added

-

### Fixed

<<<<<<< HEAD
- Fixed issue where world origin was inconsistent when the using `ex.DisplayMode.FitScreenAndFill` when the screen was resized.
=======
- Fixed issue where context opacity was not respected when set in a `preDraw`
- Fixed issue where `ex.Sound.loop` was not working, and switching tab visibility would cause odd behavior with looping `ex.Sound`
>>>>>>> fa65eb81
- Fixed issue where screenshots from `ex.Engine.screenshot()` did not match the smoothing set on the engine.
- Fixed incorrect event type returned when `ex.Actor.on('postupdate', (event) => {...})`.
- Fixed issue where using numerous `ex.Text` instances would cause Excalibur to crash webgl by implementing a global font cache.
- Fixed issue where child entities did not inherit the scene from their parent
- Fixed issue where `ex.Font` would become corrupted when re-used by multiple `ex.Text` instances
- Fixed `engine.on('visible')` event not firing
- Fixed `EventDispatcher.emit` converting falsy values to `ex.GameEvent`. It will only convert `undefined` or `null` values now.

### Updates

-

### Changed

-



<!--------------------------------- DO NOT EDIT BELOW THIS LINE --------------------------------->
<!--------------------------------- DO NOT EDIT BELOW THIS LINE --------------------------------->
<!--------------------------------- DO NOT EDIT BELOW THIS LINE --------------------------------->

## [0.27.0] - 2022-07-08

### Breaking Changes

- `ex.Engine.snapToPixel` now defaults to `false`, it was unexpected to have pixel snapping on by default it has now been switched.
- The `ex.Physics.useRealisticPhysics()` physics solver has been updated to fix a bug in bounciness to be more physically accurate, this does change how physics behaves. Setting `ex.Body.bounciness = 0` will simulate the old behavior. 
- `ex.TransformComponent.posChanged$` has been removed, it incurs a steep performance cost
- `ex.EventDispatcher` meta events 'subscribe' and 'unsubscribe' were unused and undocumented and have been removed
- `ex.TileMap` tlies are now drawn from the lower left by default to match with `ex.IsometricMap` and Tiled, but can be configured with `renderFromTopOfGraphic` to restore the previous behavior.
- Scene `onActivate` and `onDeactivate` methods have been changed to receive a single parameter, an object containing the `previousScene`, `nextScene`, and optional `data` passed in from `goToScene()`

### Deprecated

-

### Added
- Added new configurable `ex.TileMap` option for rendering from the bottom or the top of the graphic, this matches with `ex.IsometricMap` and how Tiled renders `renderFromTopOfGraphic`, by default `false` and renders from the bottom.
  ```typescript
  const tileMap = new ex.TileMap({
    renderFromTopOfGraphic: false
  })
  ```
- Added new `ex.Future` type which is a convenient way of wrapping a native browser promise and resolving/rejecting later
  ```typescript
  const future = new ex.Future();
  const promise = future.promise; // returns promise
  promise.then(() => {
    console.log('Resolved!');
  });
  future.resolve(); // resolved promise
  ```
- Added new `ex.Semaphore` type to limit the number of concurrent cans in a section of code, this is used internally to work around a chrome browser limitation, but can be useful for throttling network calls or even async game events.
  ```typescript
  const semaphore = new ex.Semaphore(10); // Only allow 10 concurrent between enter() and exit()
  ...

  await semaphore.enter();
  await methodToBeLimited();
  semaphore.exit();
  ```
- Added new `ex.WatchVector` type that can observe changes to x/y more efficiently than `ex.watch()`
- Added performance improvements 
   * `ex.Vector.distance` improvement
   * `ex.BoundingBox.transform` improvement
- Added ability to clone `ex.Vector.clone(destVector)` into a destination vector
- Added new `ex.Transform` type that is a light weight container for transformation data. This logic has been extracted from the `ex.TransformComponent`, this makes it easy to pass `ex.Transform`s around. Additionally the extracted `ex.Transform` logic has been refactored for performance.
- Added new `ex.AffineMatrix` that is meant for 2D affine transformations, it uses less memory and performs less calculations than the `ex.Matrix` which uses a 4x4 Float32 matrix.
- Added new fixed update step to Excalibur! This allows developers to configure a fixed FPS for the update loop. One advantage of setting a fix update is that you will have a more consistent and predictable physics simulation. Excalibur graphics will be interpolated automatically to avoid any jitter in the fixed update.
  * If the fixed update FPS is greater than the display FPS, excalibur will run multiple updates in a row (at the configured update elapsed) to catch up, for example there could be X updates and 1 draw each clock step.
  * If the fixed update FPS is less than the display FPS, excalibur will skip updates until it meets the desired FPS, for example there could be no update for 1 draw each clock step.
  ```typescript
  const game = new ex.Engine({
    fixedUpdateFps: 20 // 20 fps fixed update, or a fixed update delta of 50 milliseconds
  });
  // turn off interpolation on a per actor basis
  const actor = new ex.Actor({...});
  actor.body.enableFixedUpdateInterpolate = false;
  game.add(game);
  ```

- Allowed setting playback `ex.Sound.duration` which will limit the amount of time that a clip plays from the current playback position.
- Added a new lightweight `ex.StateMachine` type for building finite state machines
  ```typescript
  const machine = ex.StateMachine.create({
    start: 'STOPPED',
    states: {
      PLAYING: {
        onEnter: () => {
          console.log("playing");
        },
        transitions: ['STOPPED', 'PAUSED']
      },
      STOPPED: {
        onEnter: () => {
          console.log("stopped");
        },
        transitions: ['PLAYING', 'SEEK']
      },
      SEEK: {
        transitions: ['*']
      },
      PAUSED: {
        onEnter: () => {
          console.log("paused")
        },
        transitions: ['PLAYING', 'STOPPED']
      }
    }
  });
  ```
- Added `ex.Sound.seek(positionInSeconds)` which will allow you to see to a place in the sound, this will implicitly pause the sound
- Added `ex.Sound.getTotalPlaybackDuration()` which will return the total time in the sound in seconds.
- Allow tinting of `ex.Sprite`'s by setting a new `tint` property, renderers must support the tint property in order to function.
  ```typescript
  const imageSource = new ex.ImageSource('./path/to/image.png');
  await imageSource.load();
  const sprite = imageSource.toSprite();
  sprite.tint = ex.Color.Red;
  ```
- Added `ex.Sound.getPlaybackPosition()` which returns the current playback position in seconds of the currently playing sound.
- Added `ex.Sound.playbackRate` which allows developers to get/set the current rate of playback. 1.0 is the default playback rate, 2.0 is twice the speed, and 0.5 is half speed.
- Added missing `ex.EaseBy` action type, uses `ex.EasingFunctions` to move relative from the current entity position.
- Added 2 new `Action` types to enable running parallel actions. `ex.ActionSequence` which allows developers to specify a sequence of actions to run in order, and `ex.ParallelActions` to run multiple actions at the same time.
  ```typescript
  const actor = new ex.Actor();
  const parallel = new ex.ParallelActions([
    new ex.ActionSequence(actor, ctx => ctx.moveTo(ex.vec(100, 0), 100)),
    new ex.ActionSequence(actor, ctx => ctx.rotateTo(Math.PI/2, Math.PI/2))
  ]);
  actor.actions.runAction(parallel);
  // actor will now move to (100, 100) and rotate to Math.PI/2 at the same time!!
  ```
- Add target element id to `ex.Screen.goFullScreen('some-element-id')` to influence the fullscreen element in the fullscreen browser API.
- Added optional `data` parameter to `goToScene`, which gets passed to the target scene's `onActivate` method.
  ```typescript
  class SceneA extends ex.Scene {
    /* ... */

    onActivate(context: ex.SceneActivationContext<{ foo: string }>) {
      console.log(context.data.foo); // bar
    }
  }

  engine.goToScene('sceneA', { foo: 'bar' })
  ```
  - Added the ability to select variable duration into Timer constructor.
  ```typescript
  const random = new ex.Random(1337);
  const timer = new ex.Timer({
    random,
    interval: 500,
    randomRange: [0, 500]
  })
  ```

### Fixed

- Fixed issue with `ex.Canvas` and `ex.Raster` graphics that forced their dimensions to the next highest power of two.
- Fixed issue with `ex.Engine.snapToPixel` where positions very close to pixel boundary created jarring 1 pixel oscillations.
- Fixed bug where a deferred `goToScene` would preserve the incorrect scene so `engine.add(someActor)` would place actors in the wrong scene after transitioning to another.
- Fixed usability issue and log warning if the `ex.ImageSource` is not loaded and a draw was attempted.
- Fixed bug in `ex.Physics.useRealisticPhysics()` solver where `ex.Body.bounciness` was not being respected in the simulation
- Fixed bug in `ex.Physics.useRealisticPhysics()` solver where `ex.Body.limitDegreeOfFreedom` was not working all the time.
- Fixed bug in `Clock.schedule` where callbacks would not fire at the correct time, this was because it was scheduling using browser time and not the clock's internal time.
- Fixed issue in Chromium browsers where Excalibur crashes if more than 256 `Image.decode()` calls are happening in the same frame.
- Fixed issue where `ex.EdgeCollider` were not working properly in `ex.CompositeCollider` for `ex.TileMap`'s
- Fixed issue where `ex.BoundingBox` overlap return false due to floating point rounding error causing multiple collisions to be evaluated sometimes
- Fixed issue with `ex.EventDispatcher` where removing a handler that didn't already exist would remove another handler by mistake
- Fixed issue with `ex.EventDispatcher` where concurrent modifications of the handler list where handlers would or would not fire correctly and throw
- Tweak to the `ex.ArcadeSolver` to produce more stable results by adjusting by an infinitesimal epsilon
  - Contacts with overlap smaller than the epsilon are ignored
  - Colliders with bounds that overlap smaller than the epsilon are ignored
- Fixed issue with `ex.ArcadeSolver` based collisions where colliders were catching on seams when sliding along a floor of multiple colliders. This was by sorting contacts by distance between bodies.
  ![sorted-collisions](https://user-images.githubusercontent.com/612071/172401390-9e9c3490-3566-47bf-b258-6a7da86a3464.gif)

- Fixed issue with `ex.ArcadeSolver` where corner contacts would zero out velocity even if the bodies were already moving away from the contact "divergent contacts".
  ![cancel-velocity-fix](https://user-images.githubusercontent.com/612071/172500318-539f3a36-31ae-4efc-b6ab-c4524b297adb.gif)

- Fixed issue where `ex.Sound` wasn't being paused when the browser window lost focus

### Updates

- Updated the collision system to improve performance
  * Cache computed values where possible
  * Avoid calculating transformations until absolutely necessary
  * Avoid calling methods in tight loops

### Changed

- `ex.Engine.configurePerformanceCanvas2DFallback` no longer requires `threshold` or `showPlayerMessage`
- `ex.Engine.snapToPixel` now defaults to `false`
- Most places where `ex.Matrix` was used have been switched to `ex.AffineMatrix`
- Most places where `ex.TransformComponent` was used have been switched to `ex.Transform`

## [0.26.0] - 2022-05-20

### Breaking Changes

- `ex.Line` has be replaced with a new Graphics type, the old geometric behavior is now under the type `ex.LineSegment`
- Notable deprecated types removed
  - `ex.SortedList` old sorted list is removed
  - `ex.Collection` old collection type is removed
  - `ex.Util` import site, exported code promoted `ex.*`
  - `ex.DisplayMode.Position` is removed, use CSS to position the canvas
  - `ex.Trait` interface, traits are not longer supported
  - `ex.Promises` old promise implementation is removed in favor of browser promises
- Notable method & property removals
  - `ex.Actor`
      * `.getZIndex()` and `.setZIndex()` removed use `.z`
  - `ex.Scene`
      * `.screenElements` removed in favor of `.entities`
      * `.addScreenElement(...)` removed use `.add(...)`
      * `.addTileMap(...)` removed use `.add(...)`
      * `.removeTileMap(...)` removed use `.remove(...)`
  - `ex.Timer`
      * `.unpause()` removed use `.resume()`
  - `ex.Camera`
      * `.rx` removed use `.angularVelocity`
  - `ex.BodyComponent`
      * `.sx` removed use `.scaleFactor`
      * `.rx` removed use `.angularVelocity`
  - `ex.ActionsComponent`
      * `.asPromise()` removed use `.toPromise()`
  - `ex.ActionContext`
      * `.asPromise()` removed use `.toPromise()`
  - `ex.Color`
      * Misspellings corrected
- The old drawing API had been removed from excalibur, this should not affect you unless you were using the `ex.Flags.useLegacyDrawing()` or `ex.Flags.useCanvasGraphicsContext()`.
  - Notably all implementations of `Drawable` are removed, use the new `Graphics` API
  - Methods on actor `ex.Actor.setDrawing(...)`, `ex.Actor.addDrawing(...)` are removed, use the `ex.Actor.graphics.add(...)`, `ex.Actor.graphics.show(...)` and `ex.Actor.graphics.use(...)`
  - The `ex.Actor.onPreDraw(...)` and `ex.Actor.onPostDraw(...)` are removed, use `ex.Actor.graphics.onPreDraw(...)` and `ex.Actor.graphics.onPostDraw(...)`
  - The events `predraw` and `postdraw` are removed
  - `ex.Scene.onPreDraw()` and `ex.Scene.onPostDraw()` are now called with the `ExcaliburGraphicsContext` instead of an `CanvasRenderingContext2D`
- `ex.TileMap` has several breaking changes around naming, but brings it consistent with Tiled terminology and the new `ex.IsometricMap`. Additionally the new names are easier to follow.
  - Constructor has been changed to the following
    ```typescript
     new ex.TileMap({
      pos: ex.vec(100, 100),
      tileWidth: 64,
      tileHeight: 48,
      rows: 20,
      columns: 20
    });
    ```
  - `ex.Cell` has been renamed to `ex.Tile`
    - `ex.Tile` now uses `addGraphic(...)`, `removeGraphic(...)`, `clearGraphics()` and `getGraphics()` instead of having an accessible `ex.Tile.graphics` array.
  - `ex.TileMap.data` has been renamed to `ex.TileMap.tiles`
  - `ex.TileMap.getCell(..)` has been renamed to `ex.TileMap.getTile(...)`
  - `ex.TileMap.getCellByIndex(...)` has been renamed to `ex.TileMap.getTileByIndex(...)`
  - `ex.TileMap.getCellByPoint(...)` has been renamed to `ex.TileMap.getTileByPoint(...)`


### Deprecated

-

### Added

- Added new parameter to `ex.Raster({quality: 4})` to specify the internal scaling for the bitmap, this is useful for improving the rendering quality of small rasters due to sampling error.
- Added new `ex.Line` graphics object for drawing lines!
  ```typescript
  const lineActor = new ex.Actor({
    pos: ex.vec(100, 0)
  });
  lineActor.graphics.anchor = ex.Vector.Zero;
  lineActor.graphics.use(new ex.Line({
    start: ex.vec(0, 0),
    end: ex.vec(200, 200),
    color: ex.Color.Green,
    thickness: 10
  }));
  game.add(lineActor);
  ```
- Added new performance fallback configuration to `ex.Engine` for developers to help players experiencing poor performance in non-standard browser configurations
  * This will fallback to the Canvas2D rendering graphics context which usually performs better on non hardware accelerated browsers, currently postprocessing effects are unavailable in this fallback.
  * By default if a game is running at 20fps or lower for 100 frames or more after the game has started it will be triggered, the developer can optionally show a player message that is off by default.
  ```typescript
    var game = new ex.Engine({
      ...
      configurePerformanceCanvas2DFallback: {
        allow: true, // opt-out of the fallback
        showPlayerMessage: true, // opt-in to a player pop-up message
        threshold: { fps: 20, numberOfFrames: 100 } // configure the threshold to trigger the fallback
      }
    });
  ```
- Added new `ex.ParallaxComponent` for creating parallax effects on the graphics, entities with this component are drawn differently and a collider will not be where you expect. It is not recommended you use colliders with parallax entities.
  ```typescript
  const actor = new ex.Actor();
  // The actor will be drawn shifted based on the camera position scaled by the parallax factor
  actor.addComponent(new ParallaxComponent(ex.vec(0.5, 0.5)));
  ```
- Added feature to build `SpriteSheet`s from a list of different sized source views using `ex.SpriteSheet.fromImageSourceWithSourceViews(...)`
  ```typescript
    const ss = ex.SpriteSheet.fromImageSourceWithSourceViews({
      image,
      sourceViews: [
        {x: 0, y: 0, width: 20, height: 30},
        {x: 20, y: 0, width: 40, height: 50},
      ]
    });
  ```
- Added draw call sorting `new ex.Engine({useDrawSorting: true})` to efficiently draw render plugins in batches to avoid expensive renderer switching as much as possible. By default this is turned on, but can be opted out of.
- Added the ability to clone into a target `Matrix` this is useful to save allocations and in turn garbage collection pauses.
- `ex.Engine` now support setting the pixel ratio in the constructor `new ex.Engine({pixelRatio: 2})`, this is useful for smooth `ex.Text` rendering when `antialiasing: false` and rendering pixel art type graphics
- `ex.TileMap` now supports per Tile custom colliders!
  ```typescript
  const tileMap = new ex.TileMap(...);
  const tile = tileMap.getTile(0, 0);
  tile.solid = true;
  tile.addCollider(...); // add your custom collider!
  ```
- New `ex.IsometricMap` for drawing isometric grids! (They also support custom colliders via the same mechanism as `ex.TileMap`)
  ```typescript
  new ex.IsometricMap({
      pos: ex.vec(250, 10),
      tileWidth: 32,
      tileHeight: 16,
      columns: 15,
      rows: 15
    });
  ```
  - `ex.IsometricTile` now come with a `ex.IsometricEntityComponent` which can be applied to any entity that needs to be correctly sorted to preserve the isometric illusion
  - `ex.IsometricEntitySystem` generates a new z-index based on the `elevation` and y position of an entity with `ex.IsometricEntityComponent`

- Added arbitrary non-convex polygon support (only non-self intersecting) with `ex.PolygonCollider(...).triangulate()` which builds a new `ex.CompositeCollider` composed of triangles.
- Added faster `ex.BoundingBox.transform(...)` implementation.
- Added faster `ex.BoundingBox.overlap(...)` implementation.
- Added `ex.Vector.min(...)` and `ex.Vector.max(...)` to find the min/max of each vector component between 2 vectors.
- Added `ex.TransformComponent.zIndexChange$` observable to watch when z index changes.
- Added new display mode `ex.DisplayMode.FitContainerAndFill`.
- Added new display mode `ex.DisplayMode.FitScreenAndFill`.
- Added new display mode `ex.DisplayMode.FitContainerAndZoom`.
- Added new display mode `ex.DisplayMode.FitScreenAndZoom`.
### Fixed

- Fixed unreleased issue where fixed update interpolation was incorrect with child actors
- Fixed unreleased bug where CompositeCollider components would not collide appropriately because contacts did not have unique ids
- Fixed issue where CompositeColliders treat separate constituents as separate collisionstart/collisionend which is unexpected
- Fixed issue where resources that failed to load would silently fail making debugging challenging
- Fixed issue where large pieces of Text were rendered as black rectangles on mobile, excalibur now internally breaks these into smaller chunks in order to render them.
- Fixed issue #2263 where keyboard input `wasPressed` was not working in the `onPostUpdate` lifecycle
- Fixed issue #2263 where there were some keys missing from the `ex.Input.Keys` enum, including `Enter`
- Fixed issue where Rectangle line renderer did not respect z order

### Updates

- Performance improvement to the `ex.Loader` screen keeping frame rates higher by only updating the backing `ex.Canvas` when there are changes
- Improved collision broadphase by swapping to a more efficient `ex.BoundingBox.overlaps` check
- Improved collision narrowphase by improving `ex.PolygonCollider` calculations for localBounds, bounds, and transformed point geometry
- Improved Text/Font performance by internally caching expensive native `measureText()` calls
- Performance improvement to GraphicsSystem
- Performance improvement to the transform capture of the previous frame transform and motion

### Changed

- Split offscreen detection into a separate system
- Renamed `ex.Matrix.multv()` and `ex.Matrix.multm()` to `ex.Matrix.multiply()` which matches our naming conventions

<!--------------------------------- DO NOT EDIT BELOW THIS LINE --------------------------------->
<!--------------------------------- DO NOT EDIT BELOW THIS LINE --------------------------------->
<!--------------------------------- DO NOT EDIT BELOW THIS LINE --------------------------------->

## [0.25.3] - 2022-02-05

## Breaking Changes

- Small breaking change to `engine.screenshot()` you must now use `await engine.screenshot()`. This avoids copy buffer performance impact of `preserveDrawingBuffer: true` by capturing a screen shot request on the next frame when the buffer has not yet been cleared.

### Deprecated

-

### Added

-

### Fixed

- Fixed issue where collision normals are inaccurate on polygon colliders that offset from their origin
- Fixed issue where only Pixel 6 devices crash when using their MAX_TEXTURE_IMAGE_UNITS, artificially cap Excalibur to 125 textures max
- Fixed issue [#2224] where pointer events sometimes didn't work in mobile platforms due to `touch-action` not being set to `none`
- Fixed issue [#2203] where `engine.screenshot()` did not work in the WebGL implementation
- Fixed issue [#1528] where screenshots didn't match the displayed game's size in HiDPI displays, images are now consistent with the game. If you want the full scaled image pass `engine.screenshot(true)` to preserve HiDPI Resolution.
- Fixed issue [#2206] error and warning logs for large images to help developers identify error situations in the webgl implementation

### Updates

-

### Changed

-

## [0.25.2] - 2022-01-21

### Breaking Changes

- `ex.Util.extend()` is removed, modern js spread operator `{...someobject, ...someotherobject}` handles this better.
- Excalibur post processing is now moved to the `engine.graphicsContext.addPostProcessor()`
- Breaking change to `ex.PostProcessor`, all post processors must now now implement this interface
  ```typescript
  export interface PostProcessor {
    intialize(gl: WebGLRenderingContext): void;
    getShader(): Shader;
  }
  ```
### Deprecated

- The static `Engine.createMainLoop` is now marked deprecated and will be removed in v0.26.0, it is replaced by the `Clock` api
- Mark legacy draw routines in `ex.Engine`, `ex.Scene`, and `ex.Actor` deprecated

### Added

- Added ability to build custom renderer plugins that are accessible to the `ex.ExcaliburGraphicsContext.draw<TCustomRenderer>(...)` after registering them `ex.ExcaliburGraphicsContext.register(new LineRenderer())`
- Added ability to draw circles and rectangles with outlines! `ex.ExcaliburGraphicsContext.drawCircle(...)` and `ex.ExcaliburGraphicsContext.drawRectangle(...)`
- Added `ex.CoordPlane` can be set in the `new ex.Actor({coordPlane: CoordPlane.Screen})` constructor
- Added convenience feature, setting the color, sets the color on default graphic if applicable
- Added a `DebugGraphicsComponent` for doing direct debug draw in the `DebugSystem`
- Added back TileMap debug draw
- Added `ex.Scene.timers` to expose the list of timers
- Added support for different webgl texture blending modes as `ex.ImageFiltering` :
  * `ex.ImageFiltering.Blended` -  Blended is useful when you have high resolution artwork and would like it blended and smoothed
  * `ex.ImageFiltering.Pixel` - Pixel is useful when you do not want smoothing aka antialiasing applied to your graphics.
- Excalibur will set a "default" blend mode based on the `ex.EngineOption` antialiasing property, but can be overridden per graphic
  - `antialiasing: true`, then the blend mode defaults to  `ex.ImageFiltering.Blended`
  - `antialiasing: false`, then the blend mode defaults to `ex.ImageFiltering.Pixel`
- `ex.Text/ex.Font` defaults to blended which improves the default look of text rendering dramatically!
- `ex.Circle` and `ex.Polygon` also default to blended which improves the default look dramatically!
- `ex.ImageSource` can now specify a blend mode before the Image is loaded, otherwise
- Added new `measureText` method to the `ex.SpriteFont` and `ex.Font` to return the bounds of any particular text
- Added new `Clock` api to manage the core main loop. Clocks hide the implementation detail of how the mainloop runs, users just knows that it ticks somehow. Clocks additionally encapsulate any related browser timing, like `performance.now()`
  1. `StandardClock` encapsulates the existing `requestAnimationFrame` api logic
  2. `TestClock` allows a user to manually step the mainloop, this can be useful for frame by frame debugging #1170 
  3. The base abstract clock implements the specifics of elapsed time 

- Added a new feature to Engine options to set a maximum fps `new ex.Engine({...options, maxFps: 30})`. This can be useful when needing to deliver a consistent experience across devices.
- Pointers can now be configured to use the collider or the graphics bounds as the target for pointers with the `ex.PointerComponent`
  - `useColliderShape` - (default true) uses the collider component geometry for pointer events
  - `useGraphicsBounds` - (default false) uses the graphics bounds for pointer events


### Fixed

- Fixed issue [#2192] where Actor.center was not correct in child actors
- Fixed issue where `ex.CircleCollider`s did not respect rotation/scale when offset
- Fixed issue [#2157] when compiling in TS strict mode complaining about `ex.Poolable`
- Fixed issue where scaled graphics were not calculating the correct bounds
- Fixed unreleased issue where clock implementation was not updating frame id
- Fixed alpha pre-multiply math in multiple shaders
- Fixed label initialization of fonts, passing a font in the constructor work
- Fixed bug in sprite bounds calculations not taking scale into account
- Fixed bug with pointer api where clicking on screen coordinate actors didn't work
- Fixed [#1815] issue where Camera would jitter when using a strategies based off of actors in the previous frame. 
- Fixed issue where TileMaps would sometimes have a geometry seam that may not fall on an actual screen pixel causing a visible gap between tiles and the background
  -- ![image](https://user-images.githubusercontent.com/612071/144700377-ac4585ba-3f4c-44b8-95db-ad36c5fc9a32.png)
- Fixed unreleased issue where SpriteFonts log every frame they detect a misconfigured font.
- Fixed unreleased issue where clock when constraining fps would pass larger than expected elapsed times to the simulation causing things to "speed up" bizarrely
- Fixed unreleased issue where games with no resources would crash
- Fixed issue [#2152] where shared state in `ex.Font` and `ex.SpriteFont` prevented text from aligning properly when re-used
- Fixed issue where fast moving `CompositeCollider`s were erroneously generating pairs for their constituent parts
- Fixed Safari 13.1 crash when booting Excalibur because of they odd MediaQuery API in older Safari
- Fixed issue where pointers did not work because of missing types
- Fixed issue with `ArcadeSolver` where stacked/overlapped tiles would double solve the position of the collider for the same overlap
- Fixed issue where changing the `ex.Sprite.width` or `ex.Sprite.height` did not resize the graphic.
- Fixed issue where initial Actor anchors set in the constructor were not being set in the graphics component
- EventDispatcher
  - `EventDispatcher` - doesn't require the target object. The context of `this` is not tampered anymore.
- Pointers
  - `PointerAbstraction` - is fixed to maintain reference
-

### Updates

- The following Engine's pieces: `Collision` `Graphics` `Resources` `Trigger` are updated to reflect the new EventDispatcher behavior.
- Refactor camera/screen interaction to utilize transforms instead of bespoke coordinate conversion
### Changed

- Updated Graphics to improve general performance
- Updated the webgl primitives to make building `ex.Shader`s, `ex.VertexBuffer`s, and `ex.VertexLayout`s much easier 
- Broke up the internal monolithic shader into separate internal renderer plugins
- Changed the debug system to separate displaying the debug position point (`game.debug.transform.showPosition = true`) and debug position label (`game.debug.transform.showPositionLabel = true`)
- `ex.ColorBlindCorrector` is renamed to `ex.ColorBlindnessPostProcessor`, and `ex.ColorBlindness` is renamed to `ex.ColorBlindnessMode`
   - Color blindness can still be corrected or simulated:
      * `game.debug.colorBlindMode.correct(ex.ColorBlindnessMode.Deuteranope)`
      * `game.debug.colorBlindMode.simulate(ex.ColorBlindnessMode.Deuteranope)`
- Excalibur now uses pre-multiplied alpha automatically, images will be unpacked into memory using `gl.pixelStorei(gl.UNPACK_PREMULTIPLY_ALPHA_WEBGL, true)`
- Excalibur FPS is now sampled over 100ms blocks, this gives a more usable fps in the stats. The sampler is available off of the engine clock `engine.clock.fpsSampler.fps` 
- Pointer Events:
  * Event types (up, down, move, etc) now all exist in 2 types `ex.Input.PointerEvent` and `ex.Input.WheelEvent`
  * The `stopPropagation()` method used to cancel further dispatches has been renamed to `cancel()` to match other events API.
  * Events no longer have a reference to the `pointer` but now have all of the same information that was availabe on the pointer `worldPos`, `screenPos`, `pagePos`


## [0.25.1] - 2021-11-05

### Added

- *Experimental:* Native ES module bundle distribution in package `esm/excalibur.js` entrypoint ([#2064](https://github.com/excaliburjs/Excalibur/pull/2064))
- `withEngine` utils support an aditional options parameter to override the Engine default options.
- Story to show a play / pause implementation. 
- `ex.Animation` now support `totalDuration` that will calculate automatically each frame duration based on how many frames have.
- `ex.Animation` now supports `.reverse()` to reverse the direction of play in an animation, use the `ex.Animation.direction` to inspect if the animation is playing in the `ex.AnimationDirection.Forward` direction or the `ex.AnimationDirection.Backward` direction.
### Changed

- Pointer system refactored into 2 parts:
   * First is an ECS style system `ex.PointerSystem` that dispatches events to Entities/Actors
   * Second is an event receiver `ex.PointerEventReceiver` which is responsible for collecting the native browser events
   * The API is mostly backwards compatible breaking changes are listed in the breaking change section, event types have been simplified, and `stopPropagation()` and been renamed to `cancel()`
- Internal Actions implementation converted to ECS system and component, this is a backwards compatible change with v0.25.0
  - `ex.ActionsSystem` and `ex.ActionsComponent` now wrap the existing `ex.ActionContext`
  - Actions can be shared with all entities now!
- Dispatch the `hidePlayButton` on the Button Event to prevent that keep on the screen on some situations [#1431].
- Revert VSCode Workbench Colors

### Deprecated

- Actions `asPromise()` renamed to `toPromise()`

### Fixed

- Fixed loader button position on window resize
- Fixed issue with setting `ex.TileMap.z` to a value
- Fixed crash in debug system if there is no collider geometry
- Fixed ImageSource loading error message [#2049]

## [0.25.0] - 2021-10-03

### Breaking Changes

- Actor Drawing: `ex.Actor.addDrawing`, `ex.Actor.setDrawing`, `onPostDraw()`, and `onPreDraw()` are no longer on by default and will be removed in v0.26.0, they are available behind a flag `ex.Flags.useLegacyDrawing()`
  - For custom drawing use the `ex.Canvas`
- `ex.Actor.rx` has been renamed to `ex.Actor.angularVelocity`
- Rename `ex.Edge` to `ex.EdgeCollider` and `ex.ConvexPolygon` to `ex.PolygonCollider` to avoid confusion and maintian consistency
- `ex.Label` constructor now only takes the option bag constructor and the font properties have been replaced with `ex.Font`
  ```typescript
  const label = new ex.Label({
    text: 'My Text',
    x: 100,
    y: 100,
    font: new ex.Font({
      family: 'Consolas',
      size: 32
    })
  });
  ```
- `ex.Physics.debug` properties for Debug drawing are now moved to `engine.debug.physics`, `engine.debug.collider`, and `engine.debug.body`.
  - Old `debugDraw(ctx: CanvasRenderingContext2D)` methods are removed.
- Collision `Pair`'s are now between Collider's and not bodies
- `PerlinNoise` has been removed from the core repo will now be offered as a [plugin](https://github.com/excaliburjs/excalibur-perlin)
- Legacy drawing implementations are moved behind `ex.LegacyDrawing` new Graphics implemenations of `Sprite`, `SpriteSheet`, `Animation` are now the default import.
  - To use any of the `ex.LegacyDrawing.*` implementations you must opt-in with the `ex.Flags.useLegacyDrawing()` note: new graphics do not work in this egacy mode
- Renames `CollisionResolutionStrategy.Box` collision resolution strategy to `Arcade`
- Renames `CollisionResolutionStrategy.RigidBody` collision resolution strategy to `Realistic`
- `Collider` is now a first class type and encapsulates what `Shape` used to be. `Collider` is no longer a member of the `Body`
- `CollisionType` and `CollisionGroup` are now a member of the `Body` component, the reasoning is they define how the simulated physics body will behave in simulation.
- `Timer`'s no longer automatically start when added to a `Scene`, this `Timer.start()` must be called. ([#1865](ttps://github.com/excaliburjs/Excalibur/issues/1865))
- `Timer.complete` is now read-only to prevent odd bugs, use `reset()`, `stop()`, and `start()` to manipulate timers.
- `Actor.actions.repeat()` and `Actor.actions.repeatForever()` now require a handler that specifies the actions to repeat. This is more clear and helps prevent bugs like #1891

  ```typescript
  const actor = new ex.Actor();

  actor.actions
    // Move up in a zig-zag by repeating 5 times
    .repeat((ctx) => {
      ctx.moveBy(10, 0, 10);
      ctx.moveBy(0, 10, 10);
    }, 5)
    .callMethod(() => {
      console.log('Done repeating!');
    });
  ```

- Removes `Entity.components` as a way to access, add, and remove components
- `ex.Camera.z` has been renamed to property `ex.Camera.zoom` which is the zoom factor
- `ex.Camera.zoom(...)` has been renamed to function `ex.Camera.zoomOverTime()`
- TileMap no longer needs registered SpriteSheets, `Sprite`'s can be added directly to `Cell`'s with `addGraphic`
  - The confusing `TileSprite` type is removed (Related to TileMap plugin updates https://github.com/excaliburjs/excalibur-tiled/issues/4, https://github.com/excaliburjs/excalibur-tiled/issues/23, https://github.com/excaliburjs/excalibur-tiled/issues/108)
- Directly changing debug drawing by `engine.isDebug = value` has been replaced by `engine.showDebug(value)` and `engine.toggleDebug()` ([#1655](https://github.com/excaliburjs/Excalibur/issues/1655))
- `UIActor` Class instances need to be replaced to `ScreenElement` (This Class it's marked as Obsolete) ([#1656](https://github.com/excaliburjs/Excalibur/issues/1656))
- Switch to browser based promise, the Excalibur implementation `ex.Promise` is marked deprecated ([#994](https://github.com/excaliburjs/Excalibur/issues/994))
- `DisplayMode`'s have changed ([#1733](https://github.com/excaliburjs/Excalibur/issues/1733)) & ([#1928](https://github.com/excaliburjs/Excalibur/issues/1928)):

  - `DisplayMode.FitContainer` fits the screen to the available width/height in the canvas parent element, while maintaining aspect ratio and resolution
  - `DisplayMode.FillContainer` update the resolution and viewport dyanmically to fill the available space in the canvas parent element, DOES NOT preserve `aspectRatio`
  - `DisplayMode.FitScreen` fits the screen to the available browser window space, while maintaining aspect ratio and resolution
  - `DisplayMode.FillScreen` now does what `DisplayMode.FullScreen` used to do, the resolution and viewport dynamically adjust to fill the available space in the window, DOES NOT preserve `aspectRatio` ([#1733](https://github.com/excaliburjs/Excalibur/issues/1733))
  - `DisplayMode.FullScreen` is now removed, use `Screen.goFullScreen()`.

- `SpriteSheet` now is immutable after creation to reduce chance of bugs if you modified a public field. The following properties are read-only: `columns`, `rows`, `spWidth`, `spHeight`, `image`, `sprites` and `spacing`.
- `Engine.pointerScope` now defaults to a more expected `ex.Input.PointerScope.Canvas` instead of `ex.Input.PointerScope.Document` which can cause frustrating bugs if building an HTML app with Excalibur

### Added

- New property `center` to `Screen` to encapsulate screen center coordinates calculation considering zoom and device pixel ratio
- New `ex.Shape.Capsule(width, height)` helper for defining capsule colliders, these are useful for ramps or jagged floor colliders.
- New collision group constructor argument added to Actor`new Actor({collisionGroup: collisionGroup})`
- `SpriteSheet.getSprite(x, y)` can retrieve a sprite from the SpriteSheet by x and y coordinate. For example, `getSprite(0, 0)` returns the top left sprite in the sheet.
  - `SpriteSheet`'s now have dimensionality with `rows` and `columns` optionally specified, if not there is always 1 row, and `sprites.length` columns
- `new Actor({radius: 10})` can now take a radius parameter to help create circular actors
- The `ExcaliburGraphicsContext` now supports drawing debug text
- `Entity` may also now optionally have a `name`, this is useful for finding entities by name or when displaying in debug mode.
- New `DebugSystem` ECS system will show debug drawing output for things toggled on/off in the `engine.debug` section, this allows for a less cluttered debug experience.
  - Each debug section now has a configurable color.
- Turn on WebGL support with `ex.Flags.useWebGL()`
- Added new helpers to `CollisionGroup` to define groups that collide with specified groups `CollisionGroup.collidesWith([groupA, groupB])`
  - Combine groups with `const groupAandB = CollisionGroup.combine([groupA, groupB])`
  - Invert a group instance `const everthingButGroupA = groupA.invert()`
- Improved Collision Simulation
  - New ECS based `CollisionSystem` and `MotionSystem`
  - Rigid body's can now sleep for improved performance
  - Multiple contacts now supported which improves stability
  - Iterative solver for improved stability
- Added `ColliderComponent` to hold individual `Collider` implementations like `Circle`, `Box`, or `CompositeCollider`
  - `Actor.collider.get()` will get the current collider
  - `Actor.collider.set(someCollider)` allows you to set a specific collider
- New `CompositeCollider` type to combine multiple colliders together into one for an entity
  - Composite colliders flatten into their individual colliders in the collision system
  - Composite collider keeps it's internal colliders in a DynamicTree for fast `.collide` checks
- New `TransformComponent` to encapsulate Entity transform, that is to say position, rotation, and scale
- New `MotionComponent` to encapsulate Entity transform values changing over time like velocity and acceleration
- Added multi-line support to `Text` graphics ([#1866](https://github.com/excaliburjs/Excalibur/issues/1866))
- Added `TileMap` arbitrary graphics support with `.addGraphic()` ([#1862](https://github.com/excaliburjs/Excalibur/issues/1862))
- Added `TileMap` row and column accessors `getRows()` and `getColumns()` ([#1859](https://github.com/excaliburjs/Excalibur/issues/1859))
- Added the ability to store arbitrary data in `TileMap` cells with `Cell.data.set('key', 'value')` and `Cell.data.get('key')` ([#1861](https://github.com/excaliburjs/Excalibur/issues/1861))
- Actions `moveTo()`, `moveBy()`, `easeTo()`, `scaleTo()`, and `scaleBy()` now have vector overloads
- `Animation.fromSpriteSheet` will now log a warning if an index into the `SpriteSheet` is invalid ([#1856](https://github.com/excaliburjs/Excalibur/issues/1856))
- `new ImageSource()` will now log a warning if an image type isn't fully supported. ([#1855](https://github.com/excaliburjs/Excalibur/issues/1855))
- `Timer.start()` to explicitly start timers, and `Timer.stop()` to stop timers and "rewind" them.
- `Timer.timeToNextAction` will return the milliseconds until the next action callback
- `Timer.timeElapsedTowardNextAction` will return the milliseconds counted towards the next action callback
- `BoundingBox` now has a method for detecting zero dimensions in width or height `hasZeroDimensions()`
- `BoundingBox`'s can now by `transform`'d by a `Matrix`
- Added `new Entity(components: Component[])` constructor overload to create entities with components quickly.
- Added `Entity.get(type: ComponentType)` to get strongly typed components if they exist on the entity.
- Added `Entity.has(type: ComponentType)` overload to check if an entity has a component of that type.
- Added `Entity.hasTag(tag: string)`, `Entity.addTag(tag: string)`, and `Entity.removeTag(tag: string, force: boolean)`.
  - Tag `offscreen` is now added to entities that are offscreen
- Added `Entity.componentAdded$` and `Entity.componentRemoved$` for observing component changes on an entity.
- For child/parent entities:
  - Added `Entity.addChild(entity: Entity)`, `Entity.removeChild(entity: Entity)`, `Entity.removeAllChildren()` for managing child entities
  - Added `Entity.addTemplate(templateEntity: Entity)` for adding template entities or "prefab".
  - Added `Entity.parent` readonly accessor to the parent (if exists), and `Entity.unparent()` to unparent an entity.
  - Added `Entity.getAncestors()` is a sorted list of parents starting with the topmost parent.
  - Added `Entity.children` readonly accessor to the list of children.
- Add the ability to press enter to start the game after loaded
- Add Excalibur Feature Flag implementation for releasing experimental or preview features ([#1673](https://github.com/excaliburjs/Excalibur/issues/1673))
- Color now can parse RGB/A string using Color.fromRGBString('rgb(255, 255, 255)') or Color.fromRGBString('rgb(255, 255, 255, 1)')
- `DisplayMode.FitScreen` will now scale the game to fit the available space, preserving the `aspectRatio`. ([#1733](https://github.com/excaliburjs/Excalibur/issues/1733))
- `SpriteSheet.spacing` now accepts a structure `{ top: number, left: number, margin: number }` for custom spacing dimensions ([#1788](https://github.com/excaliburjs/Excalibur/issues/1778))
- `SpriteSheet.ctor` now has an overload that accepts `spacing` for consistency although the object constructor is recommended ([#1788](https://github.com/excaliburjs/Excalibur/issues/1778))
- Add `SpriteSheet.getSpacingDimensions()` method to retrieve calculated spacing dimensions ([#1788](https://github.com/excaliburjs/Excalibur/issues/1778))
- Add `KeyEvent.value?: string` which is the key value (or "typed" value) that the browser detected. For example, holding Shift and pressing 9 will have a value of `(` which is the typed character.
- Add `KeyEvent.originalEvent?: KeyboardEvent` which exposes the raw keyboard event handled from the browser.
- Added a new getter to GraphicsComponent.ts called currentKeys that will return the names of the graphics shown in all layers
- Added a new getter to GraphicsLayer called currentKeys that will the names of the graphics shown in this layer

### Changed

- `Gif` now supports new graphics component
- `Algebra.ts` refactored into separate files in `Math/`
- Engine/Scene refactored to make use of the new ECS world which simplifies their logic
- `TileMap` now uses the built in `Collider` component instead of custom collision code.
- Updates the Excalibur ECS implementation for ease of use and Excalibur draw system integration
  - Adds "ex." namespace to built in component types like "ex.transform"
  - Adds `ex.World` to encapsulate all things ECS
  - Adds `ex.CanvasDrawSystem` to handle all HTML Canvas 2D drawing via ECS
  - Updates `ex.Actor` to use new `ex.TransformComponent` and `ex.CanvasDrawComponent`

### Deprecated

- `Timer.unpause()` has be deprecated in favor of `Timer.resume()` ([#1864](https://github.com/excaliburjs/Excalibur/issues/1864))
- Removed UIActor Stub in favor of ScreenElement ([#1656](https://github.com/excaliburjs/Excalibur/issues/1656))
- `ex.SortedList` as deprecated
- `ex.Promise` is marked deprecated ([#994](https://github.com/excaliburjs/Excalibur/issues/994))
- `ex.DisplayMode.Position` CSS can accomplish this task better than Excalibur ([#1733](https://github.com/excaliburjs/Excalibur/issues/1733))

### Fixed

- Fixed allow `ex.ColliderComponent` to not have a collider
- Fixed issue where collision events were not being forwarded from individual colliders in a `ex.CompositeCollider`
- Fixed issue where `ex.CompositeCollider`'s individual colliders were erroneously generating pairs
- Fixed issue where `GraphicsOptions` `width/height` could not be used to define a `ex.Sprite` with equivalent `sourceView` and `destSize` ([#1863](https://github.com/excaliburjs/Excalibur/issues/1863))
- Fixed issue where `ex.Scene.onActivate/onDeactivate` were called with the wrong arguments ([#1850](https://github.com/excaliburjs/Excalibur/issues/1850))
- Fixed issue where no width/height argmunents to engine throws an error
- Fixed issue where zero dimension image draws on the ExcaliburGraphicsContext throw an error
- Fixed issue where the first scene onInitialize fires at Engine contructor time and before the "play button" clicked ([#1900](https://github.com/excaliburjs/Excalibur/issues/1900))
- Fixed issue where the "play button" click was being interpreted as an input event excalibur needed to handle ([#1854](https://github.com/excaliburjs/Excalibur/issues/1854))
- Fixed issue where pointer events were not firing at the ex.Engine.input.pointers level ([#1439](https://github.com/excaliburjs/Excalibur/issues/1439))
- Fixed issue where pointer events propagate in an unexpected order, now they go from high z-index to low z-index ([#1922](https://github.com/excaliburjs/Excalibur/issues/1922))
- Fixed issue with Raster padding which caused images to grow over time ([#1897](https://github.com/excaliburjs/Excalibur/issues/1897))
- Fixed N+1 repeat/repeatForever bug ([#1891](https://github.com/excaliburjs/Excalibur/issues/1891))
- Fixed repeat/repeatForever issue with `rotateTo` ([#635](https://github.com/excaliburjs/Excalibur/issues/635))
- Entity update lifecycle is now called correctly
- Fixed GraphicsSystem `enterviewport` and `exitviewport` event
- Fixed DOM element leak when restarting games, play button elements piled up in the DOM.
- Fixed issues with `ex.Sprite` not rotating/scaling correctly around the anchor (Related to TileMap plugin updates https://github.com/excaliburjs/excalibur-tiled/issues/4, https://github.com/excaliburjs/excalibur-tiled/issues/23, https://github.com/excaliburjs/excalibur-tiled/issues/108)
  - Optionally specify whether to draw around the anchor or not `drawAroundAnchor`
- Fixed in the browser "FullScreen" api, coordinates are now correctly mapped from page space to world space ([#1734](https://github.com/excaliburjs/Excalibur/issues/1734))
- Fix audio decoding bug introduced in https://github.com/excaliburjs/Excalibur/pull/1707
- Fixed issue with promise resolve on double resource load ([#1434](https://github.com/excaliburjs/Excalibur/issues/1434))
- Fixed Firefox bug where scaled graphics with anti-aliasing turned off are not pixelated ([#1676](https://github.com/excaliburjs/Excalibur/issues/1676))
- Fixed z-index regression where actors did not respect z-index ([#1678](https://github.com/excaliburjs/Excalibur/issues/1678))
- Fixed Animation flicker bug when switching to an animation ([#1636](https://github.com/excaliburjs/Excalibur/issues/1636))
- Fixed `ex.Actor.easeTo` actions, they now use velocity to move Actors ([#1638](https://github.com/excaliburjs/Excalibur/issues/1638))
- Fixed `Scene` constructor signature to make the `Engine` argument optional ([#1363](https://github.com/excaliburjs/Excalibur/issues/1363))
- Fixed `anchor` properly of single shape `Actor` [#1535](https://github.com/excaliburjs/Excalibur/issues/1535)
- Fixed Safari bug where `Sound` resources would fail to load ([#1848](https://github.com/excaliburjs/Excalibur/issues/1848))

<!----------------------------------------------------------------------------------------------->

## [0.24.5] - 2020-09-07

### Breaking Changes

- [#1361] Makes use of proxies, Excalibur longer supports IE11 :boom: ([#1361]https://github.com/excaliburjs/Excalibur/issues/1361)

### Added

- Adds new ECS Foundations API, which allows excalibur core behavior to be manipulated with ECS style code ([#1361]https://github.com/excaliburjs/Excalibur/issues/1361)
  - Adds new `ex.Entity` & `ex.EntityManager` which represent anything that can do something in a Scene and are containers for Components
  - Adds new `ex.Component` type which allows encapsulation of state on entities
  - Adds new `ex.Query` & `ex.QueryManager` which allows queries over entities that match a component list
  - Adds new `ex.System` type which operates on matching Entities to do some behavior in Excalibur.
  - Adds new `ex.Observable` a small observable implementation for observing Entity component changes over time

### Fixed

- Fixed Animation flicker bug on the first frame when using animations with scale, anchors, or rotation. ([#1636](https://github.com/excaliburjs/Excalibur/issues/1636))

<!----------------------------------------------------------------------------------------------->

## [0.24.4] - 2020-09-02

### Added

- Add new `ex.Screen` abstraction to manage viewport size and resolution independently and all other screen related logic. ([#1617](https://github.com/excaliburjs/Excalibur/issues/1617))
  - New support for the browser fullscreen API
- Add color blind mode simulation and correction in debug object.
  ([#390](https://github.com/excaliburjs/Excalibur/issues/390))
- Add `LimitCameraBoundsStrategy`, which always keeps the camera locked to within the given bounds. ([#1498](https://github.com/excaliburjs/Excalibur/issues/1498))
- Add mechanisms to manipulate the `Loader` screen. ([#1417](https://github.com/excaliburjs/Excalibur/issues/1417))
  - Logo position `Loader.logoPosition`
  - Play button position `Loader.playButtonPosition`
  - Loading bar position `Loader.loadingBarPosition`
  - Loading bar color `Loader.loadingBarColor` by default is white, but can be any excalibur `ex.Color`

### Changed

- Remove usage of `mock.engine` from the tests. Use real engine instead.
- Upgrade Excalibur to TypeScript 3.9.2
- Upgrade Excalibur to Node 12 LTS

### Fixed

- Fixed Loader play button markup and styles are now cleaned up after clicked ([#1431](https://github.com/excaliburjs/Excalibur/issues/1431))
- Fixed Excalibur crashing when embedded within a cross-origin IFrame ([#1151](https://github.com/excaliburjs/Excalibur/issues/1151))
- Fixed performance issue where uneccessary effect processing was occurring for opacity changes ([#1549](https://github.com/excaliburjs/Excalibur/issues/1549))
- Fixed issue when loading images from a base64 strings that would crash the loader ([#1543](https://github.com/excaliburjs/Excalibur/issues/1543))
- Fixed issue where actors that were not in scene still received pointer events ([#1555](https://github.com/excaliburjs/Excalibur/issues/1555))
- Fixed Scene initialization order when using the lifecycle overrides ([#1553](https://github.com/excaliburjs/Excalibur/issues/1553))

<!----------------------------------------------------------------------------------------------->

## [0.24.0] - 2020-04-23

### Breaking Changes

- Remove obsolete `.extend()` semantics in Class.ts as as well as related test cases.

### Added

- Added new option for constructing bounding boxes. You can now construct with an options
  object rather than only individual coordinate parameters. ([#1151](https://github.com/excaliburjs/Excalibur/issues/1151))
- Added new interface for specifying the type of the options object passed to the
  bounding box constructor.
- Added the `ex.vec(x, y)` shorthand for creating vectors.
  ([#1340](https://github.com/excaliburjs/Excalibur/issues/1340))
- Added new event `processed` to `Sound` that passes processed `string | AudioBuffer` data. ([#1474](https://github.com/excaliburjs/Excalibur/pull/1474))
- Added new property `duration` to `Sound` and `AudioInstance` that exposes the track's duration in seconds when Web Audio API is used. ([#1474](https://github.com/excaliburjs/Excalibur/pull/1474))

### Changed

- Animation no longer mutate underlying sprites, instead they draw the sprite using the animations parameters. This allows more robust flipping at runtime. ([#1258](https://github.com/excaliburjs/Excalibur/issues/1258))
- Changed obsolete decorator to only log the same message 5 times. ([#1281](https://github.com/excaliburjs/Excalibur/issues/1281))
- Switched to core-js based polyfills instead of custom written ones ([#1214](https://github.com/excaliburjs/Excalibur/issues/1214))
- Updated to TypeScript@3.6.4 and node 10 LTS build
- `Sound.stop()` now always rewinds the track, even when the sound is paused. ([#1474](https://github.com/excaliburjs/Excalibur/pull/1474))

### Deprecated

- `ex.Vector.magnitude()` will be removed in `v0.25.0`, use `ex.Vector.size()`. ([#1277](https://github.com/excaliburjs/Excalibur/issues/1277))

### Fixed

- Fixed Excalibur crashing when displaying both a tilemap and a zero-size actor ([#1418](https://github.com/excaliburjs/Excalibur/issues/1418))
- Fixed animation flipping behavior ([#1172](https://github.com/excaliburjs/Excalibur/issues/1172))
- Fixed actors being drawn when their opacity is 0 ([#875](https://github.com/excaliburjs/Excalibur/issues/875))
- Fixed iframe event handling, excalibur will respond to keyboard events from the top window ([#1294](https://github.com/excaliburjs/Excalibur/issues/1294))
- Fixed camera to be vector backed so `ex.Camera.x = ?` and `ex.Camera.pos.setTo(...)` both work as expected([#1299](https://github.com/excaliburjs/Excalibur/issues/1299))
- Fixed missing on/once/off signatures on `ex.Pointer` ([#1345](https://github.com/excaliburjs/Excalibur/issues/1345))
- Fixed sounds not being stopped when `Engine.stop()` is called. ([#1476](https://github.com/excaliburjs/Excalibur/pull/1476))

<!----------------------------------------------------------------------------------------------->

## [0.23.0] - 2019-06-08

### Breaking Changes

- `ex.Actor.scale`, `ex.Actor.sx/sy`, `ex.Actor.actions.scaleTo/scaleBy` will not work as expected with new collider implementation, set width and height directly. These features will be completely removed in v0.24.0.

### Added

- New collision group implementation ([#1091](https://github.com/excaliburjs/Excalibur/issues/1091), [#862](https://github.com/excaliburjs/Excalibur/issues/862))
- New `ex.Collider` type which is the container for all collision related behavior and state. Actor is now extracted from collision.
- New interface `Clonable<T>` to indicate if an object contains a clone method
- New interface `Eventable<T>` to indicated if an object can emit and receive events
- `ex.Vector.scale` now also works with vector input
- `ex.BoundingBox.fromDimension(width: number, height: number)` can generate a bounding box from a width and height
- `ex.BoundingBox.translate(pos: Vector)` will create a new bounding box shifted by `pos`
- `ex.BoundingBox.scale(scale: Vector)` will create a new bounding box scaled by `scale`
- Added `isActor()` and `isCollider()` type guards
- Added `ex.CollisionShape.draw` collision shapes can now be drawn, actor's will use these shapes if no other drawing is specified
- Added a `getClosestLineBetween` method to `CollisionShape`'s for returning the closest line between 2 shapes ([#1071](https://github.com/excaliburjs/Excalibur/issues/1071))

### Changed

- Change `ex.Actor.within` to use surface of object geometry instead of the center to make judgements ([#1071](https://github.com/excaliburjs/Excalibur/issues/1071))
- Changed `moveBy`, `rotateBy`, and `scaleBy` to operate relative to the current actor position at a speed, instead of moving to an absolute by a certain time.
- Changed event handlers in excalibur to expect non-null event objects, before `hander: (event?: GameEvent) => void` implied that event could be null. This change addresses ([#1147](https://github.com/excaliburjs/Excalibur/issues/1147)) making strict null/function checks compatible with new TypeScript.
- Changed collision system to remove actor coupling, in addition `ex.Collider` is a new type that encapsulates all collision behavior. Use `ex.Actor.body.collider` to interact with collisions in Excalibur ([#1119](https://github.com/excaliburjs/Excalibur/issues/1119))
  - Add new `ex.Collider` type that is the housing for all collision related code
    - The source of truth for `ex.CollisionType` is now on collider, with a convenience getter on actor
    - The collision system now operates on `ex.Collider`'s not `ex.Actor`'s
  - `ex.CollisionType` has been moved to a separate file outside of `Actor`
    - CollisionType is switched to a string enum, style guide also updated
  - `ex.CollisionPair` now operates on a pair of `ex.Colliders`'s instead of `ex.Actors`'s
  - `ex.CollisionContact` now operates on a pair of `ex.Collider`'s instead of `ex.Actors`'s
  - `ex.Body` has been modified to house all the physical position/transform information
    - Integration has been moved from actor to `Body` as a physical concern
    - `useBoxCollision` has been renamed to `useBoxCollider`
    - `useCircleCollision` has been renamed to `useCircleCollider`
    - `usePolygonCollision` has been renamed to `usePolygonCollider`
    - `useEdgeCollision` has been renamed to `useEdgeCollider`
  - Renamed `ex.CollisionArea` to `ex.CollisionShape`
    - `ex.CircleArea` has been renamed to `ex.Circle`
    - `ex.PolygonArea` has been renamed to `ex.ConvexPolygon`
    - `ex.EdgeArea` has been renamed to `ex.Edge`
  - Renamed `getWidth()` & `setWidth()` to property `width`
    - Actor and BoundingBox are affected
  - Renamed `getHeight()` & `setHeight()` to property `height`
    - Actor and BoundingBox are affected
  - Renamed `getCenter()` to the property `center`
    - Actor, BoundingBox, and Cell are affected
  - Renamed `getBounds()` to the property `bounds`
    - Actor, Collider, and Shapes are affected
  - Renamed `getRelativeBounds()` to the property `localBounds`
    - Actor, Collider, and Shapes are affected
  - Renamed `moi()` to the property `inertia` (moment of inertia)
  - Renamed `restitution` to the property `bounciness`
  - Moved `collisionType` to `Actor.body.collider.type`
  - Moved `Actor.integrate` to `Actor.body.integrate`

### Deprecated

- Legacy groups `ex.Group` will be removed in v0.24.0, use collision groups as a replacement [#1091](https://github.com/excaliburjs/Excalibur/issues/1091)
- Legacy collision groups off `Actor` will be removed in v0.24.0, use `Actor.body.collider.collisionGroup` [#1091](https://github.com/excaliburjs/Excalibur/issues/1091)
- Removed `NaiveCollisionBroadphase` as it was no longer used
- Renamed methods and properties will be available until `v0.24.0`
- Deprecated collision attributes on actor, use `Actor.body.collider`
  - `Actor.x` & `Actor.y` will be removed in `v0.24.0` use `Actor.pos.x` & `Actor.pos.y`
  - `Actor.collisionArea` will be removed in `v0.24.0` use `Actor.body.collider.shape`
  - `Actor.getLeft()`, `Actor.getRight()`, `Actor.getTop()`, and `Actor.getBottom` are deprecated
    - Use `Actor.body.collider.bounds.(left|right|top|bottom)`
  - `Actor.getGeometry()` and `Actor.getRelativeGeometry()` are removed, use `Collider`
  - Collision related properties on Actor moved to `Collider`, use `Actor.body.collider`
    - `Actor.torque`
    - `Actor.mass`
    - `Actor.moi`
    - `Actor.friction`
    - `Actor.restitution`
  - Collision related methods on Actor moved to `Collider`, use `Actor.body.collider` or `Actor.body.collider.bounds`
    - `Actor.getSideFromIntersect(intersect)` -> `BoundingBox.sideFromIntersection`
    - `Actor.collidesWithSide(actor)` -> `Actor.body.collider.bounds.intersectWithSide`
    - `Actor.collides(actor)` -> `Actor.body.collider.bounds.intersect`

### Fixed

- Fixed issue where leaking window/document handlers was possible when calling `ex.Engine.stop()` and `ex.Engine.start()` ([#1063](https://github.com/excaliburjs/Excalibur/issues/1120))
- Fixed wrong `Camera` and `Loader` scaling on HiDPI screens when option `suppressHiDPIScaling` is set. ([#1120](https://github.com/excaliburjs/Excalibur/issues/1120))
- Fixed polyfill application by exporting a `polyfill()` function that can be called. ([#1132](https://github.com/excaliburjs/Excalibur/issues/1132))
- Fixed `Color.lighten()` ([#1084](https://github.com/excaliburjs/Excalibur/issues/1084))

<!----------------------------------------------------------------------------------------------->

## [0.22.0] - 2019-04-06

### Breaking Changes

- `ex.BaseCamera` replaced with `Camera` ([#1087](https://github.com/excaliburjs/Excalibur/issues/1087))

### Added

- Added `enableCanvasTransparency` property that can enable/disable canvas transparency ([#1096](https://github.com/excaliburjs/Excalibur/issues/1096))

### Changed

- Upgraded Excalibur to TypeScript 3.3.3333 ([#1052](https://github.com/excaliburjs/Excalibur/issues/1052))
- Added exceptions on `SpriteSheetImpl` constructor to check if the source texture dimensions are valid ([#1108](https://github.com/excaliburjs/Excalibur/issues/1108))

<!----------------------------------------------------------------------------------------------->

## [0.21.0] - 2019-02-02

### Added

- Added ability to automatically convert .gif files to SpriteSheet, Animations, and Sprites ([#153](https://github.com/excaliburjs/Excalibur/issues/153))
- New `viewport` property on camera to return a world space bounding box of the current visible area ([#1078](https://github.com/excaliburjs/Excalibur/issues/1078))

### Changed

- Updated `ex.Color` and `ex.Vector` constants to be static getters that return new instances each time, eliminating a common source of bugs ([#1085](https://github.com/excaliburjs/Excalibur/issues/1085))
- Remove optionality of engine in constructor of Scene and \_engine private with an underscore prefix ([#1067](https://github.com/excaliburjs/Excalibur/issues/1067))

### Deprecated

- Rename `ex.BaseCamera` to `Camera`, `ex.BaseCamera` will be removed in `v0.22.0` ([#1087](https://github.com/excaliburjs/Excalibur/issues/1087))

### Fixed

- Fixed issue of early offscreen culling related to zooming in and out ([#1078](https://github.com/excaliburjs/Excalibur/issues/1078))
- Fixed issue where setting `suppressPlayButton: true` blocks load in certain browsers ([#1079](https://github.com/excaliburjs/Excalibur/issues/1079))
- Fixed issue where the absence of a pointer button caused an error in the console([#1153](https://github.com/excaliburjs/Excalibur/issues/1153))

<!----------------------------------------------------------------------------------------------->

## [0.20.0] - 2018-12-10

### Breaking Changes

- `ex.PauseAfterLoader` removed, use `ex.Loader` instead ([#1031](https://github.com/excaliburjs/Excalibur/issues/1031))

### Added

- Added strongly-typed `EventTypes` enum to Events.ts to avoid magic strings ([#1066](https://github.com/excaliburjs/Excalibur/issues/1066))

### Changed

- Added parameter on SpriteSheet constructor so you can define how many pixels of space are between sprites ([#1058](https://github.com/excaliburjs/Excalibur/issues/1058))

<!----------------------------------------------------------------------------------------------->

## [0.19.1] - 2018-10-22

### Fixed

- Fixed issue where there were missing files in the dist (Loader.css, Loader.logo.png) ([#1057](https://github.com/excaliburjs/Excalibur/issues/1057))

## [0.19.0] - 2018-10-13

### Changed

- Excalibur user documentation has now moved to [excaliburjs.com/docs](https://excaliburjs.com/docs)
- Excalibur will now prompt for user input before starting the game to be inline with the new webaudio requirements from chrome/mobile browsers ([#1031](https://github.com/excaliburjs/Excalibur/issues/1031))

### Deprecated

- `PauseAfterLoader` for iOS in favor of new click-to-play functionality built into the default `Loader` ([#1031](https://github.com/excaliburjs/Excalibur/issues/1031))

### Fixed

- Fixed issue where Edge web audio playback was breaking ([#1047](https://github.com/excaliburjs/Excalibur/issues/1047))
- Fixed issue where pointer events do not work in mobile ([#1044](https://github.com/excaliburjs/Excalibur/issues/1044))
- Fixed issue where iOS was not loading by including the right polyfills ([#1043](https://github.com/excaliburjs/Excalibur/issues/1043))
- Fixed issue where sprites do not work in Firefox ([#980](https://github.com/excaliburjs/Excalibur/issues/978))
- Fixed issue where collision pairs could sometimes be incorrect ([#975](https://github.com/excaliburjs/Excalibur/issues/975))
- Fixed box collision velocity resolution so that objects resting on a surface do not accumulate velocity ([#986](https://github.com/excaliburjs/Excalibur/pull/1034))

<!----------------------------------------------------------------------------------------------->

## [0.18.0] - 2018-08-04

### Breaking Changes

- `Sound.setVolume()` replaced with `Sound.volume`
- `Sound.setLoop()` replaced with `Sound.loop`

### Added

- Add `Scene.isActorInDrawTree` method to determine if an actor is in the scene's draw tree.

### Fixed

- Fixed missing `exitviewport/enterviewport` events on Actors.on/once/off signatures ([#978](https://github.com/excaliburjs/Excalibur/issues/978))
- Fix issue where Actors would not be properly added to a scene if they were removed from that scene during the same frame ([#979](https://github.com/excaliburjs/Excalibur/issues/979))

<!----------------------------------------------------------------------------------------------->

## [0.17.0] - 2018-06-04

### Breaking Changes

- Property scope `Pointer.actorsUnderPointer` changed to private
- `Sprite.sx` replaced with `Sprite.x`
- `Sprite.sy` replaced with `Sprite.y`
- `Sprite.swidth` replaced with `Sprite.width`
- `Sprite.sheight` replaced with `Sprite.height`

### Added

- Allow timers to limit repeats to a finite number of times ([#957](https://github.com/excaliburjs/Excalibur/pull/974))
- Convenience method on Scene to determine whether it is the current scene. Scene.isCurrentScene() ([#982](https://github.com/excaliburjs/Excalibur/issues/982))
- New `PointerEvent.stopPropagation()` method added. Works the same way as (`https://developer.mozilla.org/en-US/docs/Web/API/Event/stopPropagation`)
  ([#912](https://github.com/excaliburjs/Excalibur/issues/912))
- New `Actor.getAncestors()` method, which retrieves full array of current Actor ancestors
- Static `Actor.defaults` prop, which implements `IActorDefaults`.
- Native sound events now exposed
  - `volumechange` - on playing sound volume change;
  - `pause` - on playback pause;
  - `stop` - on playback stop;
  - `emptied` - on data cleanup(f.e. when setting new data);
  - `resume` - on playback resume;
  - `playbackstart` - on playback start;
  - `playbackend` - on playback end;
- Added `Sound.instances` getter, which returns active tracks. Playing or paused
- Added `Sound.getTrackId(track: [[AudioInstance]])` method. Which returns id of track provided,
  if it is in list of active tracks.

### Changed

- Refactored Easing functions to be reversable ([#944](https://github.com/excaliburjs/Excalibur/pull/944))
- Now at creation every `Actor.anchor` prop is set to default `Actor.defaults.anchor`.
- Scene.remove(Actor) now starts the Actor.Kill event cycle ([#981](https://github.com/excaliburjs/Excalibur/issues/981))

### Deprecated

- `CapturePointer.update()` method now doesn't propagate event to actor, just verifies pointer events for actor.
- Added `Sound.volume` & `Sound.loop` properties as a replacement for `Sound.setVolume()` and `Sound.setLoop()`. The methods `setVolume` and `setLoop` have been marked obsolete.

### Fixed

- Added missing variable assignments to TileMapImpl constructor ([#957](https://github.com/excaliburjs/Excalibur/pull/957))
- Correct setting audio volume level from `value` to `setValueAtTime` to comply with deprecation warning in Chrome 59 ([#953](https://github.com/excaliburjs/Excalibur/pull/953))
- Force HiDPI scaling to always be at least 1 to prevent visual artifacts in some browsers
- Recalculate physics geometry when width/height change on Actor ([#948](https://github.com/excaliburjs/Excalibur/pull/948))
- Fix camera move chaining ([#944](https://github.com/excaliburjs/Excalibur/pull/944))
- Fix `pickSet(allowDuplicates: true)` now returns the proper length array with correct elements ([#977](https://github.com/excaliburjs/Excalibur/issues/977))
- `Index` export order to prevent `almond.js` from creation of corrupted modules loading order.
- `Sound.pause()` now saves correct timings.
- Fix `ex.Vector.isValid` edgecase at `Infinity` ([#1006](https://github.com/excaliburjs/Excalibur/issues/1006))

<!----------------------------------------------------------------------------------------------->

## [0.16.0] - 2018-03-31

### Added

- New typesafe and override safe event lifecycle overriding, all `onEventName` handlers will no longer be dangerous to override ([#582](https://github.com/excaliburjs/Excalibur/issues/582))
  - New lifecycle event `onPreKill` and `onPostKill`
- SpriteSheets can now produce animations from custom sprite coordinates `SpriteSheet.getAnimationByCoords(engine, coords[], speed)` ([#918](https://github.com/excaliburjs/Excalibur/issues/918))
- Added drag and drop support for Actors ([#134](https://github.com/excaliburjs/Excalibur/issues/134))
  - New Event `enter`
  - New Event `leave`
  - New Event `pointerenter`
  - New Event `pointerleave`
  - New Event `pointerdragstart`
  - New Event `pointerdragend`
  - New Event `pointerdragmove`
  - New Event `pointerdragenter`
  - New Event `pointerdragleave`
  - New Class `PointerDragEvent` which extends `PointerEvent`
  - New Class `GlobalCoordinates` that contains Vectors for the world, the page, and the screen.
  - Added property `ICapturePointerConfig.captureDragEvents` which controls whether to emit drag events to the actor
  - Added property `PointerEvent.pointer` which equals the original pointer object

### Deprecated

- `Sprite.sx`, `Sprite.sy`, `Sprite.swidth`, `Sprite.sheight` have been deprecated in favor of `Sprite.x`, `Sprite.y`, `Sprite.width`, `Sprite.height` ([#918](https://github.com/excaliburjs/Excalibur/issues/918))

### Fixed

- Added missing lifecycle event handlers on Actors, Triggers, Scenes, Engine, and Camera ([#582](https://github.com/excaliburjs/Excalibur/issues/582))
- Tile Maps now correctly render negative x-axis coordinates ([#904](https://github.com/excaliburjs/Excalibur/issues/904))
- Offscreen culling in HiDPI mode ([#949](https://github.com/excaliburjs/Excalibur/issues/949))
  - Correct bounds check to check drawWidth/drawHeight for HiDPI
  - suppressHiDPIScaling now also suppresses pixel ratio based scaling
- Extract and separate Sprite width/height from drawWidth/drawHeight to prevent context corruption ([#951](https://github.com/excaliburjs/Excalibur/pull/951))

<!----------------------------------------------------------------------------------------------->

## [0.15.0] - 2018-02-16

### Breaking Changes

- `LockedCamera` replaced with `BaseCamera.strategy.lockToActor`
- `SideCamera` replaced with `BaseCamera.strategy.lockToActorAxis`
- `Body.wasTouching` replaced with event type `CollisionEnd`

### Added

- Option bag constructors have been added for commonly-used classes (see [Constructors.md](https://github.com/excaliburjs/Excalibur/blob/main/src/engine/Docs/Constructors.md)) ([#410](https://github.com/excaliburjs/Excalibur/issues/410))

<!----------------------------------------------------------------------------------------------->

## [0.14.0] - 2017-12-02

### Breaking Changes

- Triggers now have a new option bag constructor using the `ITriggerOptions` interface. ([#863](https://github.com/excaliburjs/Excalibur/issues/863)).
- `update` event replaced with `postupdate` event
- `CollisionEvent` replaced by `PreCollisionEvent`
- `getDrawWidth()` and `getDrawHeight()` replaced with the getters `drawWidth` and `drawHeight`
- `PointerEvent.x` and `PointerEvent.y` replaced with `PointerEvent.pos`

### Added

- Automatic HiDPI screen detection and scaling in excalibur internals to correct blurry bitmap rendering on HiDPI screens. This feature can optionally be suppressed with `IEngineOptions.suppressHiDPIScaling`.
- Added new line utility `Line.normal()` and `Line.distanceToPoint` ([#703](https://github.com/excaliburjs/Excalibur/issues/703))
- Added new PolygonArea utility `PolygonArea.getClosestFace(point)` ([#703](https://github.com/excaliburjs/Excalibur/issues/703))
- Triggers now fire an `EnterTriggerEvent` when an actor enters the trigger, and an `ExitTriggerEvent` when an actor exits the trigger. ([#863](https://github.com/excaliburjs/Excalibur/issues/863))
- Actors have a new events `CollisionStart` which when 2 actors first start colliding and `CollisionEnd` when 2 actors are no longer colliding. ([#863](https://github.com/excaliburjs/Excalibur/issues/863))
- New camera strategies implementation for following targets in a scene. Allows for custom strategies to be implemented on top of some prebuilt
  - `LockCameraToActorStrategy` which behaves like `LockedCamera` and can be switched on with `Camera.strategy.lockToActor(actor)`.
  - `LockCameraToActorAxisStrategy` which behaves like `SideCamera` and can be switched on with `Camera.strategy.lockToActorAxis(actor, ex.Axis.X)`
  - `ElasticToActorStrategy` which is a new strategy that elastically moves the camera to an actor and can be switched on with `Camera.strategy.elasticToActor(actor, cameraElasticity, cameraFriction)`
  - `CircleAroundActorStrategy` which is a new strategy that will follow an actor when a certain radius from the camera focus and can be switched on with `Camera.strategy.circleAroundActor(actor)`

### Changed

- `Trigger` has been rebuilt to provide a better experience
  - The trigger `action` only fires when an actor enters the designated area instead of every frame of collision. ([#863](https://github.com/excaliburjs/Excalibur/issues/863))
  - Triggers can now draw like other Actors, but are still not visible by default ([#863](https://github.com/excaliburjs/Excalibur/issues/863))

### Deprecated

- `Body.wasTouching` has been deprecated in favor of a new event type `CollisionEnd` ([#863](https://github.com/excaliburjs/Excalibur/issues/863))
- `SideCamera` and `LockedCamera` are deprecated in favor of camera strategies

### Fixed

- Fixed odd jumping behavior when polygons collided with the end of an edge ([#703](https://github.com/excaliburjs/Excalibur/issues/703))

<!----------------------------------------------------------------------------------------------->

## [0.13.0] - 2017-10-07

### Breaking Changes

- `Scene.children` replaced with `Scene.actors`

### Added

- Convenience getters implemented `halfDrawWidth`, `halfDrawHeight`, `halfCanvasWidth`, `halfCanvasHeight`, `canvasWidth`, and `canvasHeight`.
- New pause/unpause feature for timers to help with more robust pausing ([#885](https://github.com/excaliburjs/Excalibur/issues/885))
- New event listening feature to listen to events only `.once(...)` then unsubscribe automatically ([#745](https://github.com/excaliburjs/Excalibur/issues/745))
- New collision event `postcollision` to indicate if collision resolution occured ([#880](https://github.com/excaliburjs/Excalibur/issues/880))

### Deprecated

- `PointerEvent.x` and `PointerEvent.y`, in favor of `PointerEvent.pos` ([#612](https://github.com/excaliburjs/Excalibur/issues/612))
- `CollisionEvent` has been deprecated in favor of the more clear `PreCollisionEvent` ([#880](https://github.com/excaliburjs/Excalibur/issues/880))
- `getDrawWidth()` and `getDrawHeight()` have been marked obsolete and changed into the getters `drawWidth` and `drawHeight` respectively in order to progressively make getters/setters consistent ([#861](https://github.com/excaliburjs/Excalibur/issues/612))

### Fixed

- Fixed same instance of color potentially being shared, and thus mutated, between instance actors ([#840](https://github.com/excaliburjs/Excalibur/issues/840))
- Fixed bug where active and passive type collisions would resolve when they shouldn't in rigid body physics mode ([#880](https://github.com/excaliburjs/Excalibur/issues/880))

<!----------------------------------------------------------------------------------------------->

## [0.12.0] 2017-08-12

### Breaking Changes

- `CollisionType.Elastic` has been removed
- `Promises.wrap` has been replaced with `Promise.resolve`

### Added

- Added new hsl and hex format options in Color.toString(format). rgb is the default to maintain backwards compatibility ([#852](https://github.com/excaliburjs/Excalibur/issues/852))

### Changed

- `Animation.loop` property now to set to `true` by default ([#583](https://github.com/excaliburjs/Excalibur/issues/583))
- Added backgroundColor to engine options as part of Engine constructor ([#846](https://github.com/excaliburjs/Excalibur/issues/846))

### Deprecated

- `ex.Scene.children` is now `ex.Scene.actors` ([#796](https://github.com/excaliburjs/Excalibur/issues/796))

<!----------------------------------------------------------------------------------------------->

## [0.11.0] 2017-06-10

### Breaking Changes

- Renamed `Utils.removeItemToArray()` to `Utils.removeItemFromArray()` ([#798](https://github.com/excaliburjs/Excalibur/issues/798/))

### Added

- Added optional volume argument to `Sound.play(volume?: number)`, which will play the Audio file at anywhere from mute (`volume` is 0.0) to full volume (`volume` is 1.0). ([#801](https://github.com/excaliburjs/Excalibur/issues/801))
- Added another DisplayMode option: `DisplayMode.Position`. When this is selected as the displayMode type, the user must specify a new `position` option ([#781](https://github.com/excaliburjs/Excalibur/issues/781))
- Added a static method `distance` to the `Vector` class ([#517](https://github.com/excaliburjs/Excalibur/issues/517))
- Added `WheelEvent` event type for the `wheel` browser event, Excalibur now supports scroll wheel ([#808](https://github.com/excaliburjs/Excalibur/issues/808/))

### Changed

- Camera zoom over time now returns a promise that resolves on completion ([#800](https://github.com/excaliburjs/Excalibur/issues/800))
- Edge builds have more descriptive versions now containing build number and Git commit hash (e.g. `0.10.0-alpha.105#commit`) ([#777](https://github.com/excaliburjs/Excalibur/issues/777))

### Fixed

- Fixed camera zoom over time, before it did not work at all ([#800](https://github.com/excaliburjs/Excalibur/issues/800))
- Fixed semi-colon key not being detected on Firefox and Opera. ([#789](https://github.com/excaliburjs/Excalibur/issues/789))

<!----------------------------------------------------------------------------------------------->

## [0.10.0] 2017-04-07

### Breaking Changes

- Rename `Engine.width` and `Engine.height` to be `Engine.canvasWidth` and `Engine.canvasHeight` ([#591](https://github.com/excaliburjs/Excalibur/issues/591))
- Rename `Engine.getWidth` and `Engine.getHeight` to be `Engine.getDrawWidth` and `Engine.getDrawHeight` ([#591](https://github.com/excaliburjs/Excalibur/issues/591))
- Changed `GameEvent` to be a generic type for TypeScript, allowing strongly typing the `target` property. ([#724](https://github.com/excaliburjs/Excalibur/issue/724))
- Removed `Body.useEdgeCollision()` parameter `center` ([#724](https://github.com/excaliburjs/Excalibur/issue/724))

### Added

- Added `Engine.isPaused` to retrieve the running status of Engine ([#750](https://github.com/excaliburjs/Excalibur/issues/750))
- Added `Engine.getWorldBounds` to provide a quick way to get the top left corner and bottom right corner of the screen ([#729](https://github.com/excaliburjs/Excalibur/issues/729))
- Added predraw and postdraw events to `Engine` class. These events happen when prior to and after a draw ([#744](https://github.com/excaliburjs/Excalibur/issues/744))
- Added Perlin noise generation helper `ex.PerlinGenerator` for 1d, 2d, and 3d noise, along with drawing utilities ([#491](https://github.com/excaliburjs/Excalibur/issues/491))
- Added font styles support for normal, italic, and oblique in addition to bold text support ([#563](https://github.com/excaliburjs/Excalibur/issues/563))

### Changed

- Update project to use TypeScript 2.2.2 ([#762](https://github.com/excaliburjs/Excalibur/issues/762))
- Changed `Util.extend` to include `Object.assign` functionality ([#763](https://github.com/excaliburjs/Excalibur/issues/763))

### Fixed

- Update the order of the affine transformations to fix bug when scaling and rotating Actors ([#770](https://github.com/excaliburjs/Excalibur/issues/770))

<!----------------------------------------------------------------------------------------------->

## [0.9.0] 2017-02-09

### Added

- Added `preupdate`, `postupdate`, `predraw`, `postdraw` events to TileMap
- Added `ex.Random` with seed support via Mersenne Twister algorithm ([#538](https://github.com/excaliburjs/Excalibur/issues/538))
- Added extended feature detection and reporting to `ex.Detector` ([#707](https://github.com/excaliburjs/Excalibur/issues/707))
  - `ex.Detector.getBrowserFeatures()` to retrieve the support matrix of the current browser
  - `ex.Detector.logBrowserFeatures()` to log the support matrix to the console (runs at startup when in Debug mode)
- Added `@obsolete` decorator to help give greater visibility to deprecated methods ([#684](https://github.com/excaliburjs/Excalibur/issues/684))
- Added better support for module loaders and TypeScript importing. See [Installation](https://excaliburjs.com/docs/installation) docs for more info. ([#606](https://github.com/excaliburjs/Excalibur/issues/606))
- Added new Excalibur example project templates ([#706](https://github.com/excaliburjs/Excalibur/issues/706), [#733](https://github.com/excaliburjs/Excalibur/issues/733)):
  - [Browserify](https://github.com/excaliburjs/example-ts-browserify)
  - [Webpack](https://github.com/excaliburjs/example-ts-webpack)
  - [Angular2](https://github.com/excaliburjs/example-ts-angular2)
  - [Universal Windows Platform (UWP)](https://github.com/excaliburjs/example-uwp)
  - [Apache Cordova](https://github.com/excaliburjs/example-cordova)
  - [Xamarin Forms](https://github.com/excaliburjs/example-xamarin)
  - [Electron](https://github.com/excaliburjs/example-electron)
- Added `Pointer.lastPagePos`, `Pointer.lastScreenPos` and `Pointer.lastWorldPos` that store the last pointer move coordinates ([#509](https://github.com/excaliburjs/Excalibur/issues/509))

### Changed

- Changed `Util.clamp` to use math libraries ([#536](https://github.com/excaliburjs/Excalibur/issues/536))
- Upgraded to TypeScript 2.1.4 ([#726](https://github.com/excaliburjs/Excalibur/issues/726))

### Fixed

- Fixed Scene/Actor activation and initialization order, actors were not being initialized before scene activation causing bugs ([#661](https://github.com/excaliburjs/Excalibur/issues/661))
- Fixed bug where the engine would not load if a loader was provided without any resources ([#565](https://github.com/excaliburjs/Excalibur/issues/565))
- Fixed bug where an Actor/UIActor/TileMap added during a Timer callback would not initialize before running `draw` loop. ([#584](https://github.com/excaliburjs/Excalibur/issues/584))
- Fixed bug where on slower systems a Sprite may not be drawn on the first `draw` frame ([#748](https://github.com/excaliburjs/Excalibur/issues/748))

<!----------------------------------------------------------------------------------------------->

## [0.8.0] 2016-12-04

### Added

- `ex.Vector.magnitude` alias that calls `ex.Vector.distance()` to get magnitude of Vector ([#663](https://github.com/excaliburjs/Excalibur/issues/663))
- Added new `ex.Line` utilities ([#662](https://github.com/excaliburjs/Excalibur/issues/662)):
  - `ex.Line.slope` for the raw slope (m) value
  - `ex.Line.intercept` for the Y intercept (b) value
  - `ex.Line.findPoint(x?, y?)` to find a point given an X or a Y value
  - `ex.Line.hasPoint(x, y, threshold)` to determine if given point lies on the line
- Added `Vector.One` and `Vector.Half` constants ([#649](https://github.com/excaliburjs/Excalibur/issues/649))
- Added `Vector.isValid` to check for null, undefined, Infinity, or NaN vectors method as part of ([#665](https://github.com/excaliburjs/Excalibur/issues/665))
- Added `ex.Promise.resolve` and `ex.Promise.reject` static methods ([#501](https://github.com/excaliburjs/Excalibur/issues/501))
- PhantomJS based testing infrastructure to accurately test browser features such as image diffs on canvas drawing ([#521](https://github.com/excaliburjs/Excalibur/issues/521))
- Added some basic debug stat collection to Excalibur ([#97](https://github.com/excaliburjs/Excalibur/issues/97)):
  - Added `ex.Engine.stats` to hold frame statistic information
  - Added `ex.Engine.debug` to hold debug flags and current frame stats
  - Added `preframe` and `postframe` events to `Engine` as hooks
  - Added ex.Physics statistics to the Excalibur statistics collection
- Added new fast body collision detection to Excalibur to prevent fast moving objects from tunneling through other objects ([#665](https://github.com/excaliburjs/Excalibur/issues/665))
  - Added DynamicTree raycast to query the scene for bounds that intersect a ray
  - Added fast BoundingBox raycast test

### Changed

- Internal physics names refactored to be more readable and to use names more in line with game engine terminology (explicit broadphase and narrowphase called out)

### Deprecated

- `ex.Promise.wrap` ([#501](https://github.com/excaliburjs/Excalibur/issues/501))

### Fixed

- Fix `Actor.oldPos` and `Actor.oldVel` values on update ([#666](https://github.com/excaliburjs/Excalibur/issues/666))
- Fix `Label.getTextWidth` returns incorrect result ([#679](https://github.com/excaliburjs/Excalibur/issues/679))
- Fix semi-transparent PNGs appear garbled ([#687](https://github.com/excaliburjs/Excalibur/issues/687))
- Fix incorrect code coverage metrics, previously our test process was reporting higher than actual code coverage ([#521](https://github.com/excaliburjs/Excalibur/issues/521))
- Fix `Actor.getBounds()` and `Actor.getRelativeBounds()` to return accurate bounding boxes based on the scale and rotation of actors. ([#692](https://github.com/excaliburjs/Excalibur/issues/692))

<!----------------------------------------------------------------------------------------------->

## [0.7.1] - 2016-10-03

### Breaking Changes

- Refactored and modified Sound API ([#644](https://github.com/excaliburjs/Excalibur/issues/644))
  - `Sound.setData` now returns a Promise which differs from previous API
  - Removed internal `FallbackAudio` and `Sound` classes and replaced with single `Sound` class
  - Added `AudioTagInstance` and `WebAudioInstance` internal classes

### Added

- `ex.Promise.join(Promise[])` support (in addition to `...promises` support) ([#642](https://github.com/excaliburjs/Excalibur/issues/642))
- Moved build artifacts to separate [excalibur-dist](https://github.com/excaliburjs/excalibur-dist) repository ([#648](https://github.com/excaliburjs/Excalibur/issues/648))
- `ex.Events` namespace and typed event handler `.on(...)` overloads for default events on core excalibur objects ([#639](https://github.com/excaliburjs/Excalibur/issues/639))
- `Engine.timescale` property (default: 1.0) to add time-scaling to the engine for time-based movements ([#543](https://github.com/excaliburjs/Excalibur/issues/543))
- Two new parameters to `ex.Util.DrawUtil.line` that accept a line thickness and end-cap style ([#658](https://github.com/excaliburjs/Excalibur/issues/658))

### Fixed

- `Actor.actions.fade` properly supporting fading between 0 and 1 and vice versa ([#640](https://github.com/excaliburjs/Excalibur/issues/640))
- Fix issues with audio offset tracking and muting while game is invisible ([#644](https://github.com/excaliburjs/Excalibur/issues/644))
- `Actor.getHeight()` and `Actor.getWidth()` now take into account parent scaling ([#645](https://github.com/excaliburjs/Excalibur/issues/645))
- `Actor.debugDraw` now works properly for child actors ([#505](https://github.com/excaliburjs/Excalibur/issues/505), [#645](https://github.com/excaliburjs/Excalibur/issues/645))
- Sprite culling was double scaling calculations ([#646](https://github.com/excaliburjs/Excalibur/issues/646))
- Fix negative zoom sprite culling ([#539](https://github.com/excaliburjs/Excalibur/issues/539))
- Fix Actor updates happening more than once per frame, causing multiple pointer events to trigger ([#643](https://github.com/excaliburjs/Excalibur/issues/643))
- Fix `Actor.on('pointerup')` capturePointer events opt-in on event handler. The opt-in was triggering correctly for handlers on 'pointerdown' and 'pointermove', but not 'pointerup'.

<!----------------------------------------------------------------------------------------------->

## [0.7.0] - 2016-08-29

### Breaking Changes

- Code marked 'Obsolete' has been removed ([#625](https://github.com/excaliburjs/Excalibur/issues/625), [#603](https://github.com/excaliburjs/Excalibur/issues/603))
  - `Actor`
    - `addEventListener`
    - `getWorldX`, `getWorldY`
    - `clearActions`, `easeTo`, `moveTo`, `moveBy`, `rotateTo`, `rotateBy`, `scaleTo`, `scaleBy`, `blink`, `fade`, `delay`, `die`, `callMethod`, `asPromise`, `repeat`, `repeatForever`, `follow`, `meet`
  - `Class`
    - `addEventListener`, `removeEventListener`
  - `Engine`
    - parameterized constructor
    - `addChild`, `removeChild`
  - `UpdateEvent` removed
- `Scene.addChild` and `Scene.removeChild` are now protected
- Removed ex.Template and ex.Binding ([#627](https://github.com/excaliburjs/Excalibur/issues/627))

### Added

- New physics system, physical properties for Actors ([#557](https://github.com/excaliburjs/Excalibur/issues/557), [#472](https://github.com/excaliburjs/Excalibur/issues/472))
- Read The Docs support for documentation ([#558](https://github.com/excaliburjs/Excalibur/issues/558))
- Continuous integration builds unstable packages and publishes them ([#567](https://github.com/excaliburjs/Excalibur/issues/567))
- Sound and Texture resources can now process data ([#574](https://github.com/excaliburjs/Excalibur/issues/574))
- Actors now throw an event when they are killed ([#585](https://github.com/excaliburjs/Excalibur/issues/585))
- "Tap to Play" button for iOS to fulfill platform audio requirements ([#262](https://github.com/excaliburjs/Excalibur/issues/262))
- Generic lerp/easing functions ([#320](https://github.com/excaliburjs/Excalibur/issues/320))
- Whitespace checking for conditional statements ([#634](https://github.com/excaliburjs/Excalibur/issues/634))
- Initial support for [Yeoman generator](https://github.com/excaliburjs/generator-excalibur) ([#578](https://github.com/excaliburjs/Excalibur/issues/578))

### Changed

- Upgraded Jasmine testing framework to version 2.4 ([#126](https://github.com/excaliburjs/Excalibur/issues/126))
- Updated TypeScript to 1.8 ([#596](https://github.com/excaliburjs/Excalibur/issues/596))
- Improved contributing document ([#560](https://github.com/excaliburjs/Excalibur/issues/560))
- Improved local and global coordinate tracking for Actors ([#60](https://github.com/excaliburjs/Excalibur/issues/60))
- Updated loader image to match new logo and theme ([#615](https://github.com/excaliburjs/Excalibur/issues/615))
- Ignored additional files for Bower publishing ([#614](https://github.com/excaliburjs/Excalibur/issues/614))

### Fixed

- Actions on the action context threw an error ([#564](https://github.com/excaliburjs/Excalibur/issues/564))
- Actor `getLeft()`, `getTop()`, `getBottom()` and `getRight()` did not respect anchors ([#568](https://github.com/excaliburjs/Excalibur/issues/568))
- Actor.actions.rotateTo and rotateBy were missing RotationType ([#575](https://github.com/excaliburjs/Excalibur/issues/575))
- Actors didn't behave correctly when killed and re-added to game ([#586](https://github.com/excaliburjs/Excalibur/issues/586))
- Default fontFamily for Label didn't work with custom FontSize or FontUnit ([#471](https://github.com/excaliburjs/Excalibur/issues/471))
- Fixed issues with testing sandbox ([#609](https://github.com/excaliburjs/Excalibur/issues/609))
- Issue with camera lerp ([#555](https://github.com/excaliburjs/Excalibur/issues/555))
- Issue setting initial opacity on Actors ([#511](https://github.com/excaliburjs/Excalibur/issues/511))
- Children were not being updated by their parent Actors ([#616](https://github.com/excaliburjs/Excalibur/issues/616))
- Center-anchored Actors were not drawn at the correct canvas coordinates when scaled ([#618](https://github.com/excaliburjs/Excalibur/issues/618))

<!----------------------------------------------------------------------------------------------->

## [0.6.0] - 2016-01-19

### Added

- GamePads now have a connection event ([#473](https://github.com/excaliburjs/Excalibur/issues/473))
- Unit circle drawing for debug mode ([#467](https://github.com/excaliburjs/Excalibur/issues/467))
- Engine now fails gracefully in unsupported browsers ([#386](https://github.com/excaliburjs/Excalibur/issues/386))
- Global fatal error catching ([#381](https://github.com/excaliburjs/Excalibur/issues/381))
- MockEngine for testing ([#360](https://github.com/excaliburjs/Excalibur/issues/360))
- Code coverage reports via Coveralls ([#169](https://github.com/excaliburjs/Excalibur/issues/169))
- SpriteFonts now support different target colors ([#148](https://github.com/excaliburjs/Excalibur/issues/148))
- Cameras now have position, velocity, and acceleration properties ([#490](https://github.com/excaliburjs/Excalibur/issues/490))

### Changed

- `Actor.addChild()` changed to `Actor.add()` ([#519](https://github.com/excaliburjs/Excalibur/issues/519))
- `Actor.removeChild()` changed to `Actor.remove()` ([#519](https://github.com/excaliburjs/Excalibur/issues/519))
- Documentation is only deployed on changes to the main git branch ([#483](https://github.com/excaliburjs/Excalibur/issues/483))
- A warning message is now displayed if no supported audio format is provided for a browser ([#476](https://github.com/excaliburjs/Excalibur/issues/476))
- Updated TSLint directory scanning ([#442](https://github.com/excaliburjs/Excalibur/issues/442), [#443](https://github.com/excaliburjs/Excalibur/issues/443), [#447](https://github.com/excaliburjs/Excalibur/issues/447))
- Deprecated older methods ([#399](https://github.com/excaliburjs/Excalibur/issues/399))
- Changed API for Key events ([#502](https://github.com/excaliburjs/Excalibur/issues/502))

### Fixed

- Actors now properly collide with TileMaps ([#541](https://github.com/excaliburjs/Excalibur/issues/541))
- Gamepad detection is fixed ([#460](https://github.com/excaliburjs/Excalibur/issues/460), [#518](https://github.com/excaliburjs/Excalibur/issues/518))
- Actor scale now correctly occurs after translation ([#514](https://github.com/excaliburjs/Excalibur/issues/514))
- Actors now respect the `visible` property of their children ([#513](https://github.com/excaliburjs/Excalibur/issues/513))
- Fixed centered sprite drawing on Actors ([#507](https://github.com/excaliburjs/Excalibur/issues/507))
- Animation `freezeframe` is now properly set to last Animation frame by default ([#506](https://github.com/excaliburjs/Excalibur/issues/506))
- It is no longer possible to add the same Actor to a scene multiple times ([#504](https://github.com/excaliburjs/Excalibur/issues/504))
- Text alignment on SpriteFonts with Labels is fixed ([#484](https://github.com/excaliburjs/Excalibur/issues/484))
- Engine pointer events properly fire when a camera is zoomed ([#480](https://github.com/excaliburjs/Excalibur/issues/480))
- Fixed a small bug in rotateTo ([#469](https://github.com/excaliburjs/Excalibur/issues/469))
- Setting Label colors now works ([#468](https://github.com/excaliburjs/Excalibur/issues/468))
- Labels now respect set font ([#372](https://github.com/excaliburjs/Excalibur/issues/372))
- UIActor now respects visibility ([#368](https://github.com/excaliburjs/Excalibur/issues/368))
- Solid color Actors now respect opacity ([#364](https://github.com/excaliburjs/Excalibur/issues/364))
- TileMap culling uses proper width and height values ([#293](https://github.com/excaliburjs/Excalibur/issues/293))
- Font API changed while fixing font size issue

<!----------------------------------------------------------------------------------------------->

## [0.5.1] - 2015-06-26

### Added

- Actors can now recursively check the containment of their children ([#453](https://github.com/excaliburjs/Excalibur/issues/453))
- `RotateTo` and `RotateBy` now support ShortestPath, LongestPath, Clockwise, and Counterclockwise rotation ([#461](https://github.com/excaliburjs/Excalibur/issues/461))

### Fixed

- `Actor.contains()` did not work for child actors ([#147](https://github.com/excaliburjs/Excalibur/issues/147))
- Unexpected placement occasionally occurred for Actors with certain collision types ([#319](https://github.com/excaliburjs/Excalibur/issues/319))
- Velocity wasn’t updating properly when fixed and active Actors collided ([#454](https://github.com/excaliburjs/Excalibur/issues/454))
- Actors removed with actor.kill() were not being removed from the draw tree ([#458](https://github.com/excaliburjs/Excalibur/issues/458))
- `RotateTo` and `RotateBy` weren’t using the shortest angle by default ([#282](https://github.com/excaliburjs/Excalibur/issues/282))
- Sprite width and height didn’t take scaling into account ([#437](https://github.com/excaliburjs/Excalibur/issues/437))
- Fixed error message when calling `Actor.setDrawing()` on a non-existent key ([#456](https://github.com/excaliburjs/Excalibur/issues/456))

<!----------------------------------------------------------------------------------------------->

## [0.5.0] - 2015-06-03

### Added

- resource cache busting ([#280](https://github.com/excaliburjs/Excalibur/issues/280))
- HTML5 Gamepad API support ([#15](https://github.com/excaliburjs/Excalibur/issues/15))
- Browserify support ([#312](https://github.com/excaliburjs/Excalibur/issues/312))
- ‘blur’ and ‘visible’ events to detect when the browser window a game is in has focus ([#385](https://github.com/excaliburjs/Excalibur/issues/385))
- Z-index support for Actors, allowing for specific ordered drawing ([#356](https://github.com/excaliburjs/Excalibur/issues/356))
- unlocked drawing for UI elements ([#354](https://github.com/excaliburjs/Excalibur/issues/354))
- `Promise.join()` to return a new promise when promises passed to it have been resolved ([#341](https://github.com/excaliburjs/Excalibur/issues/341), [#340](https://github.com/excaliburjs/Excalibur/issues/340))
- ability to skip a frame in an animation ([#313](https://github.com/excaliburjs/Excalibur/issues/313))
- You can now remove effects from `IDrawable` objects ([#303](https://github.com/excaliburjs/Excalibur/issues/303))
- generic `Resource` type to allow for XHR loading ([#297](https://github.com/excaliburjs/Excalibur/issues/297))
- gray `Color` constants ([#209](https://github.com/excaliburjs/Excalibur/issues/209))

### Changed

- Renamed `engine.addChild()` to `engine.add()` ([#288](https://github.com/excaliburjs/Excalibur/issues/288))
- Renamed `setSpriteTransformationPoint()` to `setAnchor()` ([#269](https://github.com/excaliburjs/Excalibur/issues/269))
- Renamed `TopCamera` to `LockedCamera` ([#184](https://github.com/excaliburjs/Excalibur/issues/184))
- Renamed `Actor.pipeline` to `Actor.traits` ([#351](https://github.com/excaliburjs/Excalibur/issues/351))
- Actor anchoring now uses center origin by default ([#299](https://github.com/excaliburjs/Excalibur/issues/299))
- Actor updates (movement, collision, etc.) now use a pipeline ([#330](https://github.com/excaliburjs/Excalibur/issues/330))
- Organized classes, files, and project structure ([#182](https://github.com/excaliburjs/Excalibur/issues/182), [#347](https://github.com/excaliburjs/Excalibur/issues/347))
- Improvements to collision detection ([#345](https://github.com/excaliburjs/Excalibur/issues/345), [#332](https://github.com/excaliburjs/Excalibur/issues/332))
- Loop optimizations for performance improvements ([#296](https://github.com/excaliburjs/Excalibur/issues/296))
- Updated to TypeScript 1.4 ([#393](https://github.com/excaliburjs/Excalibur/issues/393))
- Improved pointer event handling so touch and mouse events can be captured together ([#334](https://github.com/excaliburjs/Excalibur/issues/334))
- Improved `Point` and `Vector` methods and rotation ([#323](https://github.com/excaliburjs/Excalibur/issues/323), [#302](https://github.com/excaliburjs/Excalibur/issues/302))
- `Color` is now treated as a vector to allow for changes ([#298](https://github.com/excaliburjs/Excalibur/issues/298))
- Cleaned up event type consistency ([#273](https://github.com/excaliburjs/Excalibur/issues/273))
- There is now a default instance of a `Camera` ([#270](https://github.com/excaliburjs/Excalibur/issues/270))
- TSLint now used to enforce code quality

### Fixed

- A Sprite’s dimensions weren’t validated against the size of its texture ([#318](https://github.com/excaliburjs/Excalibur/issues/318))
- Improved sprite drawing performance issues ([#316](https://github.com/excaliburjs/Excalibur/issues/316))
- Actors were sometimes throwing duplicate collision events ([#284](https://github.com/excaliburjs/Excalibur/issues/284))
- Actors were not setting their initial opacity correctly ([#307](https://github.com/excaliburjs/Excalibur/issues/307))
- Particle emitters couldn’t emit less than 60 particles per second ([#301](https://github.com/excaliburjs/Excalibur/issues/301))
- Fixed issue with TileMap collisions ([#286](https://github.com/excaliburjs/Excalibur/issues/286))
- Animations with duplicate frames weren’t being created correctly ([#283](https://github.com/excaliburjs/Excalibur/issues/283))
- Separated drawing and collision logic for CollisionMaps (now TileMap) ([#285](https://github.com/excaliburjs/Excalibur/issues/285))
- Errors in promises were being swallowed if no error callback was supplied ([#337](https://github.com/excaliburjs/Excalibur/issues/337))
- A null promise was being returned if no loader was given to `Engine.start()` ([#335](https://github.com/excaliburjs/Excalibur/issues/335))
- Changed default collisionType to ‘PreventCollision’ ([#324](https://github.com/excaliburjs/Excalibur/issues/324))
- Color didn’t handle alpha = 0 correctly ([#257](https://github.com/excaliburjs/Excalibur/issues/257))
- Blink action usage was confusing ([#279](https://github.com/excaliburjs/Excalibur/issues/279))
- Couldn’t use the `width` and `height` properties of a Texture after it loaded ([#355](https://github.com/excaliburjs/Excalibur/issues/355))
- Using `on(‘pointerdown’)` would not automatically enable pointer capturing ([#398](https://github.com/excaliburjs/Excalibur/issues/398))
- Unsubscribing from an event sometimes removed other event handlers ([#366](https://github.com/excaliburjs/Excalibur/issues/366))
- `Actor.setCenterDrawing()` was hard-coded to true ([#375](https://github.com/excaliburjs/Excalibur/issues/375))
- Console was undefined in IE9. ([#378](https://github.com/excaliburjs/Excalibur/issues/378))
- Pointers were not handling mobile Safari touch events ([#382](https://github.com/excaliburjs/Excalibur/issues/382))
- Fixed debug mode drawing ([#274](https://github.com/excaliburjs/Excalibur/issues/274))
- Flipping a sprite didn’t factor in scaling ([#401](https://github.com/excaliburjs/Excalibur/issues/401))
- Sound continued to play when the game was paused ([#383](https://github.com/excaliburjs/Excalibur/issues/383))
- `UIActor.kill()` didn’t remove the actor ([#373](https://github.com/excaliburjs/Excalibur/issues/373))
- Passing an empty array to `ex.Promise.join` resulted in unresolved promises ([#365](https://github.com/excaliburjs/Excalibur/issues/365))
- MouseUp / TouchEnd events weren’t capture correctly if outside of canvas ([#374](https://github.com/excaliburjs/Excalibur/issues/374))
- Clearing actions from an empty action queue caused problems ([#409](https://github.com/excaliburjs/Excalibur/issues/409))
- `Scene.onActivate()` was being called before Scene.onInitialize() ([#418](https://github.com/excaliburjs/Excalibur/issues/418))
- New z-indexing wasn’t cleaning up after itself ([#433](https://github.com/excaliburjs/Excalibur/issues/433))
- Fixed issue with world / screen coordinates in UIActors ([#371](https://github.com/excaliburjs/Excalibur/issues/371))
- Fade action didn’t work for text ([#261](https://github.com/excaliburjs/Excalibur/issues/261))
- Fade action didn’t work for plain-color actors ([#256](https://github.com/excaliburjs/Excalibur/issues/256))
- Collision events weren’t being published for both collision participants ([#254](https://github.com/excaliburjs/Excalibur/issues/254))
- The loading bar was misrepresenting the time taken to decode audio files ([#106](https://github.com/excaliburjs/Excalibur/issues/106))
- `actor.getCenter()` wasn’t returning the correct value ([#438](https://github.com/excaliburjs/Excalibur/issues/438))
- Cameras were on the engine instead of the scene, resulting in scene transition problems ([#277](https://github.com/excaliburjs/Excalibur/issues/277))
- Actors with sprites larger than the actor would disappear prematurely from the screen ([#287](https://github.com/excaliburjs/Excalibur/issues/287))
- Derived classes can now use offscreen culling ([#294](https://github.com/excaliburjs/Excalibur/issues/294))
- Fixed issue with TileMap culling ([#444](https://github.com/excaliburjs/Excalibur/issues/444))

<!----------------------------------------------------------------------------------------------->

## [0.2.2] - 2014-04-15

### Fixed

- Removed extra declarations file from package that was causing visual studio build problems

<!----------------------------------------------------------------------------------------------->

## [0.2.0] - 2014-04-09

### Added

- Visual Studio 2013 template support ([#139](https://github.com/excaliburjs/Excalibur/issues/139))
- Collision Map for building large static collidable levels ([#33](https://github.com/excaliburjs/Excalibur/issues/33))
- Redundant fallback sound sources for cross browser support ([#125](https://github.com/excaliburjs/Excalibur/issues/125))
- Particle Emitter implementation ([#52](https://github.com/excaliburjs/Excalibur/issues/52))
- Trigger implementation ([#91](https://github.com/excaliburjs/Excalibur/issues/91))
- Timer implementation ([#76](https://github.com/excaliburjs/Excalibur/issues/76))
- Camera Effects: zoom, shake ([#55](https://github.com/excaliburjs/Excalibur/issues/55))
- Polygon IDrawable ([#93](https://github.com/excaliburjs/Excalibur/issues/93))
- Alias 'on' and 'off' for 'addEventListener' and 'removeEventListener' ([#229](https://github.com/excaliburjs/Excalibur/issues/229))
- Optimized draw so only on screen elements are drawn ([#239](https://github.com/excaliburjs/Excalibur/issues/239))
- Support Scale in the x and y directions for actors ([#118](https://github.com/excaliburjs/Excalibur/issues/118))
- Added notion of collision grouping ([#100](https://github.com/excaliburjs/Excalibur/issues/100))
- New Events like 'enterviewport', 'exitviewport', and 'initialize' ([#215](https://github.com/excaliburjs/Excalibur/issues/215), [#224](https://github.com/excaliburjs/Excalibur/issues/224))
- Textures allow direct pixel manipulation ([#155](https://github.com/excaliburjs/Excalibur/issues/155))
- Static Logger improvements with '.debug()', '.info()', '.warn()' and '.error()' ([#81](https://github.com/excaliburjs/Excalibur/issues/81))
- Added callMethod() action to actor ([#244](https://github.com/excaliburjs/Excalibur/issues/244))
- Added fade() action to actor ([#104](https://github.com/excaliburjs/Excalibur/issues/104))
- Added follow() and meet() action to actor ([#77](https://github.com/excaliburjs/Excalibur/issues/77))

### Changed

- 'engine.goToScene()' replaces push and pop ([#168](https://github.com/excaliburjs/Excalibur/issues/168))
- More intuitive starting workflow ([#149](https://github.com/excaliburjs/Excalibur/issues/149))
- Collisions are now more concrete on actors with CollisionType ([#241](https://github.com/excaliburjs/Excalibur/issues/241))
- Namespace all types with 'ex' to prevent Excalibur from polluting the global ([#87](https://github.com/excaliburjs/Excalibur/issues/87))
- Refactor SceneNode to Scene ([#135](https://github.com/excaliburjs/Excalibur/issues/135))
- Refactor keys ([#115](https://github.com/excaliburjs/Excalibur/issues/115))
- Build system with Grunt ([#92](https://github.com/excaliburjs/Excalibur/issues/92))

### Fixed

- Collision event was firing after other actor has been killed ([#228](https://github.com/excaliburjs/Excalibur/issues/228))
- Additional actor was killed when actor.kill() is called ([#226](https://github.com/excaliburjs/Excalibur/issues/226))
- Fixed loading bar ([#195](https://github.com/excaliburjs/Excalibur/issues/195))
- ex.Color.Yellow constant was wrong ([#122](https://github.com/excaliburjs/Excalibur/issues/122))
- removeEventListener did not exist off of engine ([#175](https://github.com/excaliburjs/Excalibur/issues/175))
- Excalibur promises should not swallow exceptions in promise callbacks ([#176](https://github.com/excaliburjs/Excalibur/issues/176))
- Actor.extend did not work on actor subclasses ([#103](https://github.com/excaliburjs/Excalibur/issues/103))

<!----------------------------------------------------------------------------------------------->

## [0.1.1] - 2013-12-19

### Changed

- Refactored Keys to be less confusing ([#115](https://github.com/excaliburjs/Excalibur/issues/115))
- Refactored ActorEvent to be less confusing ([#113](https://github.com/excaliburjs/Excalibur/issues/113))

### Fixed

- 'update' event on the Engine now fires correctly ([#105](https://github.com/excaliburjs/Excalibur/issues/105))
- Actor.extend works on subclasses now ([#103](https://github.com/excaliburjs/Excalibur/issues/103))

<!----------------------------------------------------------------------------------------------->

## 0.1.0 - 2013-12-11

### Added

- Actor based paradigm for managing game objects
- Built-in scripting for actors, allowing objects to move, rotate, blink, scale, and repeat actions
- Entity-entity collision detection
- Event support to react to events happening in the game
- Camera abstraction to easily think about the view port
- Multiple display modes including fixed size, full screen, and dynamic container
- Scene stack support to create multiple game levels
- Sprite sheet and animation support
- Simple sound library for game audio, supporting the Web Audio API and the HTML Audio API
- Promise implementation for managing asynchronous behavior
- Resource loading with optional custom progress bars

<!----------------------------------------------------------------------------------------------->

[unreleased]: https://github.com/excaliburjs/Excalibur/compare/v0.25.1...HEAD
[0.25.1]: https://github.com/excaliburjs/Excalibur/compare/v0.25.0...v0.25.1
[0.25.0]: https://github.com/excaliburjs/Excalibur/compare/v0.24.5...v0.25.0
[0.24.5]: https://github.com/excaliburjs/Excalibur/compare/v0.24.4...v0.24.5
[0.24.4]: https://github.com/excaliburjs/Excalibur/compare/v0.24.0...v0.24.4
[0.24.0]: https://github.com/excaliburjs/Excalibur/compare/v0.23.0...v0.24.0
[0.23.0]: https://github.com/excaliburjs/Excalibur/compare/v0.22.0...v0.23.0
[0.22.0]: https://github.com/excaliburjs/Excalibur/compare/v0.21.0...v0.22.0
[0.21.0]: https://github.com/excaliburjs/Excalibur/compare/v0.20.0...v0.21.0
[0.20.0]: https://github.com/excaliburjs/Excalibur/compare/v0.19.1...v0.20.0
[0.19.1]: https://github.com/excaliburjs/Excalibur/compare/v0.19.0...v0.19.1
[0.19.0]: https://github.com/excaliburjs/Excalibur/compare/v0.18.0...v0.19.0
[0.18.0]: https://github.com/excaliburjs/Excalibur/compare/v0.17.0...v0.18.0
[0.17.0]: https://github.com/excaliburjs/Excalibur/compare/v0.16.0...v0.17.0
[0.16.0]: https://github.com/excaliburjs/Excalibur/compare/v0.15.0...v0.16.0
[0.15.0]: https://github.com/excaliburjs/Excalibur/compare/v0.14.0...v0.15.0
[0.14.0]: https://github.com/excaliburjs/Excalibur/compare/v0.13.0...v0.14.0
[0.13.0]: https://github.com/excaliburjs/Excalibur/compare/v0.12.0...v0.13.0
[0.12.0]: https://github.com/excaliburjs/Excalibur/compare/v0.11.0...v0.12.0
[0.11.0]: https://github.com/excaliburjs/Excalibur/compare/v0.10.0...v0.11.0
[0.10.0]: https://github.com/excaliburjs/Excalibur/compare/v0.9.0...v0.10.0
[0.9.0]: https://github.com/excaliburjs/Excalibur/compare/v0.8.0...v0.9.0
[0.8.0]: https://github.com/excaliburjs/Excalibur/compare/v0.7.1...v0.8.0
[0.7.1]: https://github.com/excaliburjs/Excalibur/compare/v0.7.0...v0.7.1
[0.7.0]: https://github.com/excaliburjs/Excalibur/compare/v0.6.0...v0.7.0
[0.6.0]: https://github.com/excaliburjs/Excalibur/compare/v0.5.1...v0.6.0
[0.5.1]: https://github.com/excaliburjs/Excalibur/compare/v0.5.0...v0.5.1
[0.5.0]: https://github.com/excaliburjs/Excalibur/compare/v0.2.2...v0.5.0
[0.2.2]: https://github.com/excaliburjs/Excalibur/compare/v0.2.0...v0.2.2
[0.2.0]: https://github.com/excaliburjs/Excalibur/compare/v0.1.1...v0.2.0
[0.1.1]: https://github.com/excaliburjs/Excalibur/compare/v0.1...v0.1.1
[//]: # 'https://github.com/olivierlacan/keep-a-changelog'<|MERGE_RESOLUTION|>--- conflicted
+++ resolved
@@ -20,12 +20,9 @@
 
 ### Fixed
 
-<<<<<<< HEAD
 - Fixed issue where world origin was inconsistent when the using `ex.DisplayMode.FitScreenAndFill` when the screen was resized.
-=======
 - Fixed issue where context opacity was not respected when set in a `preDraw`
 - Fixed issue where `ex.Sound.loop` was not working, and switching tab visibility would cause odd behavior with looping `ex.Sound`
->>>>>>> fa65eb81
 - Fixed issue where screenshots from `ex.Engine.screenshot()` did not match the smoothing set on the engine.
 - Fixed incorrect event type returned when `ex.Actor.on('postupdate', (event) => {...})`.
 - Fixed issue where using numerous `ex.Text` instances would cause Excalibur to crash webgl by implementing a global font cache.
