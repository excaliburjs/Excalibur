--- conflicted
+++ resolved
@@ -13,11 +13,8 @@
 
 ### Changed
 
-<<<<<<< HEAD
 - Updated `ex.Color` and `ex.Vector` constants to be static getters that return new instances each time, eliminating a source of bugs in excalibur [#1085](https://github.com/excaliburjs/Excalibur/issues/1085)
-=======
 - Remove optionality of engine in constructor of Scene and \_engine private with an underscore prefix ([#1067](https://github.com/excaliburjs/Excalibur/issues/1067))
->>>>>>> 18044af6
 
 ### Deprecated
 
