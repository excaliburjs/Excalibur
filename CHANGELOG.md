--- conflicted
+++ resolved
@@ -9,26 +9,24 @@
 
 ### Added
 - `ex.Vector.magnitude` alias that calls `ex.Vector.distance()` to get magnitude of Vector ([#663](https://github.com/excaliburjs/Excalibur/issues/663))
-<<<<<<< HEAD
-- PhantomJS based testing infrastructure to accurately test browser features such as image diffs on canvas drawing ([#521](https://github.com/excaliburjs/Excalibur/issues/521))
-
-### Changed
-
-### Fixed
-- Fix incorrect code coverage metrics, previously our test process was reporting higher than actual code coverage ([#521](https://github.com/excaliburjs/Excalibur/issues/521))
-=======
 - Added new `ex.Line` utilities ([#662](https://github.com/excaliburjs/Excalibur/issues/662)):
   - `ex.Line.slope` for the raw slope (m) value
   - `ex.Line.intercept` for the Y intercept (b) value
   - `ex.Line.findPoint(x?, y?)` to find a point given an X or a Y value
   - `ex.Line.hasPoint(x, y, threshold)` to determine if given point lies on the line
 - new `Vector.One` and `Vector.Half` constants ([#649](https://github.com/excaliburjs/Excalibur/issues/649))
+- PhantomJS based testing infrastructure to accurately test browser features such as image diffs on canvas drawing ([#521](https://github.com/excaliburjs/Excalibur/issues/521))
+
 
 ### Fixed
 
 - Fix `Actor.oldPos` and `Actor.oldVel` values on update ([#666](https://github.com/excaliburjs/Excalibur/issues/666))
 - Fix `Label.getTextWidth` returns incorrect result ([#679](https://github.com/excaliburjs/Excalibur/issues/679))
->>>>>>> 274610db
+- Fix incorrect code coverage metrics, previously our test process was reporting higher than actual code coverage ([#521](https://github.com/excaliburjs/Excalibur/issues/521))
+
+### Changed
+
+
 
 ## [0.7.1]
 
