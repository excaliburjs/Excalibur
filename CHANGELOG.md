--- conflicted
+++ resolved
@@ -18,11 +18,8 @@
 ### Added
 
 - Added the emitted particle transform style as part of `ex.ParticleEmitter({particleTransform: ex.ParticleTransform.Global})`, [[ParticleTransform.Global]] is the default and emits particles as if they were world space objects, useful for most effects. If set to [[ParticleTransform.Local]] particles are children of the emitter and move relative to the emitter as they would in a parent/child actor relationship.
-<<<<<<< HEAD
+- Added `wasButtonReleased` and `wasButtonPressed` methods to [[ex.Input.Gamepad]]
 - Added `clone()` method to `ex.SpriteSheet` 
-=======
-- Added `wasButtonReleased` and `wasButtonPressed` methods to [[ex.Input.Gamepad]]
->>>>>>> fc9bcd0d
 
 ### Fixed
 
