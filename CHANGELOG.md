# Change Log

All notable changes to this project will be documented in this file.
This project adheres to [Semantic Versioning](http://semver.org/).

## [Unreleased]

### Breaking Changes

-

### Deprecated

-

### Added

- Pointers can now be configured to use the collider or the graphics bounds as the target for pointers with the `ex.PointerComponent`
  - `useColliderShape` - (default true) uses the collider component geometry for pointer events
  - `useGraphicsBounds` - (default false) uses the graphics bounds for pointer events
-

### Fixed

<<<<<<< HEAD
- Fixed issue with `ArcadeSolver` where stacked/overlapped tiles would double solve the position of the collider for the same overlap
=======
- EventDispatcher
  - `EventDispatcher` - doesn't require the target object. The context of `this` is not tampered anymore.
- Pointers
  - `PointerAbstraction` - is fixed to maintain reference
>>>>>>> ba20717f

### Updates

- The following Engine's pieces: `Collision` `Graphics` `Resources` `Trigger` are updated to reflect the new EventDispatcher behavior.

### Changed

- Pointer Events:
  * Event types (up, down, move, etc) now all exist in 2 types `ex.Input.PointerEvent` and `ex.Input.WheelEvent`
  * The `stopPropagation()` method used to cancel further dispatches has been renamed to `cancel()` to match other events API.
  * Events no longer have a reference to the `pointer` but now have all of the same information that was availabe on the pointer `worldPos`, `screenPos`, `pagePos`
-

<!--------------------------------- DO NOT EDIT BELOW THIS LINE --------------------------------->
<!--------------------------------- DO NOT EDIT BELOW THIS LINE --------------------------------->
<!--------------------------------- DO NOT EDIT BELOW THIS LINE --------------------------------->

## [0.25.1] - 2021-11-05

### Added

- *Experimental:* Native ES module bundle distribution in package `esm/excalibur.js` entrypoint ([#2064](https://github.com/excaliburjs/Excalibur/pull/2064))
- `withEngine` utils support an aditional options parameter to override the Engine default options.
- Story to show a play / pause implementation. 
- `ex.Animation` now support `totalDuration` that will calculate automatically each frame duration based on how many frames have.
- `ex.Animation` now supports `.reverse()` to reverse the direction of play in an animation, use the `ex.Animation.direction` to inspect if the animation is playing in the `ex.AnimationDirection.Forward` direction or the `ex.AnimationDirection.Backward` direction.
### Changed

- Pointer system refactored into 2 parts:
   * First is an ECS style system `ex.PointerSystem` that dispatches events to Entities/Actors
   * Second is an event receiver `ex.PointerEventReceiver` which is responsible for collecting the native browser events
   * The API is mostly backwards compatible breaking changes are listed in the breaking change section, event types have been simplified, and `stopPropagation()` and been renamed to `cancel()`
- Internal Actions implementation converted to ECS system and component, this is a backwards compatible change with v0.25.0
  - `ex.ActionsSystem` and `ex.ActionsComponent` now wrap the existing `ex.ActionContext`
  - Actions can be shared with all entities now!
- Dispatch the `hidePlayButton` on the Button Event to prevent that keep on the screen on some situations [#1431].
- Revert VSCode Workbench Colors

### Deprecated

- Actions `asPromise()` renamed to `toPromise()`

### Fixed

- Fixed loader button position on window resize
- Fixed issue with setting `ex.TileMap.z` to a value
- Fixed crash in debug system if there is no collider geometry
- Fixed ImageSource loading error message [#2049]

## [0.25.0] - 2021-10-03

### Breaking Changes

- Actor Drawing: `ex.Actor.addDrawing`, `ex.Actor.setDrawing`, `onPostDraw()`, and `onPreDraw()` are no longer on by default and will be removed in v0.26.0, they are available behind a flag `ex.Flags.useLegacyDrawing()`
  - For custom drawing use the `ex.Canvas`
- `ex.Actor.rx` has been renamed to `ex.Actor.angularVelocity`
- Rename `ex.Edge` to `ex.EdgeCollider` and `ex.ConvexPolygon` to `ex.PolygonCollider` to avoid confusion and maintian consistency
- `ex.Label` constructor now only takes the option bag constructor and the font properties have been replaced with `ex.Font`
  ```typescript
  const label = new ex.Label({
    text: 'My Text',
    x: 100,
    y: 100,
    font: new ex.Font({
      family: 'Consolas',
      size: 32
    })
  });
  ```
- `ex.Physics.debug` properties for Debug drawing are now moved to `engine.debug.physics`, `engine.debug.collider`, and `engine.debug.body`.
  - Old `debugDraw(ctx: CanvasRenderingContext2D)` methods are removed.
- Collision `Pair`'s are now between Collider's and not bodies
- `PerlinNoise` has been removed from the core repo will now be offered as a [plugin](https://github.com/excaliburjs/excalibur-perlin)
- Legacy drawing implementations are moved behind `ex.LegacyDrawing` new Graphics implemenations of `Sprite`, `SpriteSheet`, `Animation` are now the default import.
  - To use any of the `ex.LegacyDrawing.*` implementations you must opt-in with the `ex.Flags.useLegacyDrawing()` note: new graphics do not work in this egacy mode
- Renames `CollisionResolutionStrategy.Box` collision resolution strategy to `Arcade`
- Renames `CollisionResolutionStrategy.RigidBody` collision resolution strategy to `Realistic`
- `Collider` is now a first class type and encapsulates what `Shape` used to be. `Collider` is no longer a member of the `Body`
- `CollisionType` and `CollisionGroup` are now a member of the `Body` component, the reasoning is they define how the simulated physics body will behave in simulation.
- `Timer`'s no longer automatically start when added to a `Scene`, this `Timer.start()` must be called. ([#1865](ttps://github.com/excaliburjs/Excalibur/issues/1865))
- `Timer.complete` is now read-only to prevent odd bugs, use `reset()`, `stop()`, and `start()` to manipulate timers.
- `Actor.actions.repeat()` and `Actor.actions.repeatForever()` now require a handler that specifies the actions to repeat. This is more clear and helps prevent bugs like #1891

  ```typescript
  const actor = new ex.Actor();

  actor.actions
    // Move up in a zig-zag by repeating 5 times
    .repeat((ctx) => {
      ctx.moveBy(10, 0, 10);
      ctx.moveBy(0, 10, 10);
    }, 5)
    .callMethod(() => {
      console.log('Done repeating!');
    });
  ```

- Removes `Entity.components` as a way to access, add, and remove components
- `ex.Camera.z` has been renamed to property `ex.Camera.zoom` which is the zoom factor
- `ex.Camera.zoom(...)` has been renamed to function `ex.Camera.zoomOverTime()`
- TileMap no longer needs registered SpriteSheets, `Sprite`'s can be added directly to `Cell`'s with `addGraphic`
  - The confusing `TileSprite` type is removed (Related to TileMap plugin updates https://github.com/excaliburjs/excalibur-tiled/issues/4, https://github.com/excaliburjs/excalibur-tiled/issues/23, https://github.com/excaliburjs/excalibur-tiled/issues/108)
- Directly changing debug drawing by `engine.isDebug = value` has been replaced by `engine.showDebug(value)` and `engine.toggleDebug()` ([#1655](https://github.com/excaliburjs/Excalibur/issues/1655))
- `UIActor` Class instances need to be replaced to `ScreenElement` (This Class it's marked as Obsolete) ([#1656](https://github.com/excaliburjs/Excalibur/issues/1656))
- Switch to browser based promise, the Excalibur implementation `ex.Promise` is marked deprecated ([#994](https://github.com/excaliburjs/Excalibur/issues/994))
- `DisplayMode`'s have changed ([#1733](https://github.com/excaliburjs/Excalibur/issues/1733)) & ([#1928](https://github.com/excaliburjs/Excalibur/issues/1928)):

  - `DisplayMode.FitContainer` fits the screen to the available width/height in the canvas parent element, while maintaining aspect ratio and resolution
  - `DisplayMode.FillContainer` update the resolution and viewport dyanmically to fill the available space in the canvas parent element, DOES NOT preserve `aspectRatio`
  - `DisplayMode.FitScreen` fits the screen to the available browser window space, while maintaining aspect ratio and resolution
  - `DisplayMode.FillScreen` now does what `DisplayMode.FullScreen` used to do, the resolution and viewport dynamically adjust to fill the available space in the window, DOES NOT preserve `aspectRatio` ([#1733](https://github.com/excaliburjs/Excalibur/issues/1733))
  - `DisplayMode.FullScreen` is now removed, use `Screen.goFullScreen()`.

- `SpriteSheet` now is immutable after creation to reduce chance of bugs if you modified a public field. The following properties are read-only: `columns`, `rows`, `spWidth`, `spHeight`, `image`, `sprites` and `spacing`.
- `Engine.pointerScope` now defaults to a more expected `ex.Input.PointerScope.Canvas` instead of `ex.Input.PointerScope.Document` which can cause frustrating bugs if building an HTML app with Excalibur

### Added

- New property `center` to `Screen` to encapsulate screen center coordinates calculation considering zoom and device pixel ratio
- New `ex.Shape.Capsule(width, height)` helper for defining capsule colliders, these are useful for ramps or jagged floor colliders.
- New collision group constructor argument added to Actor`new Actor({collisionGroup: collisionGroup})`
- `SpriteSheet.getSprite(x, y)` can retrieve a sprite from the SpriteSheet by x and y coordinate. For example, `getSprite(0, 0)` returns the top left sprite in the sheet.
  - `SpriteSheet`'s now have dimensionality with `rows` and `columns` optionally specified, if not there is always 1 row, and `sprites.length` columns
- `new Actor({radius: 10})` can now take a radius parameter to help create circular actors
- The `ExcaliburGraphicsContext` now supports drawing debug text
- `Entity` may also now optionally have a `name`, this is useful for finding entities by name or when displaying in debug mode.
- New `DebugSystem` ECS system will show debug drawing output for things toggled on/off in the `engine.debug` section, this allows for a less cluttered debug experience.
  - Each debug section now has a configurable color.
- Turn on WebGL support with `ex.Flags.useWebGL()`
- Added new helpers to `CollisionGroup` to define groups that collide with specified groups `CollisionGroup.collidesWith([groupA, groupB])`
  - Combine groups with `const groupAandB = CollisionGroup.combine([groupA, groupB])`
  - Invert a group instance `const everthingButGroupA = groupA.invert()`
- Improved Collision Simulation
  - New ECS based `CollisionSystem` and `MotionSystem`
  - Rigid body's can now sleep for improved performance
  - Multiple contacts now supported which improves stability
  - Iterative solver for improved stability
- Added `ColliderComponent` to hold individual `Collider` implementations like `Circle`, `Box`, or `CompositeCollider`
  - `Actor.collider.get()` will get the current collider
  - `Actor.collider.set(someCollider)` allows you to set a specific collider
- New `CompositeCollider` type to combine multiple colliders together into one for an entity
  - Composite colliders flatten into their individual colliders in the collision system
  - Composite collider keeps it's internal colliders in a DynamicTree for fast `.collide` checks
- New `TransformComponent` to encapsulate Entity transform, that is to say position, rotation, and scale
- New `MotionComponent` to encapsulate Entity transform values changing over time like velocity and acceleration
- Added multi-line support to `Text` graphics ([#1866](https://github.com/excaliburjs/Excalibur/issues/1866))
- Added `TileMap` arbitrary graphics support with `.addGraphic()` ([#1862](https://github.com/excaliburjs/Excalibur/issues/1862))
- Added `TileMap` row and column accessors `getRows()` and `getColumns()` ([#1859](https://github.com/excaliburjs/Excalibur/issues/1859))
- Added the ability to store arbitrary data in `TileMap` cells with `Cell.data.set('key', 'value')` and `Cell.data.get('key')` ([#1861](https://github.com/excaliburjs/Excalibur/issues/1861))
- Actions `moveTo()`, `moveBy()`, `easeTo()`, `scaleTo()`, and `scaleBy()` now have vector overloads
- `Animation.fromSpriteSheet` will now log a warning if an index into the `SpriteSheet` is invalid ([#1856](https://github.com/excaliburjs/Excalibur/issues/1856))
- `new ImageSource()` will now log a warning if an image type isn't fully supported. ([#1855](https://github.com/excaliburjs/Excalibur/issues/1855))
- `Timer.start()` to explicitly start timers, and `Timer.stop()` to stop timers and "rewind" them.
- `Timer.timeToNextAction` will return the milliseconds until the next action callback
- `Timer.timeElapsedTowardNextAction` will return the milliseconds counted towards the next action callback
- `BoundingBox` now has a method for detecting zero dimensions in width or height `hasZeroDimensions()`
- `BoundingBox`'s can now by `transform`'d by a `Matrix`
- Added `new Entity(components: Component[])` constructor overload to create entities with components quickly.
- Added `Entity.get(type: ComponentType)` to get strongly typed components if they exist on the entity.
- Added `Entity.has(type: ComponentType)` overload to check if an entity has a component of that type.
- Added `Entity.hasTag(tag: string)`, `Entity.addTag(tag: string)`, and `Entity.removeTag(tag: string, force: boolean)`.
  - Tag `offscreen` is now added to entities that are offscreen
- Added `Entity.componentAdded$` and `Entity.componentRemoved$` for observing component changes on an entity.
- For child/parent entities:
  - Added `Entity.addChild(entity: Entity)`, `Entity.removeChild(entity: Entity)`, `Entity.removeAllChildren()` for managing child entities
  - Added `Entity.addTemplate(templateEntity: Entity)` for adding template entities or "prefab".
  - Added `Entity.parent` readonly accessor to the parent (if exists), and `Entity.unparent()` to unparent an entity.
  - Added `Entity.getAncestors()` is a sorted list of parents starting with the topmost parent.
  - Added `Entity.children` readonly accessor to the list of children.
- Add the ability to press enter to start the game after loaded
- Add Excalibur Feature Flag implementation for releasing experimental or preview features ([#1673](https://github.com/excaliburjs/Excalibur/issues/1673))
- Color now can parse RGB/A string using Color.fromRGBString('rgb(255, 255, 255)') or Color.fromRGBString('rgb(255, 255, 255, 1)')
- `DisplayMode.FitScreen` will now scale the game to fit the available space, preserving the `aspectRatio`. ([#1733](https://github.com/excaliburjs/Excalibur/issues/1733))
- `SpriteSheet.spacing` now accepts a structure `{ top: number, left: number, margin: number }` for custom spacing dimensions ([#1788](https://github.com/excaliburjs/Excalibur/issues/1778))
- `SpriteSheet.ctor` now has an overload that accepts `spacing` for consistency although the object constructor is recommended ([#1788](https://github.com/excaliburjs/Excalibur/issues/1778))
- Add `SpriteSheet.getSpacingDimensions()` method to retrieve calculated spacing dimensions ([#1788](https://github.com/excaliburjs/Excalibur/issues/1778))
- Add `KeyEvent.value?: string` which is the key value (or "typed" value) that the browser detected. For example, holding Shift and pressing 9 will have a value of `(` which is the typed character.
- Add `KeyEvent.originalEvent?: KeyboardEvent` which exposes the raw keyboard event handled from the browser.
- Added a new getter to GraphicsComponent.ts called currentKeys that will return the names of the graphics shown in all layers
- Added a new getter to GraphicsLayer called currentKeys that will the names of the graphics shown in this layer

### Changed

- `Gif` now supports new graphics component
- `Algebra.ts` refactored into separate files in `Math/`
- Engine/Scene refactored to make use of the new ECS world which simplifies their logic
- `TileMap` now uses the built in `Collider` component instead of custom collision code.
- Updates the Excalibur ECS implementation for ease of use and Excalibur draw system integration
  - Adds "ex." namespace to built in component types like "ex.transform"
  - Adds `ex.World` to encapsulate all things ECS
  - Adds `ex.CanvasDrawSystem` to handle all HTML Canvas 2D drawing via ECS
  - Updates `ex.Actor` to use new `ex.TransformComponent` and `ex.CanvasDrawComponent`

### Deprecated

- `Timer.unpause()` has be deprecated in favor of `Timer.resume()` ([#1864](https://github.com/excaliburjs/Excalibur/issues/1864))
- Removed UIActor Stub in favor of ScreenElement ([#1656](https://github.com/excaliburjs/Excalibur/issues/1656))
- `ex.SortedList` as deprecated
- `ex.Promise` is marked deprecated ([#994](https://github.com/excaliburjs/Excalibur/issues/994))
- `ex.DisplayMode.Position` CSS can accomplish this task better than Excalibur ([#1733](https://github.com/excaliburjs/Excalibur/issues/1733))

### Fixed

- Fixed allow `ex.ColliderComponent` to not have a collider
- Fixed issue where collision events were not being forwarded from individual colliders in a `ex.CompositeCollider`
- Fixed issue where `ex.CompositeCollider`'s individual colliders were erroneously generating pairs
- Fixed issue where `GraphicsOptions` `width/height` could not be used to define a `ex.Sprite` with equivalent `sourceView` and `destSize` ([#1863](https://github.com/excaliburjs/Excalibur/issues/1863))
- Fixed issue where `ex.Scene.onActivate/onDeactivate` were called with the wrong arguments ([#1850](https://github.com/excaliburjs/Excalibur/issues/1850))
- Fixed issue where no width/height argmunents to engine throws an error
- Fixed issue where zero dimension image draws on the ExcaliburGraphicsContext throw an error
- Fixed issue where the first scene onInitialize fires at Engine contructor time and before the "play button" clicked ([#1900](https://github.com/excaliburjs/Excalibur/issues/1900))
- Fixed issue where the "play button" click was being interpreted as an input event excalibur needed to handle ([#1854](https://github.com/excaliburjs/Excalibur/issues/1854))
- Fixed issue where pointer events were not firing at the ex.Engine.input.pointers level ([#1439](https://github.com/excaliburjs/Excalibur/issues/1439))
- Fixed issue where pointer events propagate in an unexpected order, now they go from high z-index to low z-index ([#1922](https://github.com/excaliburjs/Excalibur/issues/1922))
- Fixed issue with Raster padding which caused images to grow over time ([#1897](https://github.com/excaliburjs/Excalibur/issues/1897))
- Fixed N+1 repeat/repeatForever bug ([#1891](https://github.com/excaliburjs/Excalibur/issues/1891))
- Fixed repeat/repeatForever issue with `rotateTo` ([#635](https://github.com/excaliburjs/Excalibur/issues/635))
- Entity update lifecycle is now called correctly
- Fixed GraphicsSystem `enterviewport` and `exitviewport` event
- Fixed DOM element leak when restarting games, play button elements piled up in the DOM.
- Fixed issues with `ex.Sprite` not rotating/scaling correctly around the anchor (Related to TileMap plugin updates https://github.com/excaliburjs/excalibur-tiled/issues/4, https://github.com/excaliburjs/excalibur-tiled/issues/23, https://github.com/excaliburjs/excalibur-tiled/issues/108)
  - Optionally specify whether to draw around the anchor or not `drawAroundAnchor`
- Fixed in the browser "FullScreen" api, coordinates are now correctly mapped from page space to world space ([#1734](https://github.com/excaliburjs/Excalibur/issues/1734))
- Fix audio decoding bug introduced in https://github.com/excaliburjs/Excalibur/pull/1707
- Fixed issue with promise resolve on double resource load ([#1434](https://github.com/excaliburjs/Excalibur/issues/1434))
- Fixed Firefox bug where scaled graphics with anti-aliasing turned off are not pixelated ([#1676](https://github.com/excaliburjs/Excalibur/issues/1676))
- Fixed z-index regression where actors did not respect z-index ([#1678](https://github.com/excaliburjs/Excalibur/issues/1678))
- Fixed Animation flicker bug when switching to an animation ([#1636](https://github.com/excaliburjs/Excalibur/issues/1636))
- Fixed `ex.Actor.easeTo` actions, they now use velocity to move Actors ([#1638](https://github.com/excaliburjs/Excalibur/issues/1638))
- Fixed `Scene` constructor signature to make the `Engine` argument optional ([#1363](https://github.com/excaliburjs/Excalibur/issues/1363))
- Fixed `anchor` properly of single shape `Actor` [#1535](https://github.com/excaliburjs/Excalibur/issues/1535)
- Fixed Safari bug where `Sound` resources would fail to load ([#1848](https://github.com/excaliburjs/Excalibur/issues/1848))

<!----------------------------------------------------------------------------------------------->

## [0.24.5] - 2020-09-07

### Breaking Changes

- [#1361] Makes use of proxies, Excalibur longer supports IE11 :boom: ([#1361]https://github.com/excaliburjs/Excalibur/issues/1361)

### Added

- Adds new ECS Foundations API, which allows excalibur core behavior to be manipulated with ECS style code ([#1361]https://github.com/excaliburjs/Excalibur/issues/1361)
  - Adds new `ex.Entity` & `ex.EntityManager` which represent anything that can do something in a Scene and are containers for Components
  - Adds new `ex.Component` type which allows encapsulation of state on entities
  - Adds new `ex.Query` & `ex.QueryManager` which allows queries over entities that match a component list
  - Adds new `ex.System` type which operates on matching Entities to do some behavior in Excalibur.
  - Adds new `ex.Observable` a small observable implementation for observing Entity component changes over time

### Fixed

- Fixed Animation flicker bug on the first frame when using animations with scale, anchors, or rotation. ([#1636](https://github.com/excaliburjs/Excalibur/issues/1636))

<!----------------------------------------------------------------------------------------------->

## [0.24.4] - 2020-09-02

### Added

- Add new `ex.Screen` abstraction to manage viewport size and resolution independently and all other screen related logic. ([#1617](https://github.com/excaliburjs/Excalibur/issues/1617))
  - New support for the browser fullscreen API
- Add color blind mode simulation and correction in debug object.
  ([#390](https://github.com/excaliburjs/Excalibur/issues/390))
- Add `LimitCameraBoundsStrategy`, which always keeps the camera locked to within the given bounds. ([#1498](https://github.com/excaliburjs/Excalibur/issues/1498))
- Add mechanisms to manipulate the `Loader` screen. ([#1417](https://github.com/excaliburjs/Excalibur/issues/1417))
  - Logo position `Loader.logoPosition`
  - Play button position `Loader.playButtonPosition`
  - Loading bar position `Loader.loadingBarPosition`
  - Loading bar color `Loader.loadingBarColor` by default is white, but can be any excalibur `ex.Color`

### Changed

- Remove usage of `mock.engine` from the tests. Use real engine instead.
- Upgrade Excalibur to TypeScript 3.9.2
- Upgrade Excalibur to Node 12 LTS

### Fixed

- Fixed Loader play button markup and styles are now cleaned up after clicked ([#1431](https://github.com/excaliburjs/Excalibur/issues/1431))
- Fixed Excalibur crashing when embedded within a cross-origin IFrame ([#1151](https://github.com/excaliburjs/Excalibur/issues/1151))
- Fixed performance issue where uneccessary effect processing was occurring for opacity changes ([#1549](https://github.com/excaliburjs/Excalibur/issues/1549))
- Fixed issue when loading images from a base64 strings that would crash the loader ([#1543](https://github.com/excaliburjs/Excalibur/issues/1543))
- Fixed issue where actors that were not in scene still received pointer events ([#1555](https://github.com/excaliburjs/Excalibur/issues/1555))
- Fixed Scene initialization order when using the lifecycle overrides ([#1553](https://github.com/excaliburjs/Excalibur/issues/1553))

<!----------------------------------------------------------------------------------------------->

## [0.24.0] - 2020-04-23

### Breaking Changes

- Remove obsolete `.extend()` semantics in Class.ts as as well as related test cases.

### Added

- Added new option for constructing bounding boxes. You can now construct with an options
  object rather than only individual coordinate parameters. ([#1151](https://github.com/excaliburjs/Excalibur/issues/1151))
- Added new interface for specifying the type of the options object passed to the
  bounding box constructor.
- Added the `ex.vec(x, y)` shorthand for creating vectors.
  ([#1340](https://github.com/excaliburjs/Excalibur/issues/1340))
- Added new event `processed` to `Sound` that passes processed `string | AudioBuffer` data. ([#1474](https://github.com/excaliburjs/Excalibur/pull/1474))
- Added new property `duration` to `Sound` and `AudioInstance` that exposes the track's duration in seconds when Web Audio API is used. ([#1474](https://github.com/excaliburjs/Excalibur/pull/1474))

### Changed

- Animation no longer mutate underlying sprites, instead they draw the sprite using the animations parameters. This allows more robust flipping at runtime. ([#1258](https://github.com/excaliburjs/Excalibur/issues/1258))
- Changed obsolete decorator to only log the same message 5 times. ([#1281](https://github.com/excaliburjs/Excalibur/issues/1281))
- Switched to core-js based polyfills instead of custom written ones ([#1214](https://github.com/excaliburjs/Excalibur/issues/1214))
- Updated to TypeScript@3.6.4 and node 10 LTS build
- `Sound.stop()` now always rewinds the track, even when the sound is paused. ([#1474](https://github.com/excaliburjs/Excalibur/pull/1474))

### Deprecated

- `ex.Vector.magnitude()` will be removed in `v0.25.0`, use `ex.Vector.size()`. ([#1277](https://github.com/excaliburjs/Excalibur/issues/1277))

### Fixed

- Fixed Excalibur crashing when displaying both a tilemap and a zero-size actor ([#1418](https://github.com/excaliburjs/Excalibur/issues/1418))
- Fixed animation flipping behavior ([#1172](https://github.com/excaliburjs/Excalibur/issues/1172))
- Fixed actors being drawn when their opacity is 0 ([#875](https://github.com/excaliburjs/Excalibur/issues/875))
- Fixed iframe event handling, excalibur will respond to keyboard events from the top window ([#1294](https://github.com/excaliburjs/Excalibur/issues/1294))
- Fixed camera to be vector backed so `ex.Camera.x = ?` and `ex.Camera.pos.setTo(...)` both work as expected([#1299](https://github.com/excaliburjs/Excalibur/issues/1299))
- Fixed missing on/once/off signatures on `ex.Pointer` ([#1345](https://github.com/excaliburjs/Excalibur/issues/1345))
- Fixed sounds not being stopped when `Engine.stop()` is called. ([#1476](https://github.com/excaliburjs/Excalibur/pull/1476))

<!----------------------------------------------------------------------------------------------->

## [0.23.0] - 2019-06-08

### Breaking Changes

- `ex.Actor.scale`, `ex.Actor.sx/sy`, `ex.Actor.actions.scaleTo/scaleBy` will not work as expected with new collider implementation, set width and height directly. These features will be completely removed in v0.24.0.

### Added

- New collision group implementation ([#1091](https://github.com/excaliburjs/Excalibur/issues/1091), [#862](https://github.com/excaliburjs/Excalibur/issues/862))
- New `ex.Collider` type which is the container for all collision related behavior and state. Actor is now extracted from collision.
- New interface `Clonable<T>` to indicate if an object contains a clone method
- New interface `Eventable<T>` to indicated if an object can emit and receive events
- `ex.Vector.scale` now also works with vector input
- `ex.BoundingBox.fromDimension(width: number, height: number)` can generate a bounding box from a width and height
- `ex.BoundingBox.translate(pos: Vector)` will create a new bounding box shifted by `pos`
- `ex.BoundingBox.scale(scale: Vector)` will create a new bounding box scaled by `scale`
- Added `isActor()` and `isCollider()` type guards
- Added `ex.CollisionShape.draw` collision shapes can now be drawn, actor's will use these shapes if no other drawing is specified
- Added a `getClosestLineBetween` method to `CollisionShape`'s for returning the closest line between 2 shapes ([#1071](https://github.com/excaliburjs/Excalibur/issues/1071))

### Changed

- Change `ex.Actor.within` to use surface of object geometry instead of the center to make judgements ([#1071](https://github.com/excaliburjs/Excalibur/issues/1071))
- Changed `moveBy`, `rotateBy`, and `scaleBy` to operate relative to the current actor position at a speed, instead of moving to an absolute by a certain time.
- Changed event handlers in excalibur to expect non-null event objects, before `hander: (event?: GameEvent) => void` implied that event could be null. This change addresses ([#1147](https://github.com/excaliburjs/Excalibur/issues/1147)) making strict null/function checks compatible with new TypeScript.
- Changed collision system to remove actor coupling, in addition `ex.Collider` is a new type that encapsulates all collision behavior. Use `ex.Actor.body.collider` to interact with collisions in Excalibur ([#1119](https://github.com/excaliburjs/Excalibur/issues/1119))
  - Add new `ex.Collider` type that is the housing for all collision related code
    - The source of truth for `ex.CollisionType` is now on collider, with a convenience getter on actor
    - The collision system now operates on `ex.Collider`'s not `ex.Actor`'s
  - `ex.CollisionType` has been moved to a separate file outside of `Actor`
    - CollisionType is switched to a string enum, style guide also updated
  - `ex.CollisionPair` now operates on a pair of `ex.Colliders`'s instead of `ex.Actors`'s
  - `ex.CollisionContact` now operates on a pair of `ex.Collider`'s instead of `ex.Actors`'s
  - `ex.Body` has been modified to house all the physical position/transform information
    - Integration has been moved from actor to `Body` as a physical concern
    - `useBoxCollision` has been renamed to `useBoxCollider`
    - `useCircleCollision` has been renamed to `useCircleCollider`
    - `usePolygonCollision` has been renamed to `usePolygonCollider`
    - `useEdgeCollision` has been renamed to `useEdgeCollider`
  - Renamed `ex.CollisionArea` to `ex.CollisionShape`
    - `ex.CircleArea` has been renamed to `ex.Circle`
    - `ex.PolygonArea` has been renamed to `ex.ConvexPolygon`
    - `ex.EdgeArea` has been renamed to `ex.Edge`
  - Renamed `getWidth()` & `setWidth()` to property `width`
    - Actor and BoundingBox are affected
  - Renamed `getHeight()` & `setHeight()` to property `height`
    - Actor and BoundingBox are affected
  - Renamed `getCenter()` to the property `center`
    - Actor, BoundingBox, and Cell are affected
  - Renamed `getBounds()` to the property `bounds`
    - Actor, Collider, and Shapes are affected
  - Renamed `getRelativeBounds()` to the property `localBounds`
    - Actor, Collider, and Shapes are affected
  - Renamed `moi()` to the property `inertia` (moment of inertia)
  - Renamed `restitution` to the property `bounciness`
  - Moved `collisionType` to `Actor.body.collider.type`
  - Moved `Actor.integrate` to `Actor.body.integrate`

### Deprecated

- Legacy groups `ex.Group` will be removed in v0.24.0, use collision groups as a replacement [#1091](https://github.com/excaliburjs/Excalibur/issues/1091)
- Legacy collision groups off `Actor` will be removed in v0.24.0, use `Actor.body.collider.collisionGroup` [#1091](https://github.com/excaliburjs/Excalibur/issues/1091)
- Removed `NaiveCollisionBroadphase` as it was no longer used
- Renamed methods and properties will be available until `v0.24.0`
- Deprecated collision attributes on actor, use `Actor.body.collider`
  - `Actor.x` & `Actor.y` will be removed in `v0.24.0` use `Actor.pos.x` & `Actor.pos.y`
  - `Actor.collisionArea` will be removed in `v0.24.0` use `Actor.body.collider.shape`
  - `Actor.getLeft()`, `Actor.getRight()`, `Actor.getTop()`, and `Actor.getBottom` are deprecated
    - Use `Actor.body.collider.bounds.(left|right|top|bottom)`
  - `Actor.getGeometry()` and `Actor.getRelativeGeometry()` are removed, use `Collider`
  - Collision related properties on Actor moved to `Collider`, use `Actor.body.collider`
    - `Actor.torque`
    - `Actor.mass`
    - `Actor.moi`
    - `Actor.friction`
    - `Actor.restitution`
  - Collision related methods on Actor moved to `Collider`, use `Actor.body.collider` or `Actor.body.collider.bounds`
    - `Actor.getSideFromIntersect(intersect)` -> `BoundingBox.sideFromIntersection`
    - `Actor.collidesWithSide(actor)` -> `Actor.body.collider.bounds.intersectWithSide`
    - `Actor.collides(actor)` -> `Actor.body.collider.bounds.intersect`

### Fixed

- Fixed issue where leaking window/document handlers was possible when calling `ex.Engine.stop()` and `ex.Engine.start()` ([#1063](https://github.com/excaliburjs/Excalibur/issues/1120))
- Fixed wrong `Camera` and `Loader` scaling on HiDPI screens when option `suppressHiDPIScaling` is set. ([#1120](https://github.com/excaliburjs/Excalibur/issues/1120))
- Fixed polyfill application by exporting a `polyfill()` function that can be called. ([#1132](https://github.com/excaliburjs/Excalibur/issues/1132))
- Fixed `Color.lighten()` ([#1084](https://github.com/excaliburjs/Excalibur/issues/1084))

<!----------------------------------------------------------------------------------------------->

## [0.22.0] - 2019-04-06

### Breaking Changes

- `ex.BaseCamera` replaced with `Camera` ([#1087](https://github.com/excaliburjs/Excalibur/issues/1087))

### Added

- Added `enableCanvasTransparency` property that can enable/disable canvas transparency ([#1096](https://github.com/excaliburjs/Excalibur/issues/1096))

### Changed

- Upgraded Excalibur to TypeScript 3.3.3333 ([#1052](https://github.com/excaliburjs/Excalibur/issues/1052))
- Added exceptions on `SpriteSheetImpl` constructor to check if the source texture dimensions are valid ([#1108](https://github.com/excaliburjs/Excalibur/issues/1108))

<!----------------------------------------------------------------------------------------------->

## [0.21.0] - 2019-02-02

### Added

- Added ability to automatically convert .gif files to SpriteSheet, Animations, and Sprites ([#153](https://github.com/excaliburjs/Excalibur/issues/153))
- New `viewport` property on camera to return a world space bounding box of the current visible area ([#1078](https://github.com/excaliburjs/Excalibur/issues/1078))

### Changed

- Updated `ex.Color` and `ex.Vector` constants to be static getters that return new instances each time, eliminating a common source of bugs ([#1085](https://github.com/excaliburjs/Excalibur/issues/1085))
- Remove optionality of engine in constructor of Scene and \_engine private with an underscore prefix ([#1067](https://github.com/excaliburjs/Excalibur/issues/1067))

### Deprecated

- Rename `ex.BaseCamera` to `Camera`, `ex.BaseCamera` will be removed in `v0.22.0` ([#1087](https://github.com/excaliburjs/Excalibur/issues/1087))

### Fixed

- Fixed issue of early offscreen culling related to zooming in and out ([#1078](https://github.com/excaliburjs/Excalibur/issues/1078))
- Fixed issue where setting `suppressPlayButton: true` blocks load in certain browsers ([#1079](https://github.com/excaliburjs/Excalibur/issues/1079))
- Fixed issue where the absence of a pointer button caused an error in the console([#1153](https://github.com/excaliburjs/Excalibur/issues/1153))

<!----------------------------------------------------------------------------------------------->

## [0.20.0] - 2018-12-10

### Breaking Changes

- `ex.PauseAfterLoader` removed, use `ex.Loader` instead ([#1031](https://github.com/excaliburjs/Excalibur/issues/1031))

### Added

- Added strongly-typed `EventTypes` enum to Events.ts to avoid magic strings ([#1066](https://github.com/excaliburjs/Excalibur/issues/1066))

### Changed

- Added parameter on SpriteSheet constructor so you can define how many pixels of space are between sprites ([#1058](https://github.com/excaliburjs/Excalibur/issues/1058))

<!----------------------------------------------------------------------------------------------->

## [0.19.1] - 2018-10-22

### Fixed

- Fixed issue where there were missing files in the dist (Loader.css, Loader.logo.png) ([#1057](https://github.com/excaliburjs/Excalibur/issues/1057))

## [0.19.0] - 2018-10-13

### Changed

- Excalibur user documentation has now moved to [excaliburjs.com/docs](https://excaliburjs.com/docs)
- Excalibur will now prompt for user input before starting the game to be inline with the new webaudio requirements from chrome/mobile browsers ([#1031](https://github.com/excaliburjs/Excalibur/issues/1031))

### Deprecated

- `PauseAfterLoader` for iOS in favor of new click-to-play functionality built into the default `Loader` ([#1031](https://github.com/excaliburjs/Excalibur/issues/1031))

### Fixed

- Fixed issue where Edge web audio playback was breaking ([#1047](https://github.com/excaliburjs/Excalibur/issues/1047))
- Fixed issue where pointer events do not work in mobile ([#1044](https://github.com/excaliburjs/Excalibur/issues/1044))
- Fixed issue where iOS was not loading by including the right polyfills ([#1043](https://github.com/excaliburjs/Excalibur/issues/1043))
- Fixed issue where sprites do not work in Firefox ([#980](https://github.com/excaliburjs/Excalibur/issues/978))
- Fixed issue where collision pairs could sometimes be incorrect ([#975](https://github.com/excaliburjs/Excalibur/issues/975))
- Fixed box collision velocity resolution so that objects resting on a surface do not accumulate velocity ([#986](https://github.com/excaliburjs/Excalibur/pull/1034))

<!----------------------------------------------------------------------------------------------->

## [0.18.0] - 2018-08-04

### Breaking Changes

- `Sound.setVolume()` replaced with `Sound.volume`
- `Sound.setLoop()` replaced with `Sound.loop`

### Added

- Add `Scene.isActorInDrawTree` method to determine if an actor is in the scene's draw tree.

### Fixed

- Fixed missing `exitviewport/enterviewport` events on Actors.on/once/off signatures ([#978](https://github.com/excaliburjs/Excalibur/issues/978))
- Fix issue where Actors would not be properly added to a scene if they were removed from that scene during the same frame ([#979](https://github.com/excaliburjs/Excalibur/issues/979))

<!----------------------------------------------------------------------------------------------->

## [0.17.0] - 2018-06-04

### Breaking Changes

- Property scope `Pointer.actorsUnderPointer` changed to private
- `Sprite.sx` replaced with `Sprite.x`
- `Sprite.sy` replaced with `Sprite.y`
- `Sprite.swidth` replaced with `Sprite.width`
- `Sprite.sheight` replaced with `Sprite.height`

### Added

- Allow timers to limit repeats to a finite number of times ([#957](https://github.com/excaliburjs/Excalibur/pull/974))
- Convenience method on Scene to determine whether it is the current scene. Scene.isCurrentScene() ([#982](https://github.com/excaliburjs/Excalibur/issues/982))
- New `PointerEvent.stopPropagation()` method added. Works the same way as (`https://developer.mozilla.org/en-US/docs/Web/API/Event/stopPropagation`)
  ([#912](https://github.com/excaliburjs/Excalibur/issues/912))
- New `Actor.getAncestors()` method, which retrieves full array of current Actor ancestors
- Static `Actor.defaults` prop, which implements `IActorDefaults`.
- Native sound events now exposed
  - `volumechange` - on playing sound volume change;
  - `pause` - on playback pause;
  - `stop` - on playback stop;
  - `emptied` - on data cleanup(f.e. when setting new data);
  - `resume` - on playback resume;
  - `playbackstart` - on playback start;
  - `playbackend` - on playback end;
- Added `Sound.instances` getter, which returns active tracks. Playing or paused
- Added `Sound.getTrackId(track: [[AudioInstance]])` method. Which returns id of track provided,
  if it is in list of active tracks.

### Changed

- Refactored Easing functions to be reversable ([#944](https://github.com/excaliburjs/Excalibur/pull/944))
- Now at creation every `Actor.anchor` prop is set to default `Actor.defaults.anchor`.
- Scene.remove(Actor) now starts the Actor.Kill event cycle ([#981](https://github.com/excaliburjs/Excalibur/issues/981))

### Deprecated

- `CapturePointer.update()` method now doesn't propagate event to actor, just verifies pointer events for actor.
- Added `Sound.volume` & `Sound.loop` properties as a replacement for `Sound.setVolume()` and `Sound.setLoop()`. The methods `setVolume` and `setLoop` have been marked obsolete.

### Fixed

- Added missing variable assignments to TileMapImpl constructor ([#957](https://github.com/excaliburjs/Excalibur/pull/957))
- Correct setting audio volume level from `value` to `setValueAtTime` to comply with deprecation warning in Chrome 59 ([#953](https://github.com/excaliburjs/Excalibur/pull/953))
- Force HiDPI scaling to always be at least 1 to prevent visual artifacts in some browsers
- Recalculate physics geometry when width/height change on Actor ([#948](https://github.com/excaliburjs/Excalibur/pull/948))
- Fix camera move chaining ([#944](https://github.com/excaliburjs/Excalibur/pull/944))
- Fix `pickSet(allowDuplicates: true)` now returns the proper length array with correct elements ([#977](https://github.com/excaliburjs/Excalibur/issues/977))
- `Index` export order to prevent `almond.js` from creation of corrupted modules loading order.
- `Sound.pause()` now saves correct timings.
- Fix `ex.Vector.isValid` edgecase at `Infinity` ([#1006](https://github.com/excaliburjs/Excalibur/issues/1006))

<!----------------------------------------------------------------------------------------------->

## [0.16.0] - 2018-03-31

### Added

- New typesafe and override safe event lifecycle overriding, all `onEventName` handlers will no longer be dangerous to override ([#582](https://github.com/excaliburjs/Excalibur/issues/582))
  - New lifecycle event `onPreKill` and `onPostKill`
- SpriteSheets can now produce animations from custom sprite coordinates `SpriteSheet.getAnimationByCoords(engine, coords[], speed)` ([#918](https://github.com/excaliburjs/Excalibur/issues/918))
- Added drag and drop support for Actors ([#134](https://github.com/excaliburjs/Excalibur/issues/134))
  - New Event `enter`
  - New Event `leave`
  - New Event `pointerenter`
  - New Event `pointerleave`
  - New Event `pointerdragstart`
  - New Event `pointerdragend`
  - New Event `pointerdragmove`
  - New Event `pointerdragenter`
  - New Event `pointerdragleave`
  - New Class `PointerDragEvent` which extends `PointerEvent`
  - New Class `GlobalCoordinates` that contains Vectors for the world, the page, and the screen.
  - Added property `ICapturePointerConfig.captureDragEvents` which controls whether to emit drag events to the actor
  - Added property `PointerEvent.pointer` which equals the original pointer object

### Deprecated

- `Sprite.sx`, `Sprite.sy`, `Sprite.swidth`, `Sprite.sheight` have been deprecated in favor of `Sprite.x`, `Sprite.y`, `Sprite.width`, `Sprite.height` ([#918](https://github.com/excaliburjs/Excalibur/issues/918))

### Fixed

- Added missing lifecycle event handlers on Actors, Triggers, Scenes, Engine, and Camera ([#582](https://github.com/excaliburjs/Excalibur/issues/582))
- Tile Maps now correctly render negative x-axis coordinates ([#904](https://github.com/excaliburjs/Excalibur/issues/904))
- Offscreen culling in HiDPI mode ([#949](https://github.com/excaliburjs/Excalibur/issues/949))
  - Correct bounds check to check drawWidth/drawHeight for HiDPI
  - suppressHiDPIScaling now also suppresses pixel ratio based scaling
- Extract and separate Sprite width/height from drawWidth/drawHeight to prevent context corruption ([#951](https://github.com/excaliburjs/Excalibur/pull/951))

<!----------------------------------------------------------------------------------------------->

## [0.15.0] - 2018-02-16

### Breaking Changes

- `LockedCamera` replaced with `BaseCamera.strategy.lockToActor`
- `SideCamera` replaced with `BaseCamera.strategy.lockToActorAxis`
- `Body.wasTouching` replaced with event type `CollisionEnd`

### Added

- Option bag constructors have been added for commonly-used classes (see [Constructors.md](https://github.com/excaliburjs/Excalibur/blob/main/src/engine/Docs/Constructors.md)) ([#410](https://github.com/excaliburjs/Excalibur/issues/410))

<!----------------------------------------------------------------------------------------------->

## [0.14.0] - 2017-12-02

### Breaking Changes

- Triggers now have a new option bag constructor using the `ITriggerOptions` interface. ([#863](https://github.com/excaliburjs/Excalibur/issues/863)).
- `update` event replaced with `postupdate` event
- `CollisionEvent` replaced by `PreCollisionEvent`
- `getDrawWidth()` and `getDrawHeight()` replaced with the getters `drawWidth` and `drawHeight`
- `PointerEvent.x` and `PointerEvent.y` replaced with `PointerEvent.pos`

### Added

- Automatic HiDPI screen detection and scaling in excalibur internals to correct blurry bitmap rendering on HiDPI screens. This feature can optionally be suppressed with `IEngineOptions.suppressHiDPIScaling`.
- Added new line utility `Line.normal()` and `Line.distanceToPoint` ([#703](https://github.com/excaliburjs/Excalibur/issues/703))
- Added new PolygonArea utility `PolygonArea.getClosestFace(point)` ([#703](https://github.com/excaliburjs/Excalibur/issues/703))
- Triggers now fire an `EnterTriggerEvent` when an actor enters the trigger, and an `ExitTriggerEvent` when an actor exits the trigger. ([#863](https://github.com/excaliburjs/Excalibur/issues/863))
- Actors have a new events `CollisionStart` which when 2 actors first start colliding and `CollisionEnd` when 2 actors are no longer colliding. ([#863](https://github.com/excaliburjs/Excalibur/issues/863))
- New camera strategies implementation for following targets in a scene. Allows for custom strategies to be implemented on top of some prebuilt
  - `LockCameraToActorStrategy` which behaves like `LockedCamera` and can be switched on with `Camera.strategy.lockToActor(actor)`.
  - `LockCameraToActorAxisStrategy` which behaves like `SideCamera` and can be switched on with `Camera.strategy.lockToActorAxis(actor, ex.Axis.X)`
  - `ElasticToActorStrategy` which is a new strategy that elastically moves the camera to an actor and can be switched on with `Camera.strategy.elasticToActor(actor, cameraElasticity, cameraFriction)`
  - `CircleAroundActorStrategy` which is a new strategy that will follow an actor when a certain radius from the camera focus and can be switched on with `Camera.strategy.circleAroundActor(actor)`

### Changed

- `Trigger` has been rebuilt to provide a better experience
  - The trigger `action` only fires when an actor enters the designated area instead of every frame of collision. ([#863](https://github.com/excaliburjs/Excalibur/issues/863))
  - Triggers can now draw like other Actors, but are still not visible by default ([#863](https://github.com/excaliburjs/Excalibur/issues/863))

### Deprecated

- `Body.wasTouching` has been deprecated in favor of a new event type `CollisionEnd` ([#863](https://github.com/excaliburjs/Excalibur/issues/863))
- `SideCamera` and `LockedCamera` are deprecated in favor of camera strategies

### Fixed

- Fixed odd jumping behavior when polygons collided with the end of an edge ([#703](https://github.com/excaliburjs/Excalibur/issues/703))

<!----------------------------------------------------------------------------------------------->

## [0.13.0] - 2017-10-07

### Breaking Changes

- `Scene.children` replaced with `Scene.actors`

### Added

- Convenience getters implemented `halfDrawWidth`, `halfDrawHeight`, `halfCanvasWidth`, `halfCanvasHeight`, `canvasWidth`, and `canvasHeight`.
- New pause/unpause feature for timers to help with more robust pausing ([#885](https://github.com/excaliburjs/Excalibur/issues/885))
- New event listening feature to listen to events only `.once(...)` then unsubscribe automatically ([#745](https://github.com/excaliburjs/Excalibur/issues/745))
- New collision event `postcollision` to indicate if collision resolution occured ([#880](https://github.com/excaliburjs/Excalibur/issues/880))

### Deprecated

- `PointerEvent.x` and `PointerEvent.y`, in favor of `PointerEvent.pos` ([#612](https://github.com/excaliburjs/Excalibur/issues/612))
- `CollisionEvent` has been deprecated in favor of the more clear `PreCollisionEvent` ([#880](https://github.com/excaliburjs/Excalibur/issues/880))
- `getDrawWidth()` and `getDrawHeight()` have been marked obsolete and changed into the getters `drawWidth` and `drawHeight` respectively in order to progressively make getters/setters consistent ([#861](https://github.com/excaliburjs/Excalibur/issues/612))

### Fixed

- Fixed same instance of color potentially being shared, and thus mutated, between instance actors ([#840](https://github.com/excaliburjs/Excalibur/issues/840))
- Fixed bug where active and passive type collisions would resolve when they shouldn't in rigid body physics mode ([#880](https://github.com/excaliburjs/Excalibur/issues/880))

<!----------------------------------------------------------------------------------------------->

## [0.12.0] 2017-08-12

### Breaking Changes

- `CollisionType.Elastic` has been removed
- `Promises.wrap` has been replaced with `Promise.resolve`

### Added

- Added new hsl and hex format options in Color.toString(format). rgb is the default to maintain backwards compatibility ([#852](https://github.com/excaliburjs/Excalibur/issues/852))

### Changed

- `Animation.loop` property now to set to `true` by default ([#583](https://github.com/excaliburjs/Excalibur/issues/583))
- Added backgroundColor to engine options as part of Engine constructor ([#846](https://github.com/excaliburjs/Excalibur/issues/846))

### Deprecated

- `ex.Scene.children` is now `ex.Scene.actors` ([#796](https://github.com/excaliburjs/Excalibur/issues/796))

<!----------------------------------------------------------------------------------------------->

## [0.11.0] 2017-06-10

### Breaking Changes

- Renamed `Utils.removeItemToArray()` to `Utils.removeItemFromArray()` ([#798](https://github.com/excaliburjs/Excalibur/issues/798/))

### Added

- Added optional volume argument to `Sound.play(volume?: number)`, which will play the Audio file at anywhere from mute (`volume` is 0.0) to full volume (`volume` is 1.0). ([#801](https://github.com/excaliburjs/Excalibur/issues/801))
- Added another DisplayMode option: `DisplayMode.Position`. When this is selected as the displayMode type, the user must specify a new `position` option ([#781](https://github.com/excaliburjs/Excalibur/issues/781))
- Added a static method `distance` to the `Vector` class ([#517](https://github.com/excaliburjs/Excalibur/issues/517))
- Added `WheelEvent` event type for the `wheel` browser event, Excalibur now supports scroll wheel ([#808](https://github.com/excaliburjs/Excalibur/issues/808/))

### Changed

- Camera zoom over time now returns a promise that resolves on completion ([#800](https://github.com/excaliburjs/Excalibur/issues/800))
- Edge builds have more descriptive versions now containing build number and Git commit hash (e.g. `0.10.0-alpha.105#commit`) ([#777](https://github.com/excaliburjs/Excalibur/issues/777))

### Fixed

- Fixed camera zoom over time, before it did not work at all ([#800](https://github.com/excaliburjs/Excalibur/issues/800))
- Fixed semi-colon key not being detected on Firefox and Opera. ([#789](https://github.com/excaliburjs/Excalibur/issues/789))

<!----------------------------------------------------------------------------------------------->

## [0.10.0] 2017-04-07

### Breaking Changes

- Rename `Engine.width` and `Engine.height` to be `Engine.canvasWidth` and `Engine.canvasHeight` ([#591](https://github.com/excaliburjs/Excalibur/issues/591))
- Rename `Engine.getWidth` and `Engine.getHeight` to be `Engine.getDrawWidth` and `Engine.getDrawHeight` ([#591](https://github.com/excaliburjs/Excalibur/issues/591))
- Changed `GameEvent` to be a generic type for TypeScript, allowing strongly typing the `target` property. ([#724](https://github.com/excaliburjs/Excalibur/issue/724))
- Removed `Body.useEdgeCollision()` parameter `center` ([#724](https://github.com/excaliburjs/Excalibur/issue/724))

### Added

- Added `Engine.isPaused` to retrieve the running status of Engine ([#750](https://github.com/excaliburjs/Excalibur/issues/750))
- Added `Engine.getWorldBounds` to provide a quick way to get the top left corner and bottom right corner of the screen ([#729](https://github.com/excaliburjs/Excalibur/issues/729))
- Added predraw and postdraw events to `Engine` class. These events happen when prior to and after a draw ([#744](https://github.com/excaliburjs/Excalibur/issues/744))
- Added Perlin noise generation helper `ex.PerlinGenerator` for 1d, 2d, and 3d noise, along with drawing utilities ([#491](https://github.com/excaliburjs/Excalibur/issues/491))
- Added font styles support for normal, italic, and oblique in addition to bold text support ([#563](https://github.com/excaliburjs/Excalibur/issues/563))

### Changed

- Update project to use TypeScript 2.2.2 ([#762](https://github.com/excaliburjs/Excalibur/issues/762))
- Changed `Util.extend` to include `Object.assign` functionality ([#763](https://github.com/excaliburjs/Excalibur/issues/763))

### Fixed

- Update the order of the affine transformations to fix bug when scaling and rotating Actors ([#770](https://github.com/excaliburjs/Excalibur/issues/770))

<!----------------------------------------------------------------------------------------------->

## [0.9.0] 2017-02-09

### Added

- Added `preupdate`, `postupdate`, `predraw`, `postdraw` events to TileMap
- Added `ex.Random` with seed support via Mersenne Twister algorithm ([#538](https://github.com/excaliburjs/Excalibur/issues/538))
- Added extended feature detection and reporting to `ex.Detector` ([#707](https://github.com/excaliburjs/Excalibur/issues/707))
  - `ex.Detector.getBrowserFeatures()` to retrieve the support matrix of the current browser
  - `ex.Detector.logBrowserFeatures()` to log the support matrix to the console (runs at startup when in Debug mode)
- Added `@obsolete` decorator to help give greater visibility to deprecated methods ([#684](https://github.com/excaliburjs/Excalibur/issues/684))
- Added better support for module loaders and TypeScript importing. See [Installation](https://excaliburjs.com/docs/installation) docs for more info. ([#606](https://github.com/excaliburjs/Excalibur/issues/606))
- Added new Excalibur example project templates ([#706](https://github.com/excaliburjs/Excalibur/issues/706), [#733](https://github.com/excaliburjs/Excalibur/issues/733)):
  - [Browserify](https://github.com/excaliburjs/example-ts-browserify)
  - [Webpack](https://github.com/excaliburjs/example-ts-webpack)
  - [Angular2](https://github.com/excaliburjs/example-ts-angular2)
  - [Universal Windows Platform (UWP)](https://github.com/excaliburjs/example-uwp)
  - [Apache Cordova](https://github.com/excaliburjs/example-cordova)
  - [Xamarin Forms](https://github.com/excaliburjs/example-xamarin)
  - [Electron](https://github.com/excaliburjs/example-electron)
- Added `Pointer.lastPagePos`, `Pointer.lastScreenPos` and `Pointer.lastWorldPos` that store the last pointer move coordinates ([#509](https://github.com/excaliburjs/Excalibur/issues/509))

### Changed

- Changed `Util.clamp` to use math libraries ([#536](https://github.com/excaliburjs/Excalibur/issues/536))
- Upgraded to TypeScript 2.1.4 ([#726](https://github.com/excaliburjs/Excalibur/issues/726))

### Fixed

- Fixed Scene/Actor activation and initialization order, actors were not being initialized before scene activation causing bugs ([#661](https://github.com/excaliburjs/Excalibur/issues/661))
- Fixed bug where the engine would not load if a loader was provided without any resources ([#565](https://github.com/excaliburjs/Excalibur/issues/565))
- Fixed bug where an Actor/UIActor/TileMap added during a Timer callback would not initialize before running `draw` loop. ([#584](https://github.com/excaliburjs/Excalibur/issues/584))
- Fixed bug where on slower systems a Sprite may not be drawn on the first `draw` frame ([#748](https://github.com/excaliburjs/Excalibur/issues/748))

<!----------------------------------------------------------------------------------------------->

## [0.8.0] 2016-12-04

### Added

- `ex.Vector.magnitude` alias that calls `ex.Vector.distance()` to get magnitude of Vector ([#663](https://github.com/excaliburjs/Excalibur/issues/663))
- Added new `ex.Line` utilities ([#662](https://github.com/excaliburjs/Excalibur/issues/662)):
  - `ex.Line.slope` for the raw slope (m) value
  - `ex.Line.intercept` for the Y intercept (b) value
  - `ex.Line.findPoint(x?, y?)` to find a point given an X or a Y value
  - `ex.Line.hasPoint(x, y, threshold)` to determine if given point lies on the line
- Added `Vector.One` and `Vector.Half` constants ([#649](https://github.com/excaliburjs/Excalibur/issues/649))
- Added `Vector.isValid` to check for null, undefined, Infinity, or NaN vectors method as part of ([#665](https://github.com/excaliburjs/Excalibur/issues/665))
- Added `ex.Promise.resolve` and `ex.Promise.reject` static methods ([#501](https://github.com/excaliburjs/Excalibur/issues/501))
- PhantomJS based testing infrastructure to accurately test browser features such as image diffs on canvas drawing ([#521](https://github.com/excaliburjs/Excalibur/issues/521))
- Added some basic debug stat collection to Excalibur ([#97](https://github.com/excaliburjs/Excalibur/issues/97)):
  - Added `ex.Engine.stats` to hold frame statistic information
  - Added `ex.Engine.debug` to hold debug flags and current frame stats
  - Added `preframe` and `postframe` events to `Engine` as hooks
  - Added ex.Physics statistics to the Excalibur statistics collection
- Added new fast body collision detection to Excalibur to prevent fast moving objects from tunneling through other objects ([#665](https://github.com/excaliburjs/Excalibur/issues/665))
  - Added DynamicTree raycast to query the scene for bounds that intersect a ray
  - Added fast BoundingBox raycast test

### Changed

- Internal physics names refactored to be more readable and to use names more in line with game engine terminology (explicit broadphase and narrowphase called out)

### Deprecated

- `ex.Promise.wrap` ([#501](https://github.com/excaliburjs/Excalibur/issues/501))

### Fixed

- Fix `Actor.oldPos` and `Actor.oldVel` values on update ([#666](https://github.com/excaliburjs/Excalibur/issues/666))
- Fix `Label.getTextWidth` returns incorrect result ([#679](https://github.com/excaliburjs/Excalibur/issues/679))
- Fix semi-transparent PNGs appear garbled ([#687](https://github.com/excaliburjs/Excalibur/issues/687))
- Fix incorrect code coverage metrics, previously our test process was reporting higher than actual code coverage ([#521](https://github.com/excaliburjs/Excalibur/issues/521))
- Fix `Actor.getBounds()` and `Actor.getRelativeBounds()` to return accurate bounding boxes based on the scale and rotation of actors. ([#692](https://github.com/excaliburjs/Excalibur/issues/692))

<!----------------------------------------------------------------------------------------------->

## [0.7.1] - 2016-10-03

### Breaking Changes

- Refactored and modified Sound API ([#644](https://github.com/excaliburjs/Excalibur/issues/644))
  - `Sound.setData` now returns a Promise which differs from previous API
  - Removed internal `FallbackAudio` and `Sound` classes and replaced with single `Sound` class
  - Added `AudioTagInstance` and `WebAudioInstance` internal classes

### Added

- `ex.Promise.join(Promise[])` support (in addition to `...promises` support) ([#642](https://github.com/excaliburjs/Excalibur/issues/642))
- Moved build artifacts to separate [excalibur-dist](https://github.com/excaliburjs/excalibur-dist) repository ([#648](https://github.com/excaliburjs/Excalibur/issues/648))
- `ex.Events` namespace and typed event handler `.on(...)` overloads for default events on core excalibur objects ([#639](https://github.com/excaliburjs/Excalibur/issues/639))
- `Engine.timescale` property (default: 1.0) to add time-scaling to the engine for time-based movements ([#543](https://github.com/excaliburjs/Excalibur/issues/543))
- Two new parameters to `ex.Util.DrawUtil.line` that accept a line thickness and end-cap style ([#658](https://github.com/excaliburjs/Excalibur/issues/658))

### Fixed

- `Actor.actions.fade` properly supporting fading between 0 and 1 and vice versa ([#640](https://github.com/excaliburjs/Excalibur/issues/640))
- Fix issues with audio offset tracking and muting while game is invisible ([#644](https://github.com/excaliburjs/Excalibur/issues/644))
- `Actor.getHeight()` and `Actor.getWidth()` now take into account parent scaling ([#645](https://github.com/excaliburjs/Excalibur/issues/645))
- `Actor.debugDraw` now works properly for child actors ([#505](https://github.com/excaliburjs/Excalibur/issues/505), [#645](https://github.com/excaliburjs/Excalibur/issues/645))
- Sprite culling was double scaling calculations ([#646](https://github.com/excaliburjs/Excalibur/issues/646))
- Fix negative zoom sprite culling ([#539](https://github.com/excaliburjs/Excalibur/issues/539))
- Fix Actor updates happening more than once per frame, causing multiple pointer events to trigger ([#643](https://github.com/excaliburjs/Excalibur/issues/643))
- Fix `Actor.on('pointerup')` capturePointer events opt-in on event handler. The opt-in was triggering correctly for handlers on 'pointerdown' and 'pointermove', but not 'pointerup'.

<!----------------------------------------------------------------------------------------------->

## [0.7.0] - 2016-08-29

### Breaking Changes

- Code marked 'Obsolete' has been removed ([#625](https://github.com/excaliburjs/Excalibur/issues/625), [#603](https://github.com/excaliburjs/Excalibur/issues/603))
  - `Actor`
    - `addEventListener`
    - `getWorldX`, `getWorldY`
    - `clearActions`, `easeTo`, `moveTo`, `moveBy`, `rotateTo`, `rotateBy`, `scaleTo`, `scaleBy`, `blink`, `fade`, `delay`, `die`, `callMethod`, `asPromise`, `repeat`, `repeatForever`, `follow`, `meet`
  - `Class`
    - `addEventListener`, `removeEventListener`
  - `Engine`
    - parameterized constructor
    - `addChild`, `removeChild`
  - `UpdateEvent` removed
- `Scene.addChild` and `Scene.removeChild` are now protected
- Removed ex.Template and ex.Binding ([#627](https://github.com/excaliburjs/Excalibur/issues/627))

### Added

- New physics system, physical properties for Actors ([#557](https://github.com/excaliburjs/Excalibur/issues/557), [#472](https://github.com/excaliburjs/Excalibur/issues/472))
- Read The Docs support for documentation ([#558](https://github.com/excaliburjs/Excalibur/issues/558))
- Continuous integration builds unstable packages and publishes them ([#567](https://github.com/excaliburjs/Excalibur/issues/567))
- Sound and Texture resources can now process data ([#574](https://github.com/excaliburjs/Excalibur/issues/574))
- Actors now throw an event when they are killed ([#585](https://github.com/excaliburjs/Excalibur/issues/585))
- "Tap to Play" button for iOS to fulfill platform audio requirements ([#262](https://github.com/excaliburjs/Excalibur/issues/262))
- Generic lerp/easing functions ([#320](https://github.com/excaliburjs/Excalibur/issues/320))
- Whitespace checking for conditional statements ([#634](https://github.com/excaliburjs/Excalibur/issues/634))
- Initial support for [Yeoman generator](https://github.com/excaliburjs/generator-excalibur) ([#578](https://github.com/excaliburjs/Excalibur/issues/578))

### Changed

- Upgraded Jasmine testing framework to version 2.4 ([#126](https://github.com/excaliburjs/Excalibur/issues/126))
- Updated TypeScript to 1.8 ([#596](https://github.com/excaliburjs/Excalibur/issues/596))
- Improved contributing document ([#560](https://github.com/excaliburjs/Excalibur/issues/560))
- Improved local and global coordinate tracking for Actors ([#60](https://github.com/excaliburjs/Excalibur/issues/60))
- Updated loader image to match new logo and theme ([#615](https://github.com/excaliburjs/Excalibur/issues/615))
- Ignored additional files for Bower publishing ([#614](https://github.com/excaliburjs/Excalibur/issues/614))

### Fixed

- Actions on the action context threw an error ([#564](https://github.com/excaliburjs/Excalibur/issues/564))
- Actor `getLeft()`, `getTop()`, `getBottom()` and `getRight()` did not respect anchors ([#568](https://github.com/excaliburjs/Excalibur/issues/568))
- Actor.actions.rotateTo and rotateBy were missing RotationType ([#575](https://github.com/excaliburjs/Excalibur/issues/575))
- Actors didn't behave correctly when killed and re-added to game ([#586](https://github.com/excaliburjs/Excalibur/issues/586))
- Default fontFamily for Label didn't work with custom FontSize or FontUnit ([#471](https://github.com/excaliburjs/Excalibur/issues/471))
- Fixed issues with testing sandbox ([#609](https://github.com/excaliburjs/Excalibur/issues/609))
- Issue with camera lerp ([#555](https://github.com/excaliburjs/Excalibur/issues/555))
- Issue setting initial opacity on Actors ([#511](https://github.com/excaliburjs/Excalibur/issues/511))
- Children were not being updated by their parent Actors ([#616](https://github.com/excaliburjs/Excalibur/issues/616))
- Center-anchored Actors were not drawn at the correct canvas coordinates when scaled ([#618](https://github.com/excaliburjs/Excalibur/issues/618))

<!----------------------------------------------------------------------------------------------->

## [0.6.0] - 2016-01-19

### Added

- GamePads now have a connection event ([#473](https://github.com/excaliburjs/Excalibur/issues/473))
- Unit circle drawing for debug mode ([#467](https://github.com/excaliburjs/Excalibur/issues/467))
- Engine now fails gracefully in unsupported browsers ([#386](https://github.com/excaliburjs/Excalibur/issues/386))
- Global fatal error catching ([#381](https://github.com/excaliburjs/Excalibur/issues/381))
- MockEngine for testing ([#360](https://github.com/excaliburjs/Excalibur/issues/360))
- Code coverage reports via Coveralls ([#169](https://github.com/excaliburjs/Excalibur/issues/169))
- SpriteFonts now support different target colors ([#148](https://github.com/excaliburjs/Excalibur/issues/148))
- Cameras now have position, velocity, and acceleration properties ([#490](https://github.com/excaliburjs/Excalibur/issues/490))

### Changed

- `Actor.addChild()` changed to `Actor.add()` ([#519](https://github.com/excaliburjs/Excalibur/issues/519))
- `Actor.removeChild()` changed to `Actor.remove()` ([#519](https://github.com/excaliburjs/Excalibur/issues/519))
- Documentation is only deployed on changes to the main git branch ([#483](https://github.com/excaliburjs/Excalibur/issues/483))
- A warning message is now displayed if no supported audio format is provided for a browser ([#476](https://github.com/excaliburjs/Excalibur/issues/476))
- Updated TSLint directory scanning ([#442](https://github.com/excaliburjs/Excalibur/issues/442), [#443](https://github.com/excaliburjs/Excalibur/issues/443), [#447](https://github.com/excaliburjs/Excalibur/issues/447))
- Deprecated older methods ([#399](https://github.com/excaliburjs/Excalibur/issues/399))
- Changed API for Key events ([#502](https://github.com/excaliburjs/Excalibur/issues/502))

### Fixed

- Actors now properly collide with TileMaps ([#541](https://github.com/excaliburjs/Excalibur/issues/541))
- Gamepad detection is fixed ([#460](https://github.com/excaliburjs/Excalibur/issues/460), [#518](https://github.com/excaliburjs/Excalibur/issues/518))
- Actor scale now correctly occurs after translation ([#514](https://github.com/excaliburjs/Excalibur/issues/514))
- Actors now respect the `visible` property of their children ([#513](https://github.com/excaliburjs/Excalibur/issues/513))
- Fixed centered sprite drawing on Actors ([#507](https://github.com/excaliburjs/Excalibur/issues/507))
- Animation `freezeframe` is now properly set to last Animation frame by default ([#506](https://github.com/excaliburjs/Excalibur/issues/506))
- It is no longer possible to add the same Actor to a scene multiple times ([#504](https://github.com/excaliburjs/Excalibur/issues/504))
- Text alignment on SpriteFonts with Labels is fixed ([#484](https://github.com/excaliburjs/Excalibur/issues/484))
- Engine pointer events properly fire when a camera is zoomed ([#480](https://github.com/excaliburjs/Excalibur/issues/480))
- Fixed a small bug in rotateTo ([#469](https://github.com/excaliburjs/Excalibur/issues/469))
- Setting Label colors now works ([#468](https://github.com/excaliburjs/Excalibur/issues/468))
- Labels now respect set font ([#372](https://github.com/excaliburjs/Excalibur/issues/372))
- UIActor now respects visibility ([#368](https://github.com/excaliburjs/Excalibur/issues/368))
- Solid color Actors now respect opacity ([#364](https://github.com/excaliburjs/Excalibur/issues/364))
- TileMap culling uses proper width and height values ([#293](https://github.com/excaliburjs/Excalibur/issues/293))
- Font API changed while fixing font size issue

<!----------------------------------------------------------------------------------------------->

## [0.5.1] - 2015-06-26

### Added

- Actors can now recursively check the containment of their children ([#453](https://github.com/excaliburjs/Excalibur/issues/453))
- `RotateTo` and `RotateBy` now support ShortestPath, LongestPath, Clockwise, and Counterclockwise rotation ([#461](https://github.com/excaliburjs/Excalibur/issues/461))

### Fixed

- `Actor.contains()` did not work for child actors ([#147](https://github.com/excaliburjs/Excalibur/issues/147))
- Unexpected placement occasionally occurred for Actors with certain collision types ([#319](https://github.com/excaliburjs/Excalibur/issues/319))
- Velocity wasn’t updating properly when fixed and active Actors collided ([#454](https://github.com/excaliburjs/Excalibur/issues/454))
- Actors removed with actor.kill() were not being removed from the draw tree ([#458](https://github.com/excaliburjs/Excalibur/issues/458))
- `RotateTo` and `RotateBy` weren’t using the shortest angle by default ([#282](https://github.com/excaliburjs/Excalibur/issues/282))
- Sprite width and height didn’t take scaling into account ([#437](https://github.com/excaliburjs/Excalibur/issues/437))
- Fixed error message when calling `Actor.setDrawing()` on a non-existent key ([#456](https://github.com/excaliburjs/Excalibur/issues/456))

<!----------------------------------------------------------------------------------------------->

## [0.5.0] - 2015-06-03

### Added

- resource cache busting ([#280](https://github.com/excaliburjs/Excalibur/issues/280))
- HTML5 Gamepad API support ([#15](https://github.com/excaliburjs/Excalibur/issues/15))
- Browserify support ([#312](https://github.com/excaliburjs/Excalibur/issues/312))
- ‘blur’ and ‘visible’ events to detect when the browser window a game is in has focus ([#385](https://github.com/excaliburjs/Excalibur/issues/385))
- Z-index support for Actors, allowing for specific ordered drawing ([#356](https://github.com/excaliburjs/Excalibur/issues/356))
- unlocked drawing for UI elements ([#354](https://github.com/excaliburjs/Excalibur/issues/354))
- `Promise.join()` to return a new promise when promises passed to it have been resolved ([#341](https://github.com/excaliburjs/Excalibur/issues/341), [#340](https://github.com/excaliburjs/Excalibur/issues/340))
- ability to skip a frame in an animation ([#313](https://github.com/excaliburjs/Excalibur/issues/313))
- You can now remove effects from `IDrawable` objects ([#303](https://github.com/excaliburjs/Excalibur/issues/303))
- generic `Resource` type to allow for XHR loading ([#297](https://github.com/excaliburjs/Excalibur/issues/297))
- gray `Color` constants ([#209](https://github.com/excaliburjs/Excalibur/issues/209))

### Changed

- Renamed `engine.addChild()` to `engine.add()` ([#288](https://github.com/excaliburjs/Excalibur/issues/288))
- Renamed `setSpriteTransformationPoint()` to `setAnchor()` ([#269](https://github.com/excaliburjs/Excalibur/issues/269))
- Renamed `TopCamera` to `LockedCamera` ([#184](https://github.com/excaliburjs/Excalibur/issues/184))
- Renamed `Actor.pipeline` to `Actor.traits` ([#351](https://github.com/excaliburjs/Excalibur/issues/351))
- Actor anchoring now uses center origin by default ([#299](https://github.com/excaliburjs/Excalibur/issues/299))
- Actor updates (movement, collision, etc.) now use a pipeline ([#330](https://github.com/excaliburjs/Excalibur/issues/330))
- Organized classes, files, and project structure ([#182](https://github.com/excaliburjs/Excalibur/issues/182), [#347](https://github.com/excaliburjs/Excalibur/issues/347))
- Improvements to collision detection ([#345](https://github.com/excaliburjs/Excalibur/issues/345), [#332](https://github.com/excaliburjs/Excalibur/issues/332))
- Loop optimizations for performance improvements ([#296](https://github.com/excaliburjs/Excalibur/issues/296))
- Updated to TypeScript 1.4 ([#393](https://github.com/excaliburjs/Excalibur/issues/393))
- Improved pointer event handling so touch and mouse events can be captured together ([#334](https://github.com/excaliburjs/Excalibur/issues/334))
- Improved `Point` and `Vector` methods and rotation ([#323](https://github.com/excaliburjs/Excalibur/issues/323), [#302](https://github.com/excaliburjs/Excalibur/issues/302))
- `Color` is now treated as a vector to allow for changes ([#298](https://github.com/excaliburjs/Excalibur/issues/298))
- Cleaned up event type consistency ([#273](https://github.com/excaliburjs/Excalibur/issues/273))
- There is now a default instance of a `Camera` ([#270](https://github.com/excaliburjs/Excalibur/issues/270))
- TSLint now used to enforce code quality

### Fixed

- A Sprite’s dimensions weren’t validated against the size of its texture ([#318](https://github.com/excaliburjs/Excalibur/issues/318))
- Improved sprite drawing performance issues ([#316](https://github.com/excaliburjs/Excalibur/issues/316))
- Actors were sometimes throwing duplicate collision events ([#284](https://github.com/excaliburjs/Excalibur/issues/284))
- Actors were not setting their initial opacity correctly ([#307](https://github.com/excaliburjs/Excalibur/issues/307))
- Particle emitters couldn’t emit less than 60 particles per second ([#301](https://github.com/excaliburjs/Excalibur/issues/301))
- Fixed issue with TileMap collisions ([#286](https://github.com/excaliburjs/Excalibur/issues/286))
- Animations with duplicate frames weren’t being created correctly ([#283](https://github.com/excaliburjs/Excalibur/issues/283))
- Separated drawing and collision logic for CollisionMaps (now TileMap) ([#285](https://github.com/excaliburjs/Excalibur/issues/285))
- Errors in promises were being swallowed if no error callback was supplied ([#337](https://github.com/excaliburjs/Excalibur/issues/337))
- A null promise was being returned if no loader was given to `Engine.start()` ([#335](https://github.com/excaliburjs/Excalibur/issues/335))
- Changed default collisionType to ‘PreventCollision’ ([#324](https://github.com/excaliburjs/Excalibur/issues/324))
- Color didn’t handle alpha = 0 correctly ([#257](https://github.com/excaliburjs/Excalibur/issues/257))
- Blink action usage was confusing ([#279](https://github.com/excaliburjs/Excalibur/issues/279))
- Couldn’t use the `width` and `height` properties of a Texture after it loaded ([#355](https://github.com/excaliburjs/Excalibur/issues/355))
- Using `on(‘pointerdown’)` would not automatically enable pointer capturing ([#398](https://github.com/excaliburjs/Excalibur/issues/398))
- Unsubscribing from an event sometimes removed other event handlers ([#366](https://github.com/excaliburjs/Excalibur/issues/366))
- `Actor.setCenterDrawing()` was hard-coded to true ([#375](https://github.com/excaliburjs/Excalibur/issues/375))
- Console was undefined in IE9. ([#378](https://github.com/excaliburjs/Excalibur/issues/378))
- Pointers were not handling mobile Safari touch events ([#382](https://github.com/excaliburjs/Excalibur/issues/382))
- Fixed debug mode drawing ([#274](https://github.com/excaliburjs/Excalibur/issues/274))
- Flipping a sprite didn’t factor in scaling ([#401](https://github.com/excaliburjs/Excalibur/issues/401))
- Sound continued to play when the game was paused ([#383](https://github.com/excaliburjs/Excalibur/issues/383))
- `UIActor.kill()` didn’t remove the actor ([#373](https://github.com/excaliburjs/Excalibur/issues/373))
- Passing an empty array to `ex.Promise.join` resulted in unresolved promises ([#365](https://github.com/excaliburjs/Excalibur/issues/365))
- MouseUp / TouchEnd events weren’t capture correctly if outside of canvas ([#374](https://github.com/excaliburjs/Excalibur/issues/374))
- Clearing actions from an empty action queue caused problems ([#409](https://github.com/excaliburjs/Excalibur/issues/409))
- `Scene.onActivate()` was being called before Scene.onInitialize() ([#418](https://github.com/excaliburjs/Excalibur/issues/418))
- New z-indexing wasn’t cleaning up after itself ([#433](https://github.com/excaliburjs/Excalibur/issues/433))
- Fixed issue with world / screen coordinates in UIActors ([#371](https://github.com/excaliburjs/Excalibur/issues/371))
- Fade action didn’t work for text ([#261](https://github.com/excaliburjs/Excalibur/issues/261))
- Fade action didn’t work for plain-color actors ([#256](https://github.com/excaliburjs/Excalibur/issues/256))
- Collision events weren’t being published for both collision participants ([#254](https://github.com/excaliburjs/Excalibur/issues/254))
- The loading bar was misrepresenting the time taken to decode audio files ([#106](https://github.com/excaliburjs/Excalibur/issues/106))
- `actor.getCenter()` wasn’t returning the correct value ([#438](https://github.com/excaliburjs/Excalibur/issues/438))
- Cameras were on the engine instead of the scene, resulting in scene transition problems ([#277](https://github.com/excaliburjs/Excalibur/issues/277))
- Actors with sprites larger than the actor would disappear prematurely from the screen ([#287](https://github.com/excaliburjs/Excalibur/issues/287))
- Derived classes can now use offscreen culling ([#294](https://github.com/excaliburjs/Excalibur/issues/294))
- Fixed issue with TileMap culling ([#444](https://github.com/excaliburjs/Excalibur/issues/444))

<!----------------------------------------------------------------------------------------------->

## [0.2.2] - 2014-04-15

### Fixed

- Removed extra declarations file from package that was causing visual studio build problems

<!----------------------------------------------------------------------------------------------->

## [0.2.0] - 2014-04-09

### Added

- Visual Studio 2013 template support ([#139](https://github.com/excaliburjs/Excalibur/issues/139))
- Collision Map for building large static collidable levels ([#33](https://github.com/excaliburjs/Excalibur/issues/33))
- Redundant fallback sound sources for cross browser support ([#125](https://github.com/excaliburjs/Excalibur/issues/125))
- Particle Emitter implementation ([#52](https://github.com/excaliburjs/Excalibur/issues/52))
- Trigger implementation ([#91](https://github.com/excaliburjs/Excalibur/issues/91))
- Timer implementation ([#76](https://github.com/excaliburjs/Excalibur/issues/76))
- Camera Effects: zoom, shake ([#55](https://github.com/excaliburjs/Excalibur/issues/55))
- Polygon IDrawable ([#93](https://github.com/excaliburjs/Excalibur/issues/93))
- Alias 'on' and 'off' for 'addEventListener' and 'removeEventListener' ([#229](https://github.com/excaliburjs/Excalibur/issues/229))
- Optimized draw so only on screen elements are drawn ([#239](https://github.com/excaliburjs/Excalibur/issues/239))
- Support Scale in the x and y directions for actors ([#118](https://github.com/excaliburjs/Excalibur/issues/118))
- Added notion of collision grouping ([#100](https://github.com/excaliburjs/Excalibur/issues/100))
- New Events like 'enterviewport', 'exitviewport', and 'initialize' ([#215](https://github.com/excaliburjs/Excalibur/issues/215), [#224](https://github.com/excaliburjs/Excalibur/issues/224))
- Textures allow direct pixel manipulation ([#155](https://github.com/excaliburjs/Excalibur/issues/155))
- Static Logger improvements with '.debug()', '.info()', '.warn()' and '.error()' ([#81](https://github.com/excaliburjs/Excalibur/issues/81))
- Added callMethod() action to actor ([#244](https://github.com/excaliburjs/Excalibur/issues/244))
- Added fade() action to actor ([#104](https://github.com/excaliburjs/Excalibur/issues/104))
- Added follow() and meet() action to actor ([#77](https://github.com/excaliburjs/Excalibur/issues/77))

### Changed

- 'engine.goToScene()' replaces push and pop ([#168](https://github.com/excaliburjs/Excalibur/issues/168))
- More intuitive starting workflow ([#149](https://github.com/excaliburjs/Excalibur/issues/149))
- Collisions are now more concrete on actors with CollisionType ([#241](https://github.com/excaliburjs/Excalibur/issues/241))
- Namespace all types with 'ex' to prevent Excalibur from polluting the global ([#87](https://github.com/excaliburjs/Excalibur/issues/87))
- Refactor SceneNode to Scene ([#135](https://github.com/excaliburjs/Excalibur/issues/135))
- Refactor keys ([#115](https://github.com/excaliburjs/Excalibur/issues/115))
- Build system with Grunt ([#92](https://github.com/excaliburjs/Excalibur/issues/92))

### Fixed

- Collision event was firing after other actor has been killed ([#228](https://github.com/excaliburjs/Excalibur/issues/228))
- Additional actor was killed when actor.kill() is called ([#226](https://github.com/excaliburjs/Excalibur/issues/226))
- Fixed loading bar ([#195](https://github.com/excaliburjs/Excalibur/issues/195))
- ex.Color.Yellow constant was wrong ([#122](https://github.com/excaliburjs/Excalibur/issues/122))
- removeEventListener did not exist off of engine ([#175](https://github.com/excaliburjs/Excalibur/issues/175))
- Excalibur promises should not swallow exceptions in promise callbacks ([#176](https://github.com/excaliburjs/Excalibur/issues/176))
- Actor.extend did not work on actor subclasses ([#103](https://github.com/excaliburjs/Excalibur/issues/103))

<!----------------------------------------------------------------------------------------------->

## [0.1.1] - 2013-12-19

### Changed

- Refactored Keys to be less confusing ([#115](https://github.com/excaliburjs/Excalibur/issues/115))
- Refactored ActorEvent to be less confusing ([#113](https://github.com/excaliburjs/Excalibur/issues/113))

### Fixed

- 'update' event on the Engine now fires correctly ([#105](https://github.com/excaliburjs/Excalibur/issues/105))
- Actor.extend works on subclasses now ([#103](https://github.com/excaliburjs/Excalibur/issues/103))

<!----------------------------------------------------------------------------------------------->

## 0.1.0 - 2013-12-11

### Added

- Actor based paradigm for managing game objects
- Built-in scripting for actors, allowing objects to move, rotate, blink, scale, and repeat actions
- Entity-entity collision detection
- Event support to react to events happening in the game
- Camera abstraction to easily think about the view port
- Multiple display modes including fixed size, full screen, and dynamic container
- Scene stack support to create multiple game levels
- Sprite sheet and animation support
- Simple sound library for game audio, supporting the Web Audio API and the HTML Audio API
- Promise implementation for managing asynchronous behavior
- Resource loading with optional custom progress bars

<!----------------------------------------------------------------------------------------------->

[unreleased]: https://github.com/excaliburjs/Excalibur/compare/v0.25.1...HEAD
[0.25.1]: https://github.com/excaliburjs/Excalibur/compare/v0.25.0...v0.25.1
[0.25.0]: https://github.com/excaliburjs/Excalibur/compare/v0.24.5...v0.25.0
[0.24.5]: https://github.com/excaliburjs/Excalibur/compare/v0.24.4...v0.24.5
[0.24.4]: https://github.com/excaliburjs/Excalibur/compare/v0.24.0...v0.24.4
[0.24.0]: https://github.com/excaliburjs/Excalibur/compare/v0.23.0...v0.24.0
[0.23.0]: https://github.com/excaliburjs/Excalibur/compare/v0.22.0...v0.23.0
[0.22.0]: https://github.com/excaliburjs/Excalibur/compare/v0.21.0...v0.22.0
[0.21.0]: https://github.com/excaliburjs/Excalibur/compare/v0.20.0...v0.21.0
[0.20.0]: https://github.com/excaliburjs/Excalibur/compare/v0.19.1...v0.20.0
[0.19.1]: https://github.com/excaliburjs/Excalibur/compare/v0.19.0...v0.19.1
[0.19.0]: https://github.com/excaliburjs/Excalibur/compare/v0.18.0...v0.19.0
[0.18.0]: https://github.com/excaliburjs/Excalibur/compare/v0.17.0...v0.18.0
[0.17.0]: https://github.com/excaliburjs/Excalibur/compare/v0.16.0...v0.17.0
[0.16.0]: https://github.com/excaliburjs/Excalibur/compare/v0.15.0...v0.16.0
[0.15.0]: https://github.com/excaliburjs/Excalibur/compare/v0.14.0...v0.15.0
[0.14.0]: https://github.com/excaliburjs/Excalibur/compare/v0.13.0...v0.14.0
[0.13.0]: https://github.com/excaliburjs/Excalibur/compare/v0.12.0...v0.13.0
[0.12.0]: https://github.com/excaliburjs/Excalibur/compare/v0.11.0...v0.12.0
[0.11.0]: https://github.com/excaliburjs/Excalibur/compare/v0.10.0...v0.11.0
[0.10.0]: https://github.com/excaliburjs/Excalibur/compare/v0.9.0...v0.10.0
[0.9.0]: https://github.com/excaliburjs/Excalibur/compare/v0.8.0...v0.9.0
[0.8.0]: https://github.com/excaliburjs/Excalibur/compare/v0.7.1...v0.8.0
[0.7.1]: https://github.com/excaliburjs/Excalibur/compare/v0.7.0...v0.7.1
[0.7.0]: https://github.com/excaliburjs/Excalibur/compare/v0.6.0...v0.7.0
[0.6.0]: https://github.com/excaliburjs/Excalibur/compare/v0.5.1...v0.6.0
[0.5.1]: https://github.com/excaliburjs/Excalibur/compare/v0.5.0...v0.5.1
[0.5.0]: https://github.com/excaliburjs/Excalibur/compare/v0.2.2...v0.5.0
[0.2.2]: https://github.com/excaliburjs/Excalibur/compare/v0.2.0...v0.2.2
[0.2.0]: https://github.com/excaliburjs/Excalibur/compare/v0.1.1...v0.2.0
[0.1.1]: https://github.com/excaliburjs/Excalibur/compare/v0.1...v0.1.1
[//]: # 'https://github.com/olivierlacan/keep-a-changelog'<|MERGE_RESOLUTION|>--- conflicted
+++ resolved
@@ -22,14 +22,12 @@
 
 ### Fixed
 
-<<<<<<< HEAD
 - Fixed issue with `ArcadeSolver` where stacked/overlapped tiles would double solve the position of the collider for the same overlap
-=======
 - EventDispatcher
   - `EventDispatcher` - doesn't require the target object. The context of `this` is not tampered anymore.
 - Pointers
   - `PointerAbstraction` - is fixed to maintain reference
->>>>>>> ba20717f
+-
 
 ### Updates
 
