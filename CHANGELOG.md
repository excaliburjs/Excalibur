# Change Log

All notable changes to this project will be documented in this file.
This project adheres to [Semantic Versioning](http://semver.org/).

## [Unreleased]

## Breaking Changes

- `ex.Line` has be replaced with a new Graphics type, the old geometric behavior is now under the type `ex.LineSegment`
- Notable deprecated types removed
  - `ex.SortedList` old sorted list is removed
  - `ex.Collection` old collection type is removed
  - `ex.Util` import site, exported code promoted `ex.*`
  - `ex.DisplayMode.Position` is removed, use CSS to position the canvas
  - `ex.Trait` interface, traits are not longer supported
  - `ex.Promises` old promise implementation is removed in favor of browser promises
- Notable method & property removals
  - `ex.Actor`
      * `.getZIndex()` and `.setZIndex()` removed use `.z`
  - `ex.Scene`
      * `.screenElements` removed in favor of `.entities`
      * `.addScreenElement(...)` removed use `.add(...)`
      * `.addTileMap(...)` removed use `.add(...)`
      * `.removeTileMap(...)` removed use `.remove(...)`
  - `ex.Timer`
      * `.unpause()` removed use `.resume()`
  - `ex.Camera`
      * `.rx` removed use `.angularVelocity`
  - `ex.BodyComponent`
      * `.sx` removed use `.scaleFactor`
      * `.rx` removed use `.angularVelocity`
  - `ex.ActionsComponent`
      * `.asPromise()` removed use `.toPromise()`
  - `ex.ActionContext`
      * `.asPromise()` removed use `.toPromise()`
  - `ex.Color`
      * Misspellings corrected
- The old drawing API had been removed from excalibur, this should not affect you unless you were using the `ex.Flags.useLegacyDrawing()` or `ex.Flags.useCanvasGraphicsContext()`.
  - Notably all implementations of `Drawable` are removed, use the new `Graphics` API
  - Methods on actor `ex.Actor.setDrawing(...)`, `ex.Actor.addDrawing(...)` are removed, use the `ex.Actor.graphics.add(...)`, `ex.Actor.graphics.show(...)` and `ex.Actor.graphics.use(...)`
  - The `ex.Actor.onPreDraw(...)` and `ex.Actor.onPostDraw(...)` are removed, use `ex.Actor.graphics.onPreDraw(...)` and `ex.Actor.graphics.onPostDraw(...)`
  - The events `predraw` and `postdraw` are removed
  - `ex.Scene.onPreDraw()` and `ex.Scene.onPostDraw()` are now called with the `ExcaliburGraphicsContext` instead of an `CanvasRenderingContext2D`
- `ex.TileMap` has several breaking changes around naming, but brings it consistent with Tiled terminology and the new `ex.IsometricMap`. Additionally the new names are easier to follow.
  - Constructor has been changed to the following
    ```typescript
     new ex.TileMap({
      pos: ex.vec(100, 100),
      tileWidth: 64,
      tileHeight: 48,
      rows: 20,
      columns: 20
    });
    ```
  - `ex.Cell` has been renamed to `ex.Tile`
    - `ex.Tile` now uses `addGraphic(...)`, `removeGraphic(...)`, `clearGraphics()` and `getGraphics()` instead of having an accessible `ex.Tile.graphics` array.
  - `ex.TileMap.data` has been renamed to `ex.TileMap.tiles`
  - `ex.TileMap.getCell(..)` has been renamed to `ex.TileMap.getTile(...)`
  - `ex.TileMap.getCellByIndex(...)` has been renamed to `ex.TileMap.getTileByIndex(...)`
  - `ex.TileMap.getCellByPoint(...)` has been renamed to `ex.TileMap.getTileByPoint(...)`


### Deprecated

-

### Added
<<<<<<< HEAD
- Added new parameter to `ex.Raster({quality: 4})` to specify the internal scaling for the bitmap, this is useful for improving the rendering quality of small rasters due to sampling error.
=======
- Added new `ex.Line` graphics object for drawing lines!
  ```typescript
  const lineActor = new ex.Actor({
    pos: ex.vec(100, 0)
  });
  lineActor.graphics.anchor = ex.Vector.Zero;
  lineActor.graphics.use(new ex.Line({
    start: ex.vec(0, 0),
    end: ex.vec(200, 200),
    color: ex.Color.Green,
    thickness: 10
  }));
  game.add(lineActor);
  ```
>>>>>>> d3c8c916
- Added new performance fallback configuration to `ex.Engine` for developers to help players experiencing poor performance in non-standard browser configurations
  * This will fallback to the Canvas2D rendering graphics context which usually performs better on non hardware accelerated browsers, currently postprocessing effects are unavailable in this fallback.
  * By default if a game is running at 20fps or lower for 100 frames or more after the game has started it will be triggered, the developer can optionally show a player message that is off by default.
  ```typescript
    var game = new ex.Engine({
      ...
      configurePerformanceCanvas2DFallback: {
        allow: true, // opt-out of the fallback
        showPlayerMessage: true, // opt-in to a player pop-up message
        threshold: { fps: 20, numberOfFrames: 100 } // configure the threshold to trigger the fallback
      }
    });
  ```
- Added new `ex.ParallaxComponent` for creating parallax effects on the graphics, entities with this component are drawn differently and a collider will not be where you expect. It is not recommended you use colliders with parallax entities.
  ```typescript
  const actor = new ex.Actor();
  // The actor will be drawn shifted based on the camera position scaled by the parallax factor
  actor.addComponent(new ParallaxComponent(ex.vec(0.5, 0.5)));
  ```
- Added feature to build `SpriteSheet`s from a list of different sized source views using `ex.SpriteSheet.fromImageSourceWithSourceViews(...)`
  ```typescript
    const ss = ex.SpriteSheet.fromImageSourceWithSourceViews({
      image,
      sourceViews: [
        {x: 0, y: 0, width: 20, height: 30},
        {x: 20, y: 0, width: 40, height: 50},
      ]
    });
  ```
- Added draw call sorting `new ex.Engine({useDrawSorting: true})` to efficiently draw render plugins in batches to avoid expensive renderer switching as much as possible. By default this is turned on, but can be opted out of.
- Added the ability to clone into a target `Matrix` this is useful to save allocations and in turn garbage collection pauses.
- `ex.Engine` now support setting the pixel ratio in the constructor `new ex.Engine({pixelRatio: 2})`, this is useful for smooth `ex.Text` rendering when `antialiasing: false` and rendering pixel art type graphics
- `ex.TileMap` now supports per Tile custom colliders!
  ```typescript
  const tileMap = new ex.TileMap(...);
  const tile = tileMap.getTile(0, 0);
  tile.solid = true;
  tile.addCollider(...); // add your custom collider!
  ```
- New `ex.IsometricMap` for drawing isometric grids! (They also support custom colliders via the same mechanism as `ex.TileMap`)
  ```typescript
  new ex.IsometricMap({
      pos: ex.vec(250, 10),
      tileWidth: 32,
      tileHeight: 16,
      columns: 15,
      rows: 15
    });
  ```
  - `ex.IsometricTile` now come with a `ex.IsometricEntityComponent` which can be applied to any entity that needs to be correctly sorted to preserve the isometric illusion
  - `ex.IsometricEntitySystem` generates a new z-index based on the `elevation` and y position of an entity with `ex.IsometricEntityComponent`

- Added arbitrary non-convex polygon support (only non-self intersecting) with `ex.PolygonCollider(...).triangulate()` which builds a new `ex.CompositeCollider` composed of triangles.
- Added faster `ex.BoundingBox.transform(...)` implementation.
- Added faster `ex.BoundingBox.overlap(...)` implementation.
- Added `ex.Vector.min(...)` and `ex.Vector.max(...)` to find the min/max of each vector component between 2 vectors.
- Added `ex.TransformComponent.zIndexChange$` observable to watch when z index changes.
- Added new display mode `ex.DisplayMode.FitContainerAndFill`.
- Added new display mode `ex.DisplayMode.FitScreenAndFill`.
- Added new display mode `ex.DisplayMode.FitContainerAndZoom`.
- Added new display mode `ex.DisplayMode.FitScreenAndZoom`.

### Fixed

- Fixed unreleased bug where CompositeCollider components would not collide appropriately because contacts did not have unique ids
- Fixed issue where CompositeColliders treat separate constituents as separate collisionstart/collisionend which is unexpected
- Fixed issue where resources that failed to load would silently fail making debugging challenging
- Fixed issue where large pieces of Text were rendered as black rectangles on mobile, excalibur now internally breaks these into smaller chunks in order to render them.
- Fixed issue #2263 where keyboard input `wasPressed` was not working in the `onPostUpdate` lifecycle
- Fixed issue #2263 where there were some keys missing from the `ex.Input.Keys` enum, including `Enter`
- Fixed issue where Rectangle line renderer did not respect z order

### Updates

- Performance improvement to the `ex.Loader` screen keeping frame rates higher by only updating the backing `ex.Canvas` when there are changes
- Improved collision broadphase by swapping to a more efficient `ex.BoundingBox.overlaps` check
- Improved collision narrowphase by improving `ex.PolygonCollider` calculations for localBounds, bounds, and transformed point geometry
- Improved Text/Font performance by internally caching expensive native `measureText()` calls
- Performance improvement to GraphicsSystem
- Performance improvement to the transform capture of the previous frame transform and motion

### Changed

- Split offscreen detection into a separate system
- Renamed `ex.Matrix.multv()` and `ex.Matrix.multm()` to `ex.Matrix.multiply()` which matches our naming conventions

<!--------------------------------- DO NOT EDIT BELOW THIS LINE --------------------------------->
<!--------------------------------- DO NOT EDIT BELOW THIS LINE --------------------------------->
<!--------------------------------- DO NOT EDIT BELOW THIS LINE --------------------------------->

## [0.25.3] - 2022-02-05

## Breaking Changes

- Small breaking change to `engine.screenshot()` you must now use `await engine.screenshot()`. This avoids copy buffer performance impact of `preserveDrawingBuffer: true` by capturing a screen shot request on the next frame when the buffer has not yet been cleared.

### Deprecated

-

### Added

-

### Fixed

- Fixed issue where collision normals are inaccurate on polygon colliders that offset from their origin
- Fixed issue where only Pixel 6 devices crash when using their MAX_TEXTURE_IMAGE_UNITS, artificially cap Excalibur to 125 textures max
- Fixed issue [#2224] where pointer events sometimes didn't work in mobile platforms due to `touch-action` not being set to `none`
- Fixed issue [#2203] where `engine.screenshot()` did not work in the WebGL implementation
- Fixed issue [#1528] where screenshots didn't match the displayed game's size in HiDPI displays, images are now consistent with the game. If you want the full scaled image pass `engine.screenshot(true)` to preserve HiDPI Resolution.
- Fixed issue [#2206] error and warning logs for large images to help developers identify error situations in the webgl implementation

### Updates

-

### Changed

-

## [0.25.2] - 2022-01-21

### Breaking Changes

- `ex.Util.extend()` is removed, modern js spread operator `{...someobject, ...someotherobject}` handles this better.
- Excalibur post processing is now moved to the `engine.graphicsContext.addPostProcessor()`
- Breaking change to `ex.PostProcessor`, all post processors must now now implement this interface
  ```typescript
  export interface PostProcessor {
    intialize(gl: WebGLRenderingContext): void;
    getShader(): Shader;
  }
  ```
### Deprecated

- The static `Engine.createMainLoop` is now marked deprecated and will be removed in v0.26.0, it is replaced by the `Clock` api
- Mark legacy draw routines in `ex.Engine`, `ex.Scene`, and `ex.Actor` deprecated

### Added

- Added ability to build custom renderer plugins that are accessible to the `ex.ExcaliburGraphicsContext.draw<TCustomRenderer>(...)` after registering them `ex.ExcaliburGraphicsContext.register(new LineRenderer())`
- Added ability to draw circles and rectangles with outlines! `ex.ExcaliburGraphicsContext.drawCircle(...)` and `ex.ExcaliburGraphicsContext.drawRectangle(...)`
- Added `ex.CoordPlane` can be set in the `new ex.Actor({coordPlane: CoordPlane.Screen})` constructor
- Added convenience feature, setting the color, sets the color on default graphic if applicable
- Added a `DebugGraphicsComponent` for doing direct debug draw in the `DebugSystem`
- Added back TileMap debug draw
- Added `ex.Scene.timers` to expose the list of timers
- Added support for different webgl texture blending modes as `ex.ImageFiltering` :
  * `ex.ImageFiltering.Blended` -  Blended is useful when you have high resolution artwork and would like it blended and smoothed
  * `ex.ImageFiltering.Pixel` - Pixel is useful when you do not want smoothing aka antialiasing applied to your graphics.
- Excalibur will set a "default" blend mode based on the `ex.EngineOption` antialiasing property, but can be overridden per graphic
  - `antialiasing: true`, then the blend mode defaults to  `ex.ImageFiltering.Blended`
  - `antialiasing: false`, then the blend mode defaults to `ex.ImageFiltering.Pixel`
- `ex.Text/ex.Font` defaults to blended which improves the default look of text rendering dramatically!
- `ex.Circle` and `ex.Polygon` also default to blended which improves the default look dramatically!
- `ex.ImageSource` can now specify a blend mode before the Image is loaded, otherwise
- Added new `measureText` method to the `ex.SpriteFont` and `ex.Font` to return the bounds of any particular text
- Added new `Clock` api to manage the core main loop. Clocks hide the implementation detail of how the mainloop runs, users just knows that it ticks somehow. Clocks additionally encapsulate any related browser timing, like `performance.now()`
  1. `StandardClock` encapsulates the existing `requestAnimationFrame` api logic
  2. `TestClock` allows a user to manually step the mainloop, this can be useful for frame by frame debugging #1170 
  3. The base abstract clock implements the specifics of elapsed time 

- Added a new feature to Engine options to set a maximum fps `new ex.Engine({...options, maxFps: 30})`. This can be useful when needing to deliver a consistent experience across devices.
- Pointers can now be configured to use the collider or the graphics bounds as the target for pointers with the `ex.PointerComponent`
  - `useColliderShape` - (default true) uses the collider component geometry for pointer events
  - `useGraphicsBounds` - (default false) uses the graphics bounds for pointer events


### Fixed

- Fixed issue [#2192] where Actor.center was not correct in child actors
- Fixed issue where `ex.CircleCollider`s did not respect rotation/scale when offset
- Fixed issue [#2157] when compiling in TS strict mode complaining about `ex.Poolable`
- Fixed issue where scaled graphics were not calculating the correct bounds
- Fixed unreleased issue where clock implementation was not updating frame id
- Fixed alpha pre-multiply math in multiple shaders
- Fixed label initialization of fonts, passing a font in the constructor work
- Fixed bug in sprite bounds calculations not taking scale into account
- Fixed bug with pointer api where clicking on screen coordinate actors didn't work
- Fixed [#1815] issue where Camera would jitter when using a strategies based off of actors in the previous frame. 
- Fixed issue where TileMaps would sometimes have a geometry seam that may not fall on an actual screen pixel causing a visible gap between tiles and the background
  -- ![image](https://user-images.githubusercontent.com/612071/144700377-ac4585ba-3f4c-44b8-95db-ad36c5fc9a32.png)
- Fixed unreleased issue where SpriteFonts log every frame they detect a misconfigured font.
- Fixed unreleased issue where clock when constraining fps would pass larger than expected elapsed times to the simulation causing things to "speed up" bizarrely
- Fixed unreleased issue where games with no resources would crash
- Fixed issue [#2152] where shared state in `ex.Font` and `ex.SpriteFont` prevented text from aligning properly when re-used
- Fixed issue where fast moving `CompositeCollider`s were erroneously generating pairs for their constituent parts
- Fixed Safari 13.1 crash when booting Excalibur because of they odd MediaQuery API in older Safari
- Fixed issue where pointers did not work because of missing types
- Fixed issue with `ArcadeSolver` where stacked/overlapped tiles would double solve the position of the collider for the same overlap
- Fixed issue where changing the `ex.Sprite.width` or `ex.Sprite.height` did not resize the graphic.
- Fixed issue where initial Actor anchors set in the constructor were not being set in the graphics component
- EventDispatcher
  - `EventDispatcher` - doesn't require the target object. The context of `this` is not tampered anymore.
- Pointers
  - `PointerAbstraction` - is fixed to maintain reference
-

### Updates

- The following Engine's pieces: `Collision` `Graphics` `Resources` `Trigger` are updated to reflect the new EventDispatcher behavior.
- Refactor camera/screen interaction to utilize transforms instead of bespoke coordinate conversion
### Changed

- Updated Graphics to improve general performance
- Updated the webgl primitives to make building `ex.Shader`s, `ex.VertexBuffer`s, and `ex.VertexLayout`s much easier 
- Broke up the internal monolithic shader into separate internal renderer plugins
- Changed the debug system to separate displaying the debug position point (`game.debug.transform.showPosition = true`) and debug position label (`game.debug.transform.showPositionLabel = true`)
- `ex.ColorBlindCorrector` is renamed to `ex.ColorBlindnessPostProcessor`, and `ex.ColorBlindness` is renamed to `ex.ColorBlindnessMode`
   - Color blindness can still be corrected or simulated:
      * `game.debug.colorBlindMode.correct(ex.ColorBlindnessMode.Deuteranope)`
      * `game.debug.colorBlindMode.simulate(ex.ColorBlindnessMode.Deuteranope)`
- Excalibur now uses pre-multiplied alpha automatically, images will be unpacked into memory using `gl.pixelStorei(gl.UNPACK_PREMULTIPLY_ALPHA_WEBGL, true)`
- Excalibur FPS is now sampled over 100ms blocks, this gives a more usable fps in the stats. The sampler is available off of the engine clock `engine.clock.fpsSampler.fps` 
- Pointer Events:
  * Event types (up, down, move, etc) now all exist in 2 types `ex.Input.PointerEvent` and `ex.Input.WheelEvent`
  * The `stopPropagation()` method used to cancel further dispatches has been renamed to `cancel()` to match other events API.
  * Events no longer have a reference to the `pointer` but now have all of the same information that was availabe on the pointer `worldPos`, `screenPos`, `pagePos`


## [0.25.1] - 2021-11-05

### Added

- *Experimental:* Native ES module bundle distribution in package `esm/excalibur.js` entrypoint ([#2064](https://github.com/excaliburjs/Excalibur/pull/2064))
- `withEngine` utils support an aditional options parameter to override the Engine default options.
- Story to show a play / pause implementation. 
- `ex.Animation` now support `totalDuration` that will calculate automatically each frame duration based on how many frames have.
- `ex.Animation` now supports `.reverse()` to reverse the direction of play in an animation, use the `ex.Animation.direction` to inspect if the animation is playing in the `ex.AnimationDirection.Forward` direction or the `ex.AnimationDirection.Backward` direction.
### Changed

- Pointer system refactored into 2 parts:
   * First is an ECS style system `ex.PointerSystem` that dispatches events to Entities/Actors
   * Second is an event receiver `ex.PointerEventReceiver` which is responsible for collecting the native browser events
   * The API is mostly backwards compatible breaking changes are listed in the breaking change section, event types have been simplified, and `stopPropagation()` and been renamed to `cancel()`
- Internal Actions implementation converted to ECS system and component, this is a backwards compatible change with v0.25.0
  - `ex.ActionsSystem` and `ex.ActionsComponent` now wrap the existing `ex.ActionContext`
  - Actions can be shared with all entities now!
- Dispatch the `hidePlayButton` on the Button Event to prevent that keep on the screen on some situations [#1431].
- Revert VSCode Workbench Colors

### Deprecated

- Actions `asPromise()` renamed to `toPromise()`

### Fixed

- Fixed loader button position on window resize
- Fixed issue with setting `ex.TileMap.z` to a value
- Fixed crash in debug system if there is no collider geometry
- Fixed ImageSource loading error message [#2049]

## [0.25.0] - 2021-10-03

### Breaking Changes

- Actor Drawing: `ex.Actor.addDrawing`, `ex.Actor.setDrawing`, `onPostDraw()`, and `onPreDraw()` are no longer on by default and will be removed in v0.26.0, they are available behind a flag `ex.Flags.useLegacyDrawing()`
  - For custom drawing use the `ex.Canvas`
- `ex.Actor.rx` has been renamed to `ex.Actor.angularVelocity`
- Rename `ex.Edge` to `ex.EdgeCollider` and `ex.ConvexPolygon` to `ex.PolygonCollider` to avoid confusion and maintian consistency
- `ex.Label` constructor now only takes the option bag constructor and the font properties have been replaced with `ex.Font`
  ```typescript
  const label = new ex.Label({
    text: 'My Text',
    x: 100,
    y: 100,
    font: new ex.Font({
      family: 'Consolas',
      size: 32
    })
  });
  ```
- `ex.Physics.debug` properties for Debug drawing are now moved to `engine.debug.physics`, `engine.debug.collider`, and `engine.debug.body`.
  - Old `debugDraw(ctx: CanvasRenderingContext2D)` methods are removed.
- Collision `Pair`'s are now between Collider's and not bodies
- `PerlinNoise` has been removed from the core repo will now be offered as a [plugin](https://github.com/excaliburjs/excalibur-perlin)
- Legacy drawing implementations are moved behind `ex.LegacyDrawing` new Graphics implemenations of `Sprite`, `SpriteSheet`, `Animation` are now the default import.
  - To use any of the `ex.LegacyDrawing.*` implementations you must opt-in with the `ex.Flags.useLegacyDrawing()` note: new graphics do not work in this egacy mode
- Renames `CollisionResolutionStrategy.Box` collision resolution strategy to `Arcade`
- Renames `CollisionResolutionStrategy.RigidBody` collision resolution strategy to `Realistic`
- `Collider` is now a first class type and encapsulates what `Shape` used to be. `Collider` is no longer a member of the `Body`
- `CollisionType` and `CollisionGroup` are now a member of the `Body` component, the reasoning is they define how the simulated physics body will behave in simulation.
- `Timer`'s no longer automatically start when added to a `Scene`, this `Timer.start()` must be called. ([#1865](ttps://github.com/excaliburjs/Excalibur/issues/1865))
- `Timer.complete` is now read-only to prevent odd bugs, use `reset()`, `stop()`, and `start()` to manipulate timers.
- `Actor.actions.repeat()` and `Actor.actions.repeatForever()` now require a handler that specifies the actions to repeat. This is more clear and helps prevent bugs like #1891

  ```typescript
  const actor = new ex.Actor();

  actor.actions
    // Move up in a zig-zag by repeating 5 times
    .repeat((ctx) => {
      ctx.moveBy(10, 0, 10);
      ctx.moveBy(0, 10, 10);
    }, 5)
    .callMethod(() => {
      console.log('Done repeating!');
    });
  ```

- Removes `Entity.components` as a way to access, add, and remove components
- `ex.Camera.z` has been renamed to property `ex.Camera.zoom` which is the zoom factor
- `ex.Camera.zoom(...)` has been renamed to function `ex.Camera.zoomOverTime()`
- TileMap no longer needs registered SpriteSheets, `Sprite`'s can be added directly to `Cell`'s with `addGraphic`
  - The confusing `TileSprite` type is removed (Related to TileMap plugin updates https://github.com/excaliburjs/excalibur-tiled/issues/4, https://github.com/excaliburjs/excalibur-tiled/issues/23, https://github.com/excaliburjs/excalibur-tiled/issues/108)
- Directly changing debug drawing by `engine.isDebug = value` has been replaced by `engine.showDebug(value)` and `engine.toggleDebug()` ([#1655](https://github.com/excaliburjs/Excalibur/issues/1655))
- `UIActor` Class instances need to be replaced to `ScreenElement` (This Class it's marked as Obsolete) ([#1656](https://github.com/excaliburjs/Excalibur/issues/1656))
- Switch to browser based promise, the Excalibur implementation `ex.Promise` is marked deprecated ([#994](https://github.com/excaliburjs/Excalibur/issues/994))
- `DisplayMode`'s have changed ([#1733](https://github.com/excaliburjs/Excalibur/issues/1733)) & ([#1928](https://github.com/excaliburjs/Excalibur/issues/1928)):

  - `DisplayMode.FitContainer` fits the screen to the available width/height in the canvas parent element, while maintaining aspect ratio and resolution
  - `DisplayMode.FillContainer` update the resolution and viewport dyanmically to fill the available space in the canvas parent element, DOES NOT preserve `aspectRatio`
  - `DisplayMode.FitScreen` fits the screen to the available browser window space, while maintaining aspect ratio and resolution
  - `DisplayMode.FillScreen` now does what `DisplayMode.FullScreen` used to do, the resolution and viewport dynamically adjust to fill the available space in the window, DOES NOT preserve `aspectRatio` ([#1733](https://github.com/excaliburjs/Excalibur/issues/1733))
  - `DisplayMode.FullScreen` is now removed, use `Screen.goFullScreen()`.

- `SpriteSheet` now is immutable after creation to reduce chance of bugs if you modified a public field. The following properties are read-only: `columns`, `rows`, `spWidth`, `spHeight`, `image`, `sprites` and `spacing`.
- `Engine.pointerScope` now defaults to a more expected `ex.Input.PointerScope.Canvas` instead of `ex.Input.PointerScope.Document` which can cause frustrating bugs if building an HTML app with Excalibur

### Added

- New property `center` to `Screen` to encapsulate screen center coordinates calculation considering zoom and device pixel ratio
- New `ex.Shape.Capsule(width, height)` helper for defining capsule colliders, these are useful for ramps or jagged floor colliders.
- New collision group constructor argument added to Actor`new Actor({collisionGroup: collisionGroup})`
- `SpriteSheet.getSprite(x, y)` can retrieve a sprite from the SpriteSheet by x and y coordinate. For example, `getSprite(0, 0)` returns the top left sprite in the sheet.
  - `SpriteSheet`'s now have dimensionality with `rows` and `columns` optionally specified, if not there is always 1 row, and `sprites.length` columns
- `new Actor({radius: 10})` can now take a radius parameter to help create circular actors
- The `ExcaliburGraphicsContext` now supports drawing debug text
- `Entity` may also now optionally have a `name`, this is useful for finding entities by name or when displaying in debug mode.
- New `DebugSystem` ECS system will show debug drawing output for things toggled on/off in the `engine.debug` section, this allows for a less cluttered debug experience.
  - Each debug section now has a configurable color.
- Turn on WebGL support with `ex.Flags.useWebGL()`
- Added new helpers to `CollisionGroup` to define groups that collide with specified groups `CollisionGroup.collidesWith([groupA, groupB])`
  - Combine groups with `const groupAandB = CollisionGroup.combine([groupA, groupB])`
  - Invert a group instance `const everthingButGroupA = groupA.invert()`
- Improved Collision Simulation
  - New ECS based `CollisionSystem` and `MotionSystem`
  - Rigid body's can now sleep for improved performance
  - Multiple contacts now supported which improves stability
  - Iterative solver for improved stability
- Added `ColliderComponent` to hold individual `Collider` implementations like `Circle`, `Box`, or `CompositeCollider`
  - `Actor.collider.get()` will get the current collider
  - `Actor.collider.set(someCollider)` allows you to set a specific collider
- New `CompositeCollider` type to combine multiple colliders together into one for an entity
  - Composite colliders flatten into their individual colliders in the collision system
  - Composite collider keeps it's internal colliders in a DynamicTree for fast `.collide` checks
- New `TransformComponent` to encapsulate Entity transform, that is to say position, rotation, and scale
- New `MotionComponent` to encapsulate Entity transform values changing over time like velocity and acceleration
- Added multi-line support to `Text` graphics ([#1866](https://github.com/excaliburjs/Excalibur/issues/1866))
- Added `TileMap` arbitrary graphics support with `.addGraphic()` ([#1862](https://github.com/excaliburjs/Excalibur/issues/1862))
- Added `TileMap` row and column accessors `getRows()` and `getColumns()` ([#1859](https://github.com/excaliburjs/Excalibur/issues/1859))
- Added the ability to store arbitrary data in `TileMap` cells with `Cell.data.set('key', 'value')` and `Cell.data.get('key')` ([#1861](https://github.com/excaliburjs/Excalibur/issues/1861))
- Actions `moveTo()`, `moveBy()`, `easeTo()`, `scaleTo()`, and `scaleBy()` now have vector overloads
- `Animation.fromSpriteSheet` will now log a warning if an index into the `SpriteSheet` is invalid ([#1856](https://github.com/excaliburjs/Excalibur/issues/1856))
- `new ImageSource()` will now log a warning if an image type isn't fully supported. ([#1855](https://github.com/excaliburjs/Excalibur/issues/1855))
- `Timer.start()` to explicitly start timers, and `Timer.stop()` to stop timers and "rewind" them.
- `Timer.timeToNextAction` will return the milliseconds until the next action callback
- `Timer.timeElapsedTowardNextAction` will return the milliseconds counted towards the next action callback
- `BoundingBox` now has a method for detecting zero dimensions in width or height `hasZeroDimensions()`
- `BoundingBox`'s can now by `transform`'d by a `Matrix`
- Added `new Entity(components: Component[])` constructor overload to create entities with components quickly.
- Added `Entity.get(type: ComponentType)` to get strongly typed components if they exist on the entity.
- Added `Entity.has(type: ComponentType)` overload to check if an entity has a component of that type.
- Added `Entity.hasTag(tag: string)`, `Entity.addTag(tag: string)`, and `Entity.removeTag(tag: string, force: boolean)`.
  - Tag `offscreen` is now added to entities that are offscreen
- Added `Entity.componentAdded$` and `Entity.componentRemoved$` for observing component changes on an entity.
- For child/parent entities:
  - Added `Entity.addChild(entity: Entity)`, `Entity.removeChild(entity: Entity)`, `Entity.removeAllChildren()` for managing child entities
  - Added `Entity.addTemplate(templateEntity: Entity)` for adding template entities or "prefab".
  - Added `Entity.parent` readonly accessor to the parent (if exists), and `Entity.unparent()` to unparent an entity.
  - Added `Entity.getAncestors()` is a sorted list of parents starting with the topmost parent.
  - Added `Entity.children` readonly accessor to the list of children.
- Add the ability to press enter to start the game after loaded
- Add Excalibur Feature Flag implementation for releasing experimental or preview features ([#1673](https://github.com/excaliburjs/Excalibur/issues/1673))
- Color now can parse RGB/A string using Color.fromRGBString('rgb(255, 255, 255)') or Color.fromRGBString('rgb(255, 255, 255, 1)')
- `DisplayMode.FitScreen` will now scale the game to fit the available space, preserving the `aspectRatio`. ([#1733](https://github.com/excaliburjs/Excalibur/issues/1733))
- `SpriteSheet.spacing` now accepts a structure `{ top: number, left: number, margin: number }` for custom spacing dimensions ([#1788](https://github.com/excaliburjs/Excalibur/issues/1778))
- `SpriteSheet.ctor` now has an overload that accepts `spacing` for consistency although the object constructor is recommended ([#1788](https://github.com/excaliburjs/Excalibur/issues/1778))
- Add `SpriteSheet.getSpacingDimensions()` method to retrieve calculated spacing dimensions ([#1788](https://github.com/excaliburjs/Excalibur/issues/1778))
- Add `KeyEvent.value?: string` which is the key value (or "typed" value) that the browser detected. For example, holding Shift and pressing 9 will have a value of `(` which is the typed character.
- Add `KeyEvent.originalEvent?: KeyboardEvent` which exposes the raw keyboard event handled from the browser.
- Added a new getter to GraphicsComponent.ts called currentKeys that will return the names of the graphics shown in all layers
- Added a new getter to GraphicsLayer called currentKeys that will the names of the graphics shown in this layer

### Changed

- `Gif` now supports new graphics component
- `Algebra.ts` refactored into separate files in `Math/`
- Engine/Scene refactored to make use of the new ECS world which simplifies their logic
- `TileMap` now uses the built in `Collider` component instead of custom collision code.
- Updates the Excalibur ECS implementation for ease of use and Excalibur draw system integration
  - Adds "ex." namespace to built in component types like "ex.transform"
  - Adds `ex.World` to encapsulate all things ECS
  - Adds `ex.CanvasDrawSystem` to handle all HTML Canvas 2D drawing via ECS
  - Updates `ex.Actor` to use new `ex.TransformComponent` and `ex.CanvasDrawComponent`

### Deprecated

- `Timer.unpause()` has be deprecated in favor of `Timer.resume()` ([#1864](https://github.com/excaliburjs/Excalibur/issues/1864))
- Removed UIActor Stub in favor of ScreenElement ([#1656](https://github.com/excaliburjs/Excalibur/issues/1656))
- `ex.SortedList` as deprecated
- `ex.Promise` is marked deprecated ([#994](https://github.com/excaliburjs/Excalibur/issues/994))
- `ex.DisplayMode.Position` CSS can accomplish this task better than Excalibur ([#1733](https://github.com/excaliburjs/Excalibur/issues/1733))

### Fixed

- Fixed allow `ex.ColliderComponent` to not have a collider
- Fixed issue where collision events were not being forwarded from individual colliders in a `ex.CompositeCollider`
- Fixed issue where `ex.CompositeCollider`'s individual colliders were erroneously generating pairs
- Fixed issue where `GraphicsOptions` `width/height` could not be used to define a `ex.Sprite` with equivalent `sourceView` and `destSize` ([#1863](https://github.com/excaliburjs/Excalibur/issues/1863))
- Fixed issue where `ex.Scene.onActivate/onDeactivate` were called with the wrong arguments ([#1850](https://github.com/excaliburjs/Excalibur/issues/1850))
- Fixed issue where no width/height argmunents to engine throws an error
- Fixed issue where zero dimension image draws on the ExcaliburGraphicsContext throw an error
- Fixed issue where the first scene onInitialize fires at Engine contructor time and before the "play button" clicked ([#1900](https://github.com/excaliburjs/Excalibur/issues/1900))
- Fixed issue where the "play button" click was being interpreted as an input event excalibur needed to handle ([#1854](https://github.com/excaliburjs/Excalibur/issues/1854))
- Fixed issue where pointer events were not firing at the ex.Engine.input.pointers level ([#1439](https://github.com/excaliburjs/Excalibur/issues/1439))
- Fixed issue where pointer events propagate in an unexpected order, now they go from high z-index to low z-index ([#1922](https://github.com/excaliburjs/Excalibur/issues/1922))
- Fixed issue with Raster padding which caused images to grow over time ([#1897](https://github.com/excaliburjs/Excalibur/issues/1897))
- Fixed N+1 repeat/repeatForever bug ([#1891](https://github.com/excaliburjs/Excalibur/issues/1891))
- Fixed repeat/repeatForever issue with `rotateTo` ([#635](https://github.com/excaliburjs/Excalibur/issues/635))
- Entity update lifecycle is now called correctly
- Fixed GraphicsSystem `enterviewport` and `exitviewport` event
- Fixed DOM element leak when restarting games, play button elements piled up in the DOM.
- Fixed issues with `ex.Sprite` not rotating/scaling correctly around the anchor (Related to TileMap plugin updates https://github.com/excaliburjs/excalibur-tiled/issues/4, https://github.com/excaliburjs/excalibur-tiled/issues/23, https://github.com/excaliburjs/excalibur-tiled/issues/108)
  - Optionally specify whether to draw around the anchor or not `drawAroundAnchor`
- Fixed in the browser "FullScreen" api, coordinates are now correctly mapped from page space to world space ([#1734](https://github.com/excaliburjs/Excalibur/issues/1734))
- Fix audio decoding bug introduced in https://github.com/excaliburjs/Excalibur/pull/1707
- Fixed issue with promise resolve on double resource load ([#1434](https://github.com/excaliburjs/Excalibur/issues/1434))
- Fixed Firefox bug where scaled graphics with anti-aliasing turned off are not pixelated ([#1676](https://github.com/excaliburjs/Excalibur/issues/1676))
- Fixed z-index regression where actors did not respect z-index ([#1678](https://github.com/excaliburjs/Excalibur/issues/1678))
- Fixed Animation flicker bug when switching to an animation ([#1636](https://github.com/excaliburjs/Excalibur/issues/1636))
- Fixed `ex.Actor.easeTo` actions, they now use velocity to move Actors ([#1638](https://github.com/excaliburjs/Excalibur/issues/1638))
- Fixed `Scene` constructor signature to make the `Engine` argument optional ([#1363](https://github.com/excaliburjs/Excalibur/issues/1363))
- Fixed `anchor` properly of single shape `Actor` [#1535](https://github.com/excaliburjs/Excalibur/issues/1535)
- Fixed Safari bug where `Sound` resources would fail to load ([#1848](https://github.com/excaliburjs/Excalibur/issues/1848))

<!----------------------------------------------------------------------------------------------->

## [0.24.5] - 2020-09-07

### Breaking Changes

- [#1361] Makes use of proxies, Excalibur longer supports IE11 :boom: ([#1361]https://github.com/excaliburjs/Excalibur/issues/1361)

### Added

- Adds new ECS Foundations API, which allows excalibur core behavior to be manipulated with ECS style code ([#1361]https://github.com/excaliburjs/Excalibur/issues/1361)
  - Adds new `ex.Entity` & `ex.EntityManager` which represent anything that can do something in a Scene and are containers for Components
  - Adds new `ex.Component` type which allows encapsulation of state on entities
  - Adds new `ex.Query` & `ex.QueryManager` which allows queries over entities that match a component list
  - Adds new `ex.System` type which operates on matching Entities to do some behavior in Excalibur.
  - Adds new `ex.Observable` a small observable implementation for observing Entity component changes over time

### Fixed

- Fixed Animation flicker bug on the first frame when using animations with scale, anchors, or rotation. ([#1636](https://github.com/excaliburjs/Excalibur/issues/1636))

<!----------------------------------------------------------------------------------------------->

## [0.24.4] - 2020-09-02

### Added

- Add new `ex.Screen` abstraction to manage viewport size and resolution independently and all other screen related logic. ([#1617](https://github.com/excaliburjs/Excalibur/issues/1617))
  - New support for the browser fullscreen API
- Add color blind mode simulation and correction in debug object.
  ([#390](https://github.com/excaliburjs/Excalibur/issues/390))
- Add `LimitCameraBoundsStrategy`, which always keeps the camera locked to within the given bounds. ([#1498](https://github.com/excaliburjs/Excalibur/issues/1498))
- Add mechanisms to manipulate the `Loader` screen. ([#1417](https://github.com/excaliburjs/Excalibur/issues/1417))
  - Logo position `Loader.logoPosition`
  - Play button position `Loader.playButtonPosition`
  - Loading bar position `Loader.loadingBarPosition`
  - Loading bar color `Loader.loadingBarColor` by default is white, but can be any excalibur `ex.Color`

### Changed

- Remove usage of `mock.engine` from the tests. Use real engine instead.
- Upgrade Excalibur to TypeScript 3.9.2
- Upgrade Excalibur to Node 12 LTS

### Fixed

- Fixed Loader play button markup and styles are now cleaned up after clicked ([#1431](https://github.com/excaliburjs/Excalibur/issues/1431))
- Fixed Excalibur crashing when embedded within a cross-origin IFrame ([#1151](https://github.com/excaliburjs/Excalibur/issues/1151))
- Fixed performance issue where uneccessary effect processing was occurring for opacity changes ([#1549](https://github.com/excaliburjs/Excalibur/issues/1549))
- Fixed issue when loading images from a base64 strings that would crash the loader ([#1543](https://github.com/excaliburjs/Excalibur/issues/1543))
- Fixed issue where actors that were not in scene still received pointer events ([#1555](https://github.com/excaliburjs/Excalibur/issues/1555))
- Fixed Scene initialization order when using the lifecycle overrides ([#1553](https://github.com/excaliburjs/Excalibur/issues/1553))

<!----------------------------------------------------------------------------------------------->

## [0.24.0] - 2020-04-23

### Breaking Changes

- Remove obsolete `.extend()` semantics in Class.ts as as well as related test cases.

### Added

- Added new option for constructing bounding boxes. You can now construct with an options
  object rather than only individual coordinate parameters. ([#1151](https://github.com/excaliburjs/Excalibur/issues/1151))
- Added new interface for specifying the type of the options object passed to the
  bounding box constructor.
- Added the `ex.vec(x, y)` shorthand for creating vectors.
  ([#1340](https://github.com/excaliburjs/Excalibur/issues/1340))
- Added new event `processed` to `Sound` that passes processed `string | AudioBuffer` data. ([#1474](https://github.com/excaliburjs/Excalibur/pull/1474))
- Added new property `duration` to `Sound` and `AudioInstance` that exposes the track's duration in seconds when Web Audio API is used. ([#1474](https://github.com/excaliburjs/Excalibur/pull/1474))

### Changed

- Animation no longer mutate underlying sprites, instead they draw the sprite using the animations parameters. This allows more robust flipping at runtime. ([#1258](https://github.com/excaliburjs/Excalibur/issues/1258))
- Changed obsolete decorator to only log the same message 5 times. ([#1281](https://github.com/excaliburjs/Excalibur/issues/1281))
- Switched to core-js based polyfills instead of custom written ones ([#1214](https://github.com/excaliburjs/Excalibur/issues/1214))
- Updated to TypeScript@3.6.4 and node 10 LTS build
- `Sound.stop()` now always rewinds the track, even when the sound is paused. ([#1474](https://github.com/excaliburjs/Excalibur/pull/1474))

### Deprecated

- `ex.Vector.magnitude()` will be removed in `v0.25.0`, use `ex.Vector.size()`. ([#1277](https://github.com/excaliburjs/Excalibur/issues/1277))

### Fixed

- Fixed Excalibur crashing when displaying both a tilemap and a zero-size actor ([#1418](https://github.com/excaliburjs/Excalibur/issues/1418))
- Fixed animation flipping behavior ([#1172](https://github.com/excaliburjs/Excalibur/issues/1172))
- Fixed actors being drawn when their opacity is 0 ([#875](https://github.com/excaliburjs/Excalibur/issues/875))
- Fixed iframe event handling, excalibur will respond to keyboard events from the top window ([#1294](https://github.com/excaliburjs/Excalibur/issues/1294))
- Fixed camera to be vector backed so `ex.Camera.x = ?` and `ex.Camera.pos.setTo(...)` both work as expected([#1299](https://github.com/excaliburjs/Excalibur/issues/1299))
- Fixed missing on/once/off signatures on `ex.Pointer` ([#1345](https://github.com/excaliburjs/Excalibur/issues/1345))
- Fixed sounds not being stopped when `Engine.stop()` is called. ([#1476](https://github.com/excaliburjs/Excalibur/pull/1476))

<!----------------------------------------------------------------------------------------------->

## [0.23.0] - 2019-06-08

### Breaking Changes

- `ex.Actor.scale`, `ex.Actor.sx/sy`, `ex.Actor.actions.scaleTo/scaleBy` will not work as expected with new collider implementation, set width and height directly. These features will be completely removed in v0.24.0.

### Added

- New collision group implementation ([#1091](https://github.com/excaliburjs/Excalibur/issues/1091), [#862](https://github.com/excaliburjs/Excalibur/issues/862))
- New `ex.Collider` type which is the container for all collision related behavior and state. Actor is now extracted from collision.
- New interface `Clonable<T>` to indicate if an object contains a clone method
- New interface `Eventable<T>` to indicated if an object can emit and receive events
- `ex.Vector.scale` now also works with vector input
- `ex.BoundingBox.fromDimension(width: number, height: number)` can generate a bounding box from a width and height
- `ex.BoundingBox.translate(pos: Vector)` will create a new bounding box shifted by `pos`
- `ex.BoundingBox.scale(scale: Vector)` will create a new bounding box scaled by `scale`
- Added `isActor()` and `isCollider()` type guards
- Added `ex.CollisionShape.draw` collision shapes can now be drawn, actor's will use these shapes if no other drawing is specified
- Added a `getClosestLineBetween` method to `CollisionShape`'s for returning the closest line between 2 shapes ([#1071](https://github.com/excaliburjs/Excalibur/issues/1071))

### Changed

- Change `ex.Actor.within` to use surface of object geometry instead of the center to make judgements ([#1071](https://github.com/excaliburjs/Excalibur/issues/1071))
- Changed `moveBy`, `rotateBy`, and `scaleBy` to operate relative to the current actor position at a speed, instead of moving to an absolute by a certain time.
- Changed event handlers in excalibur to expect non-null event objects, before `hander: (event?: GameEvent) => void` implied that event could be null. This change addresses ([#1147](https://github.com/excaliburjs/Excalibur/issues/1147)) making strict null/function checks compatible with new TypeScript.
- Changed collision system to remove actor coupling, in addition `ex.Collider` is a new type that encapsulates all collision behavior. Use `ex.Actor.body.collider` to interact with collisions in Excalibur ([#1119](https://github.com/excaliburjs/Excalibur/issues/1119))
  - Add new `ex.Collider` type that is the housing for all collision related code
    - The source of truth for `ex.CollisionType` is now on collider, with a convenience getter on actor
    - The collision system now operates on `ex.Collider`'s not `ex.Actor`'s
  - `ex.CollisionType` has been moved to a separate file outside of `Actor`
    - CollisionType is switched to a string enum, style guide also updated
  - `ex.CollisionPair` now operates on a pair of `ex.Colliders`'s instead of `ex.Actors`'s
  - `ex.CollisionContact` now operates on a pair of `ex.Collider`'s instead of `ex.Actors`'s
  - `ex.Body` has been modified to house all the physical position/transform information
    - Integration has been moved from actor to `Body` as a physical concern
    - `useBoxCollision` has been renamed to `useBoxCollider`
    - `useCircleCollision` has been renamed to `useCircleCollider`
    - `usePolygonCollision` has been renamed to `usePolygonCollider`
    - `useEdgeCollision` has been renamed to `useEdgeCollider`
  - Renamed `ex.CollisionArea` to `ex.CollisionShape`
    - `ex.CircleArea` has been renamed to `ex.Circle`
    - `ex.PolygonArea` has been renamed to `ex.ConvexPolygon`
    - `ex.EdgeArea` has been renamed to `ex.Edge`
  - Renamed `getWidth()` & `setWidth()` to property `width`
    - Actor and BoundingBox are affected
  - Renamed `getHeight()` & `setHeight()` to property `height`
    - Actor and BoundingBox are affected
  - Renamed `getCenter()` to the property `center`
    - Actor, BoundingBox, and Cell are affected
  - Renamed `getBounds()` to the property `bounds`
    - Actor, Collider, and Shapes are affected
  - Renamed `getRelativeBounds()` to the property `localBounds`
    - Actor, Collider, and Shapes are affected
  - Renamed `moi()` to the property `inertia` (moment of inertia)
  - Renamed `restitution` to the property `bounciness`
  - Moved `collisionType` to `Actor.body.collider.type`
  - Moved `Actor.integrate` to `Actor.body.integrate`

### Deprecated

- Legacy groups `ex.Group` will be removed in v0.24.0, use collision groups as a replacement [#1091](https://github.com/excaliburjs/Excalibur/issues/1091)
- Legacy collision groups off `Actor` will be removed in v0.24.0, use `Actor.body.collider.collisionGroup` [#1091](https://github.com/excaliburjs/Excalibur/issues/1091)
- Removed `NaiveCollisionBroadphase` as it was no longer used
- Renamed methods and properties will be available until `v0.24.0`
- Deprecated collision attributes on actor, use `Actor.body.collider`
  - `Actor.x` & `Actor.y` will be removed in `v0.24.0` use `Actor.pos.x` & `Actor.pos.y`
  - `Actor.collisionArea` will be removed in `v0.24.0` use `Actor.body.collider.shape`
  - `Actor.getLeft()`, `Actor.getRight()`, `Actor.getTop()`, and `Actor.getBottom` are deprecated
    - Use `Actor.body.collider.bounds.(left|right|top|bottom)`
  - `Actor.getGeometry()` and `Actor.getRelativeGeometry()` are removed, use `Collider`
  - Collision related properties on Actor moved to `Collider`, use `Actor.body.collider`
    - `Actor.torque`
    - `Actor.mass`
    - `Actor.moi`
    - `Actor.friction`
    - `Actor.restitution`
  - Collision related methods on Actor moved to `Collider`, use `Actor.body.collider` or `Actor.body.collider.bounds`
    - `Actor.getSideFromIntersect(intersect)` -> `BoundingBox.sideFromIntersection`
    - `Actor.collidesWithSide(actor)` -> `Actor.body.collider.bounds.intersectWithSide`
    - `Actor.collides(actor)` -> `Actor.body.collider.bounds.intersect`

### Fixed

- Fixed issue where leaking window/document handlers was possible when calling `ex.Engine.stop()` and `ex.Engine.start()` ([#1063](https://github.com/excaliburjs/Excalibur/issues/1120))
- Fixed wrong `Camera` and `Loader` scaling on HiDPI screens when option `suppressHiDPIScaling` is set. ([#1120](https://github.com/excaliburjs/Excalibur/issues/1120))
- Fixed polyfill application by exporting a `polyfill()` function that can be called. ([#1132](https://github.com/excaliburjs/Excalibur/issues/1132))
- Fixed `Color.lighten()` ([#1084](https://github.com/excaliburjs/Excalibur/issues/1084))

<!----------------------------------------------------------------------------------------------->

## [0.22.0] - 2019-04-06

### Breaking Changes

- `ex.BaseCamera` replaced with `Camera` ([#1087](https://github.com/excaliburjs/Excalibur/issues/1087))

### Added

- Added `enableCanvasTransparency` property that can enable/disable canvas transparency ([#1096](https://github.com/excaliburjs/Excalibur/issues/1096))

### Changed

- Upgraded Excalibur to TypeScript 3.3.3333 ([#1052](https://github.com/excaliburjs/Excalibur/issues/1052))
- Added exceptions on `SpriteSheetImpl` constructor to check if the source texture dimensions are valid ([#1108](https://github.com/excaliburjs/Excalibur/issues/1108))

<!----------------------------------------------------------------------------------------------->

## [0.21.0] - 2019-02-02

### Added

- Added ability to automatically convert .gif files to SpriteSheet, Animations, and Sprites ([#153](https://github.com/excaliburjs/Excalibur/issues/153))
- New `viewport` property on camera to return a world space bounding box of the current visible area ([#1078](https://github.com/excaliburjs/Excalibur/issues/1078))

### Changed

- Updated `ex.Color` and `ex.Vector` constants to be static getters that return new instances each time, eliminating a common source of bugs ([#1085](https://github.com/excaliburjs/Excalibur/issues/1085))
- Remove optionality of engine in constructor of Scene and \_engine private with an underscore prefix ([#1067](https://github.com/excaliburjs/Excalibur/issues/1067))

### Deprecated

- Rename `ex.BaseCamera` to `Camera`, `ex.BaseCamera` will be removed in `v0.22.0` ([#1087](https://github.com/excaliburjs/Excalibur/issues/1087))

### Fixed

- Fixed issue of early offscreen culling related to zooming in and out ([#1078](https://github.com/excaliburjs/Excalibur/issues/1078))
- Fixed issue where setting `suppressPlayButton: true` blocks load in certain browsers ([#1079](https://github.com/excaliburjs/Excalibur/issues/1079))
- Fixed issue where the absence of a pointer button caused an error in the console([#1153](https://github.com/excaliburjs/Excalibur/issues/1153))

<!----------------------------------------------------------------------------------------------->

## [0.20.0] - 2018-12-10

### Breaking Changes

- `ex.PauseAfterLoader` removed, use `ex.Loader` instead ([#1031](https://github.com/excaliburjs/Excalibur/issues/1031))

### Added

- Added strongly-typed `EventTypes` enum to Events.ts to avoid magic strings ([#1066](https://github.com/excaliburjs/Excalibur/issues/1066))

### Changed

- Added parameter on SpriteSheet constructor so you can define how many pixels of space are between sprites ([#1058](https://github.com/excaliburjs/Excalibur/issues/1058))

<!----------------------------------------------------------------------------------------------->

## [0.19.1] - 2018-10-22

### Fixed

- Fixed issue where there were missing files in the dist (Loader.css, Loader.logo.png) ([#1057](https://github.com/excaliburjs/Excalibur/issues/1057))

## [0.19.0] - 2018-10-13

### Changed

- Excalibur user documentation has now moved to [excaliburjs.com/docs](https://excaliburjs.com/docs)
- Excalibur will now prompt for user input before starting the game to be inline with the new webaudio requirements from chrome/mobile browsers ([#1031](https://github.com/excaliburjs/Excalibur/issues/1031))

### Deprecated

- `PauseAfterLoader` for iOS in favor of new click-to-play functionality built into the default `Loader` ([#1031](https://github.com/excaliburjs/Excalibur/issues/1031))

### Fixed

- Fixed issue where Edge web audio playback was breaking ([#1047](https://github.com/excaliburjs/Excalibur/issues/1047))
- Fixed issue where pointer events do not work in mobile ([#1044](https://github.com/excaliburjs/Excalibur/issues/1044))
- Fixed issue where iOS was not loading by including the right polyfills ([#1043](https://github.com/excaliburjs/Excalibur/issues/1043))
- Fixed issue where sprites do not work in Firefox ([#980](https://github.com/excaliburjs/Excalibur/issues/978))
- Fixed issue where collision pairs could sometimes be incorrect ([#975](https://github.com/excaliburjs/Excalibur/issues/975))
- Fixed box collision velocity resolution so that objects resting on a surface do not accumulate velocity ([#986](https://github.com/excaliburjs/Excalibur/pull/1034))

<!----------------------------------------------------------------------------------------------->

## [0.18.0] - 2018-08-04

### Breaking Changes

- `Sound.setVolume()` replaced with `Sound.volume`
- `Sound.setLoop()` replaced with `Sound.loop`

### Added

- Add `Scene.isActorInDrawTree` method to determine if an actor is in the scene's draw tree.

### Fixed

- Fixed missing `exitviewport/enterviewport` events on Actors.on/once/off signatures ([#978](https://github.com/excaliburjs/Excalibur/issues/978))
- Fix issue where Actors would not be properly added to a scene if they were removed from that scene during the same frame ([#979](https://github.com/excaliburjs/Excalibur/issues/979))

<!----------------------------------------------------------------------------------------------->

## [0.17.0] - 2018-06-04

### Breaking Changes

- Property scope `Pointer.actorsUnderPointer` changed to private
- `Sprite.sx` replaced with `Sprite.x`
- `Sprite.sy` replaced with `Sprite.y`
- `Sprite.swidth` replaced with `Sprite.width`
- `Sprite.sheight` replaced with `Sprite.height`

### Added

- Allow timers to limit repeats to a finite number of times ([#957](https://github.com/excaliburjs/Excalibur/pull/974))
- Convenience method on Scene to determine whether it is the current scene. Scene.isCurrentScene() ([#982](https://github.com/excaliburjs/Excalibur/issues/982))
- New `PointerEvent.stopPropagation()` method added. Works the same way as (`https://developer.mozilla.org/en-US/docs/Web/API/Event/stopPropagation`)
  ([#912](https://github.com/excaliburjs/Excalibur/issues/912))
- New `Actor.getAncestors()` method, which retrieves full array of current Actor ancestors
- Static `Actor.defaults` prop, which implements `IActorDefaults`.
- Native sound events now exposed
  - `volumechange` - on playing sound volume change;
  - `pause` - on playback pause;
  - `stop` - on playback stop;
  - `emptied` - on data cleanup(f.e. when setting new data);
  - `resume` - on playback resume;
  - `playbackstart` - on playback start;
  - `playbackend` - on playback end;
- Added `Sound.instances` getter, which returns active tracks. Playing or paused
- Added `Sound.getTrackId(track: [[AudioInstance]])` method. Which returns id of track provided,
  if it is in list of active tracks.

### Changed

- Refactored Easing functions to be reversable ([#944](https://github.com/excaliburjs/Excalibur/pull/944))
- Now at creation every `Actor.anchor` prop is set to default `Actor.defaults.anchor`.
- Scene.remove(Actor) now starts the Actor.Kill event cycle ([#981](https://github.com/excaliburjs/Excalibur/issues/981))

### Deprecated

- `CapturePointer.update()` method now doesn't propagate event to actor, just verifies pointer events for actor.
- Added `Sound.volume` & `Sound.loop` properties as a replacement for `Sound.setVolume()` and `Sound.setLoop()`. The methods `setVolume` and `setLoop` have been marked obsolete.

### Fixed

- Added missing variable assignments to TileMapImpl constructor ([#957](https://github.com/excaliburjs/Excalibur/pull/957))
- Correct setting audio volume level from `value` to `setValueAtTime` to comply with deprecation warning in Chrome 59 ([#953](https://github.com/excaliburjs/Excalibur/pull/953))
- Force HiDPI scaling to always be at least 1 to prevent visual artifacts in some browsers
- Recalculate physics geometry when width/height change on Actor ([#948](https://github.com/excaliburjs/Excalibur/pull/948))
- Fix camera move chaining ([#944](https://github.com/excaliburjs/Excalibur/pull/944))
- Fix `pickSet(allowDuplicates: true)` now returns the proper length array with correct elements ([#977](https://github.com/excaliburjs/Excalibur/issues/977))
- `Index` export order to prevent `almond.js` from creation of corrupted modules loading order.
- `Sound.pause()` now saves correct timings.
- Fix `ex.Vector.isValid` edgecase at `Infinity` ([#1006](https://github.com/excaliburjs/Excalibur/issues/1006))

<!----------------------------------------------------------------------------------------------->

## [0.16.0] - 2018-03-31

### Added

- New typesafe and override safe event lifecycle overriding, all `onEventName` handlers will no longer be dangerous to override ([#582](https://github.com/excaliburjs/Excalibur/issues/582))
  - New lifecycle event `onPreKill` and `onPostKill`
- SpriteSheets can now produce animations from custom sprite coordinates `SpriteSheet.getAnimationByCoords(engine, coords[], speed)` ([#918](https://github.com/excaliburjs/Excalibur/issues/918))
- Added drag and drop support for Actors ([#134](https://github.com/excaliburjs/Excalibur/issues/134))
  - New Event `enter`
  - New Event `leave`
  - New Event `pointerenter`
  - New Event `pointerleave`
  - New Event `pointerdragstart`
  - New Event `pointerdragend`
  - New Event `pointerdragmove`
  - New Event `pointerdragenter`
  - New Event `pointerdragleave`
  - New Class `PointerDragEvent` which extends `PointerEvent`
  - New Class `GlobalCoordinates` that contains Vectors for the world, the page, and the screen.
  - Added property `ICapturePointerConfig.captureDragEvents` which controls whether to emit drag events to the actor
  - Added property `PointerEvent.pointer` which equals the original pointer object

### Deprecated

- `Sprite.sx`, `Sprite.sy`, `Sprite.swidth`, `Sprite.sheight` have been deprecated in favor of `Sprite.x`, `Sprite.y`, `Sprite.width`, `Sprite.height` ([#918](https://github.com/excaliburjs/Excalibur/issues/918))

### Fixed

- Added missing lifecycle event handlers on Actors, Triggers, Scenes, Engine, and Camera ([#582](https://github.com/excaliburjs/Excalibur/issues/582))
- Tile Maps now correctly render negative x-axis coordinates ([#904](https://github.com/excaliburjs/Excalibur/issues/904))
- Offscreen culling in HiDPI mode ([#949](https://github.com/excaliburjs/Excalibur/issues/949))
  - Correct bounds check to check drawWidth/drawHeight for HiDPI
  - suppressHiDPIScaling now also suppresses pixel ratio based scaling
- Extract and separate Sprite width/height from drawWidth/drawHeight to prevent context corruption ([#951](https://github.com/excaliburjs/Excalibur/pull/951))

<!----------------------------------------------------------------------------------------------->

## [0.15.0] - 2018-02-16

### Breaking Changes

- `LockedCamera` replaced with `BaseCamera.strategy.lockToActor`
- `SideCamera` replaced with `BaseCamera.strategy.lockToActorAxis`
- `Body.wasTouching` replaced with event type `CollisionEnd`

### Added

- Option bag constructors have been added for commonly-used classes (see [Constructors.md](https://github.com/excaliburjs/Excalibur/blob/main/src/engine/Docs/Constructors.md)) ([#410](https://github.com/excaliburjs/Excalibur/issues/410))

<!----------------------------------------------------------------------------------------------->

## [0.14.0] - 2017-12-02

### Breaking Changes

- Triggers now have a new option bag constructor using the `ITriggerOptions` interface. ([#863](https://github.com/excaliburjs/Excalibur/issues/863)).
- `update` event replaced with `postupdate` event
- `CollisionEvent` replaced by `PreCollisionEvent`
- `getDrawWidth()` and `getDrawHeight()` replaced with the getters `drawWidth` and `drawHeight`
- `PointerEvent.x` and `PointerEvent.y` replaced with `PointerEvent.pos`

### Added

- Automatic HiDPI screen detection and scaling in excalibur internals to correct blurry bitmap rendering on HiDPI screens. This feature can optionally be suppressed with `IEngineOptions.suppressHiDPIScaling`.
- Added new line utility `Line.normal()` and `Line.distanceToPoint` ([#703](https://github.com/excaliburjs/Excalibur/issues/703))
- Added new PolygonArea utility `PolygonArea.getClosestFace(point)` ([#703](https://github.com/excaliburjs/Excalibur/issues/703))
- Triggers now fire an `EnterTriggerEvent` when an actor enters the trigger, and an `ExitTriggerEvent` when an actor exits the trigger. ([#863](https://github.com/excaliburjs/Excalibur/issues/863))
- Actors have a new events `CollisionStart` which when 2 actors first start colliding and `CollisionEnd` when 2 actors are no longer colliding. ([#863](https://github.com/excaliburjs/Excalibur/issues/863))
- New camera strategies implementation for following targets in a scene. Allows for custom strategies to be implemented on top of some prebuilt
  - `LockCameraToActorStrategy` which behaves like `LockedCamera` and can be switched on with `Camera.strategy.lockToActor(actor)`.
  - `LockCameraToActorAxisStrategy` which behaves like `SideCamera` and can be switched on with `Camera.strategy.lockToActorAxis(actor, ex.Axis.X)`
  - `ElasticToActorStrategy` which is a new strategy that elastically moves the camera to an actor and can be switched on with `Camera.strategy.elasticToActor(actor, cameraElasticity, cameraFriction)`
  - `CircleAroundActorStrategy` which is a new strategy that will follow an actor when a certain radius from the camera focus and can be switched on with `Camera.strategy.circleAroundActor(actor)`

### Changed

- `Trigger` has been rebuilt to provide a better experience
  - The trigger `action` only fires when an actor enters the designated area instead of every frame of collision. ([#863](https://github.com/excaliburjs/Excalibur/issues/863))
  - Triggers can now draw like other Actors, but are still not visible by default ([#863](https://github.com/excaliburjs/Excalibur/issues/863))

### Deprecated

- `Body.wasTouching` has been deprecated in favor of a new event type `CollisionEnd` ([#863](https://github.com/excaliburjs/Excalibur/issues/863))
- `SideCamera` and `LockedCamera` are deprecated in favor of camera strategies

### Fixed

- Fixed odd jumping behavior when polygons collided with the end of an edge ([#703](https://github.com/excaliburjs/Excalibur/issues/703))

<!----------------------------------------------------------------------------------------------->

## [0.13.0] - 2017-10-07

### Breaking Changes

- `Scene.children` replaced with `Scene.actors`

### Added

- Convenience getters implemented `halfDrawWidth`, `halfDrawHeight`, `halfCanvasWidth`, `halfCanvasHeight`, `canvasWidth`, and `canvasHeight`.
- New pause/unpause feature for timers to help with more robust pausing ([#885](https://github.com/excaliburjs/Excalibur/issues/885))
- New event listening feature to listen to events only `.once(...)` then unsubscribe automatically ([#745](https://github.com/excaliburjs/Excalibur/issues/745))
- New collision event `postcollision` to indicate if collision resolution occured ([#880](https://github.com/excaliburjs/Excalibur/issues/880))

### Deprecated

- `PointerEvent.x` and `PointerEvent.y`, in favor of `PointerEvent.pos` ([#612](https://github.com/excaliburjs/Excalibur/issues/612))
- `CollisionEvent` has been deprecated in favor of the more clear `PreCollisionEvent` ([#880](https://github.com/excaliburjs/Excalibur/issues/880))
- `getDrawWidth()` and `getDrawHeight()` have been marked obsolete and changed into the getters `drawWidth` and `drawHeight` respectively in order to progressively make getters/setters consistent ([#861](https://github.com/excaliburjs/Excalibur/issues/612))

### Fixed

- Fixed same instance of color potentially being shared, and thus mutated, between instance actors ([#840](https://github.com/excaliburjs/Excalibur/issues/840))
- Fixed bug where active and passive type collisions would resolve when they shouldn't in rigid body physics mode ([#880](https://github.com/excaliburjs/Excalibur/issues/880))

<!----------------------------------------------------------------------------------------------->

## [0.12.0] 2017-08-12

### Breaking Changes

- `CollisionType.Elastic` has been removed
- `Promises.wrap` has been replaced with `Promise.resolve`

### Added

- Added new hsl and hex format options in Color.toString(format). rgb is the default to maintain backwards compatibility ([#852](https://github.com/excaliburjs/Excalibur/issues/852))

### Changed

- `Animation.loop` property now to set to `true` by default ([#583](https://github.com/excaliburjs/Excalibur/issues/583))
- Added backgroundColor to engine options as part of Engine constructor ([#846](https://github.com/excaliburjs/Excalibur/issues/846))

### Deprecated

- `ex.Scene.children` is now `ex.Scene.actors` ([#796](https://github.com/excaliburjs/Excalibur/issues/796))

<!----------------------------------------------------------------------------------------------->

## [0.11.0] 2017-06-10

### Breaking Changes

- Renamed `Utils.removeItemToArray()` to `Utils.removeItemFromArray()` ([#798](https://github.com/excaliburjs/Excalibur/issues/798/))

### Added

- Added optional volume argument to `Sound.play(volume?: number)`, which will play the Audio file at anywhere from mute (`volume` is 0.0) to full volume (`volume` is 1.0). ([#801](https://github.com/excaliburjs/Excalibur/issues/801))
- Added another DisplayMode option: `DisplayMode.Position`. When this is selected as the displayMode type, the user must specify a new `position` option ([#781](https://github.com/excaliburjs/Excalibur/issues/781))
- Added a static method `distance` to the `Vector` class ([#517](https://github.com/excaliburjs/Excalibur/issues/517))
- Added `WheelEvent` event type for the `wheel` browser event, Excalibur now supports scroll wheel ([#808](https://github.com/excaliburjs/Excalibur/issues/808/))

### Changed

- Camera zoom over time now returns a promise that resolves on completion ([#800](https://github.com/excaliburjs/Excalibur/issues/800))
- Edge builds have more descriptive versions now containing build number and Git commit hash (e.g. `0.10.0-alpha.105#commit`) ([#777](https://github.com/excaliburjs/Excalibur/issues/777))

### Fixed

- Fixed camera zoom over time, before it did not work at all ([#800](https://github.com/excaliburjs/Excalibur/issues/800))
- Fixed semi-colon key not being detected on Firefox and Opera. ([#789](https://github.com/excaliburjs/Excalibur/issues/789))

<!----------------------------------------------------------------------------------------------->

## [0.10.0] 2017-04-07

### Breaking Changes

- Rename `Engine.width` and `Engine.height` to be `Engine.canvasWidth` and `Engine.canvasHeight` ([#591](https://github.com/excaliburjs/Excalibur/issues/591))
- Rename `Engine.getWidth` and `Engine.getHeight` to be `Engine.getDrawWidth` and `Engine.getDrawHeight` ([#591](https://github.com/excaliburjs/Excalibur/issues/591))
- Changed `GameEvent` to be a generic type for TypeScript, allowing strongly typing the `target` property. ([#724](https://github.com/excaliburjs/Excalibur/issue/724))
- Removed `Body.useEdgeCollision()` parameter `center` ([#724](https://github.com/excaliburjs/Excalibur/issue/724))

### Added

- Added `Engine.isPaused` to retrieve the running status of Engine ([#750](https://github.com/excaliburjs/Excalibur/issues/750))
- Added `Engine.getWorldBounds` to provide a quick way to get the top left corner and bottom right corner of the screen ([#729](https://github.com/excaliburjs/Excalibur/issues/729))
- Added predraw and postdraw events to `Engine` class. These events happen when prior to and after a draw ([#744](https://github.com/excaliburjs/Excalibur/issues/744))
- Added Perlin noise generation helper `ex.PerlinGenerator` for 1d, 2d, and 3d noise, along with drawing utilities ([#491](https://github.com/excaliburjs/Excalibur/issues/491))
- Added font styles support for normal, italic, and oblique in addition to bold text support ([#563](https://github.com/excaliburjs/Excalibur/issues/563))

### Changed

- Update project to use TypeScript 2.2.2 ([#762](https://github.com/excaliburjs/Excalibur/issues/762))
- Changed `Util.extend` to include `Object.assign` functionality ([#763](https://github.com/excaliburjs/Excalibur/issues/763))

### Fixed

- Update the order of the affine transformations to fix bug when scaling and rotating Actors ([#770](https://github.com/excaliburjs/Excalibur/issues/770))

<!----------------------------------------------------------------------------------------------->

## [0.9.0] 2017-02-09

### Added

- Added `preupdate`, `postupdate`, `predraw`, `postdraw` events to TileMap
- Added `ex.Random` with seed support via Mersenne Twister algorithm ([#538](https://github.com/excaliburjs/Excalibur/issues/538))
- Added extended feature detection and reporting to `ex.Detector` ([#707](https://github.com/excaliburjs/Excalibur/issues/707))
  - `ex.Detector.getBrowserFeatures()` to retrieve the support matrix of the current browser
  - `ex.Detector.logBrowserFeatures()` to log the support matrix to the console (runs at startup when in Debug mode)
- Added `@obsolete` decorator to help give greater visibility to deprecated methods ([#684](https://github.com/excaliburjs/Excalibur/issues/684))
- Added better support for module loaders and TypeScript importing. See [Installation](https://excaliburjs.com/docs/installation) docs for more info. ([#606](https://github.com/excaliburjs/Excalibur/issues/606))
- Added new Excalibur example project templates ([#706](https://github.com/excaliburjs/Excalibur/issues/706), [#733](https://github.com/excaliburjs/Excalibur/issues/733)):
  - [Browserify](https://github.com/excaliburjs/example-ts-browserify)
  - [Webpack](https://github.com/excaliburjs/example-ts-webpack)
  - [Angular2](https://github.com/excaliburjs/example-ts-angular2)
  - [Universal Windows Platform (UWP)](https://github.com/excaliburjs/example-uwp)
  - [Apache Cordova](https://github.com/excaliburjs/example-cordova)
  - [Xamarin Forms](https://github.com/excaliburjs/example-xamarin)
  - [Electron](https://github.com/excaliburjs/example-electron)
- Added `Pointer.lastPagePos`, `Pointer.lastScreenPos` and `Pointer.lastWorldPos` that store the last pointer move coordinates ([#509](https://github.com/excaliburjs/Excalibur/issues/509))

### Changed

- Changed `Util.clamp` to use math libraries ([#536](https://github.com/excaliburjs/Excalibur/issues/536))
- Upgraded to TypeScript 2.1.4 ([#726](https://github.com/excaliburjs/Excalibur/issues/726))

### Fixed

- Fixed Scene/Actor activation and initialization order, actors were not being initialized before scene activation causing bugs ([#661](https://github.com/excaliburjs/Excalibur/issues/661))
- Fixed bug where the engine would not load if a loader was provided without any resources ([#565](https://github.com/excaliburjs/Excalibur/issues/565))
- Fixed bug where an Actor/UIActor/TileMap added during a Timer callback would not initialize before running `draw` loop. ([#584](https://github.com/excaliburjs/Excalibur/issues/584))
- Fixed bug where on slower systems a Sprite may not be drawn on the first `draw` frame ([#748](https://github.com/excaliburjs/Excalibur/issues/748))

<!----------------------------------------------------------------------------------------------->

## [0.8.0] 2016-12-04

### Added

- `ex.Vector.magnitude` alias that calls `ex.Vector.distance()` to get magnitude of Vector ([#663](https://github.com/excaliburjs/Excalibur/issues/663))
- Added new `ex.Line` utilities ([#662](https://github.com/excaliburjs/Excalibur/issues/662)):
  - `ex.Line.slope` for the raw slope (m) value
  - `ex.Line.intercept` for the Y intercept (b) value
  - `ex.Line.findPoint(x?, y?)` to find a point given an X or a Y value
  - `ex.Line.hasPoint(x, y, threshold)` to determine if given point lies on the line
- Added `Vector.One` and `Vector.Half` constants ([#649](https://github.com/excaliburjs/Excalibur/issues/649))
- Added `Vector.isValid` to check for null, undefined, Infinity, or NaN vectors method as part of ([#665](https://github.com/excaliburjs/Excalibur/issues/665))
- Added `ex.Promise.resolve` and `ex.Promise.reject` static methods ([#501](https://github.com/excaliburjs/Excalibur/issues/501))
- PhantomJS based testing infrastructure to accurately test browser features such as image diffs on canvas drawing ([#521](https://github.com/excaliburjs/Excalibur/issues/521))
- Added some basic debug stat collection to Excalibur ([#97](https://github.com/excaliburjs/Excalibur/issues/97)):
  - Added `ex.Engine.stats` to hold frame statistic information
  - Added `ex.Engine.debug` to hold debug flags and current frame stats
  - Added `preframe` and `postframe` events to `Engine` as hooks
  - Added ex.Physics statistics to the Excalibur statistics collection
- Added new fast body collision detection to Excalibur to prevent fast moving objects from tunneling through other objects ([#665](https://github.com/excaliburjs/Excalibur/issues/665))
  - Added DynamicTree raycast to query the scene for bounds that intersect a ray
  - Added fast BoundingBox raycast test

### Changed

- Internal physics names refactored to be more readable and to use names more in line with game engine terminology (explicit broadphase and narrowphase called out)

### Deprecated

- `ex.Promise.wrap` ([#501](https://github.com/excaliburjs/Excalibur/issues/501))

### Fixed

- Fix `Actor.oldPos` and `Actor.oldVel` values on update ([#666](https://github.com/excaliburjs/Excalibur/issues/666))
- Fix `Label.getTextWidth` returns incorrect result ([#679](https://github.com/excaliburjs/Excalibur/issues/679))
- Fix semi-transparent PNGs appear garbled ([#687](https://github.com/excaliburjs/Excalibur/issues/687))
- Fix incorrect code coverage metrics, previously our test process was reporting higher than actual code coverage ([#521](https://github.com/excaliburjs/Excalibur/issues/521))
- Fix `Actor.getBounds()` and `Actor.getRelativeBounds()` to return accurate bounding boxes based on the scale and rotation of actors. ([#692](https://github.com/excaliburjs/Excalibur/issues/692))

<!----------------------------------------------------------------------------------------------->

## [0.7.1] - 2016-10-03

### Breaking Changes

- Refactored and modified Sound API ([#644](https://github.com/excaliburjs/Excalibur/issues/644))
  - `Sound.setData` now returns a Promise which differs from previous API
  - Removed internal `FallbackAudio` and `Sound` classes and replaced with single `Sound` class
  - Added `AudioTagInstance` and `WebAudioInstance` internal classes

### Added

- `ex.Promise.join(Promise[])` support (in addition to `...promises` support) ([#642](https://github.com/excaliburjs/Excalibur/issues/642))
- Moved build artifacts to separate [excalibur-dist](https://github.com/excaliburjs/excalibur-dist) repository ([#648](https://github.com/excaliburjs/Excalibur/issues/648))
- `ex.Events` namespace and typed event handler `.on(...)` overloads for default events on core excalibur objects ([#639](https://github.com/excaliburjs/Excalibur/issues/639))
- `Engine.timescale` property (default: 1.0) to add time-scaling to the engine for time-based movements ([#543](https://github.com/excaliburjs/Excalibur/issues/543))
- Two new parameters to `ex.Util.DrawUtil.line` that accept a line thickness and end-cap style ([#658](https://github.com/excaliburjs/Excalibur/issues/658))

### Fixed

- `Actor.actions.fade` properly supporting fading between 0 and 1 and vice versa ([#640](https://github.com/excaliburjs/Excalibur/issues/640))
- Fix issues with audio offset tracking and muting while game is invisible ([#644](https://github.com/excaliburjs/Excalibur/issues/644))
- `Actor.getHeight()` and `Actor.getWidth()` now take into account parent scaling ([#645](https://github.com/excaliburjs/Excalibur/issues/645))
- `Actor.debugDraw` now works properly for child actors ([#505](https://github.com/excaliburjs/Excalibur/issues/505), [#645](https://github.com/excaliburjs/Excalibur/issues/645))
- Sprite culling was double scaling calculations ([#646](https://github.com/excaliburjs/Excalibur/issues/646))
- Fix negative zoom sprite culling ([#539](https://github.com/excaliburjs/Excalibur/issues/539))
- Fix Actor updates happening more than once per frame, causing multiple pointer events to trigger ([#643](https://github.com/excaliburjs/Excalibur/issues/643))
- Fix `Actor.on('pointerup')` capturePointer events opt-in on event handler. The opt-in was triggering correctly for handlers on 'pointerdown' and 'pointermove', but not 'pointerup'.

<!----------------------------------------------------------------------------------------------->

## [0.7.0] - 2016-08-29

### Breaking Changes

- Code marked 'Obsolete' has been removed ([#625](https://github.com/excaliburjs/Excalibur/issues/625), [#603](https://github.com/excaliburjs/Excalibur/issues/603))
  - `Actor`
    - `addEventListener`
    - `getWorldX`, `getWorldY`
    - `clearActions`, `easeTo`, `moveTo`, `moveBy`, `rotateTo`, `rotateBy`, `scaleTo`, `scaleBy`, `blink`, `fade`, `delay`, `die`, `callMethod`, `asPromise`, `repeat`, `repeatForever`, `follow`, `meet`
  - `Class`
    - `addEventListener`, `removeEventListener`
  - `Engine`
    - parameterized constructor
    - `addChild`, `removeChild`
  - `UpdateEvent` removed
- `Scene.addChild` and `Scene.removeChild` are now protected
- Removed ex.Template and ex.Binding ([#627](https://github.com/excaliburjs/Excalibur/issues/627))

### Added

- New physics system, physical properties for Actors ([#557](https://github.com/excaliburjs/Excalibur/issues/557), [#472](https://github.com/excaliburjs/Excalibur/issues/472))
- Read The Docs support for documentation ([#558](https://github.com/excaliburjs/Excalibur/issues/558))
- Continuous integration builds unstable packages and publishes them ([#567](https://github.com/excaliburjs/Excalibur/issues/567))
- Sound and Texture resources can now process data ([#574](https://github.com/excaliburjs/Excalibur/issues/574))
- Actors now throw an event when they are killed ([#585](https://github.com/excaliburjs/Excalibur/issues/585))
- "Tap to Play" button for iOS to fulfill platform audio requirements ([#262](https://github.com/excaliburjs/Excalibur/issues/262))
- Generic lerp/easing functions ([#320](https://github.com/excaliburjs/Excalibur/issues/320))
- Whitespace checking for conditional statements ([#634](https://github.com/excaliburjs/Excalibur/issues/634))
- Initial support for [Yeoman generator](https://github.com/excaliburjs/generator-excalibur) ([#578](https://github.com/excaliburjs/Excalibur/issues/578))

### Changed

- Upgraded Jasmine testing framework to version 2.4 ([#126](https://github.com/excaliburjs/Excalibur/issues/126))
- Updated TypeScript to 1.8 ([#596](https://github.com/excaliburjs/Excalibur/issues/596))
- Improved contributing document ([#560](https://github.com/excaliburjs/Excalibur/issues/560))
- Improved local and global coordinate tracking for Actors ([#60](https://github.com/excaliburjs/Excalibur/issues/60))
- Updated loader image to match new logo and theme ([#615](https://github.com/excaliburjs/Excalibur/issues/615))
- Ignored additional files for Bower publishing ([#614](https://github.com/excaliburjs/Excalibur/issues/614))

### Fixed

- Actions on the action context threw an error ([#564](https://github.com/excaliburjs/Excalibur/issues/564))
- Actor `getLeft()`, `getTop()`, `getBottom()` and `getRight()` did not respect anchors ([#568](https://github.com/excaliburjs/Excalibur/issues/568))
- Actor.actions.rotateTo and rotateBy were missing RotationType ([#575](https://github.com/excaliburjs/Excalibur/issues/575))
- Actors didn't behave correctly when killed and re-added to game ([#586](https://github.com/excaliburjs/Excalibur/issues/586))
- Default fontFamily for Label didn't work with custom FontSize or FontUnit ([#471](https://github.com/excaliburjs/Excalibur/issues/471))
- Fixed issues with testing sandbox ([#609](https://github.com/excaliburjs/Excalibur/issues/609))
- Issue with camera lerp ([#555](https://github.com/excaliburjs/Excalibur/issues/555))
- Issue setting initial opacity on Actors ([#511](https://github.com/excaliburjs/Excalibur/issues/511))
- Children were not being updated by their parent Actors ([#616](https://github.com/excaliburjs/Excalibur/issues/616))
- Center-anchored Actors were not drawn at the correct canvas coordinates when scaled ([#618](https://github.com/excaliburjs/Excalibur/issues/618))

<!----------------------------------------------------------------------------------------------->

## [0.6.0] - 2016-01-19

### Added

- GamePads now have a connection event ([#473](https://github.com/excaliburjs/Excalibur/issues/473))
- Unit circle drawing for debug mode ([#467](https://github.com/excaliburjs/Excalibur/issues/467))
- Engine now fails gracefully in unsupported browsers ([#386](https://github.com/excaliburjs/Excalibur/issues/386))
- Global fatal error catching ([#381](https://github.com/excaliburjs/Excalibur/issues/381))
- MockEngine for testing ([#360](https://github.com/excaliburjs/Excalibur/issues/360))
- Code coverage reports via Coveralls ([#169](https://github.com/excaliburjs/Excalibur/issues/169))
- SpriteFonts now support different target colors ([#148](https://github.com/excaliburjs/Excalibur/issues/148))
- Cameras now have position, velocity, and acceleration properties ([#490](https://github.com/excaliburjs/Excalibur/issues/490))

### Changed

- `Actor.addChild()` changed to `Actor.add()` ([#519](https://github.com/excaliburjs/Excalibur/issues/519))
- `Actor.removeChild()` changed to `Actor.remove()` ([#519](https://github.com/excaliburjs/Excalibur/issues/519))
- Documentation is only deployed on changes to the main git branch ([#483](https://github.com/excaliburjs/Excalibur/issues/483))
- A warning message is now displayed if no supported audio format is provided for a browser ([#476](https://github.com/excaliburjs/Excalibur/issues/476))
- Updated TSLint directory scanning ([#442](https://github.com/excaliburjs/Excalibur/issues/442), [#443](https://github.com/excaliburjs/Excalibur/issues/443), [#447](https://github.com/excaliburjs/Excalibur/issues/447))
- Deprecated older methods ([#399](https://github.com/excaliburjs/Excalibur/issues/399))
- Changed API for Key events ([#502](https://github.com/excaliburjs/Excalibur/issues/502))

### Fixed

- Actors now properly collide with TileMaps ([#541](https://github.com/excaliburjs/Excalibur/issues/541))
- Gamepad detection is fixed ([#460](https://github.com/excaliburjs/Excalibur/issues/460), [#518](https://github.com/excaliburjs/Excalibur/issues/518))
- Actor scale now correctly occurs after translation ([#514](https://github.com/excaliburjs/Excalibur/issues/514))
- Actors now respect the `visible` property of their children ([#513](https://github.com/excaliburjs/Excalibur/issues/513))
- Fixed centered sprite drawing on Actors ([#507](https://github.com/excaliburjs/Excalibur/issues/507))
- Animation `freezeframe` is now properly set to last Animation frame by default ([#506](https://github.com/excaliburjs/Excalibur/issues/506))
- It is no longer possible to add the same Actor to a scene multiple times ([#504](https://github.com/excaliburjs/Excalibur/issues/504))
- Text alignment on SpriteFonts with Labels is fixed ([#484](https://github.com/excaliburjs/Excalibur/issues/484))
- Engine pointer events properly fire when a camera is zoomed ([#480](https://github.com/excaliburjs/Excalibur/issues/480))
- Fixed a small bug in rotateTo ([#469](https://github.com/excaliburjs/Excalibur/issues/469))
- Setting Label colors now works ([#468](https://github.com/excaliburjs/Excalibur/issues/468))
- Labels now respect set font ([#372](https://github.com/excaliburjs/Excalibur/issues/372))
- UIActor now respects visibility ([#368](https://github.com/excaliburjs/Excalibur/issues/368))
- Solid color Actors now respect opacity ([#364](https://github.com/excaliburjs/Excalibur/issues/364))
- TileMap culling uses proper width and height values ([#293](https://github.com/excaliburjs/Excalibur/issues/293))
- Font API changed while fixing font size issue

<!----------------------------------------------------------------------------------------------->

## [0.5.1] - 2015-06-26

### Added

- Actors can now recursively check the containment of their children ([#453](https://github.com/excaliburjs/Excalibur/issues/453))
- `RotateTo` and `RotateBy` now support ShortestPath, LongestPath, Clockwise, and Counterclockwise rotation ([#461](https://github.com/excaliburjs/Excalibur/issues/461))

### Fixed

- `Actor.contains()` did not work for child actors ([#147](https://github.com/excaliburjs/Excalibur/issues/147))
- Unexpected placement occasionally occurred for Actors with certain collision types ([#319](https://github.com/excaliburjs/Excalibur/issues/319))
- Velocity wasn’t updating properly when fixed and active Actors collided ([#454](https://github.com/excaliburjs/Excalibur/issues/454))
- Actors removed with actor.kill() were not being removed from the draw tree ([#458](https://github.com/excaliburjs/Excalibur/issues/458))
- `RotateTo` and `RotateBy` weren’t using the shortest angle by default ([#282](https://github.com/excaliburjs/Excalibur/issues/282))
- Sprite width and height didn’t take scaling into account ([#437](https://github.com/excaliburjs/Excalibur/issues/437))
- Fixed error message when calling `Actor.setDrawing()` on a non-existent key ([#456](https://github.com/excaliburjs/Excalibur/issues/456))

<!----------------------------------------------------------------------------------------------->

## [0.5.0] - 2015-06-03

### Added

- resource cache busting ([#280](https://github.com/excaliburjs/Excalibur/issues/280))
- HTML5 Gamepad API support ([#15](https://github.com/excaliburjs/Excalibur/issues/15))
- Browserify support ([#312](https://github.com/excaliburjs/Excalibur/issues/312))
- ‘blur’ and ‘visible’ events to detect when the browser window a game is in has focus ([#385](https://github.com/excaliburjs/Excalibur/issues/385))
- Z-index support for Actors, allowing for specific ordered drawing ([#356](https://github.com/excaliburjs/Excalibur/issues/356))
- unlocked drawing for UI elements ([#354](https://github.com/excaliburjs/Excalibur/issues/354))
- `Promise.join()` to return a new promise when promises passed to it have been resolved ([#341](https://github.com/excaliburjs/Excalibur/issues/341), [#340](https://github.com/excaliburjs/Excalibur/issues/340))
- ability to skip a frame in an animation ([#313](https://github.com/excaliburjs/Excalibur/issues/313))
- You can now remove effects from `IDrawable` objects ([#303](https://github.com/excaliburjs/Excalibur/issues/303))
- generic `Resource` type to allow for XHR loading ([#297](https://github.com/excaliburjs/Excalibur/issues/297))
- gray `Color` constants ([#209](https://github.com/excaliburjs/Excalibur/issues/209))

### Changed

- Renamed `engine.addChild()` to `engine.add()` ([#288](https://github.com/excaliburjs/Excalibur/issues/288))
- Renamed `setSpriteTransformationPoint()` to `setAnchor()` ([#269](https://github.com/excaliburjs/Excalibur/issues/269))
- Renamed `TopCamera` to `LockedCamera` ([#184](https://github.com/excaliburjs/Excalibur/issues/184))
- Renamed `Actor.pipeline` to `Actor.traits` ([#351](https://github.com/excaliburjs/Excalibur/issues/351))
- Actor anchoring now uses center origin by default ([#299](https://github.com/excaliburjs/Excalibur/issues/299))
- Actor updates (movement, collision, etc.) now use a pipeline ([#330](https://github.com/excaliburjs/Excalibur/issues/330))
- Organized classes, files, and project structure ([#182](https://github.com/excaliburjs/Excalibur/issues/182), [#347](https://github.com/excaliburjs/Excalibur/issues/347))
- Improvements to collision detection ([#345](https://github.com/excaliburjs/Excalibur/issues/345), [#332](https://github.com/excaliburjs/Excalibur/issues/332))
- Loop optimizations for performance improvements ([#296](https://github.com/excaliburjs/Excalibur/issues/296))
- Updated to TypeScript 1.4 ([#393](https://github.com/excaliburjs/Excalibur/issues/393))
- Improved pointer event handling so touch and mouse events can be captured together ([#334](https://github.com/excaliburjs/Excalibur/issues/334))
- Improved `Point` and `Vector` methods and rotation ([#323](https://github.com/excaliburjs/Excalibur/issues/323), [#302](https://github.com/excaliburjs/Excalibur/issues/302))
- `Color` is now treated as a vector to allow for changes ([#298](https://github.com/excaliburjs/Excalibur/issues/298))
- Cleaned up event type consistency ([#273](https://github.com/excaliburjs/Excalibur/issues/273))
- There is now a default instance of a `Camera` ([#270](https://github.com/excaliburjs/Excalibur/issues/270))
- TSLint now used to enforce code quality

### Fixed

- A Sprite’s dimensions weren’t validated against the size of its texture ([#318](https://github.com/excaliburjs/Excalibur/issues/318))
- Improved sprite drawing performance issues ([#316](https://github.com/excaliburjs/Excalibur/issues/316))
- Actors were sometimes throwing duplicate collision events ([#284](https://github.com/excaliburjs/Excalibur/issues/284))
- Actors were not setting their initial opacity correctly ([#307](https://github.com/excaliburjs/Excalibur/issues/307))
- Particle emitters couldn’t emit less than 60 particles per second ([#301](https://github.com/excaliburjs/Excalibur/issues/301))
- Fixed issue with TileMap collisions ([#286](https://github.com/excaliburjs/Excalibur/issues/286))
- Animations with duplicate frames weren’t being created correctly ([#283](https://github.com/excaliburjs/Excalibur/issues/283))
- Separated drawing and collision logic for CollisionMaps (now TileMap) ([#285](https://github.com/excaliburjs/Excalibur/issues/285))
- Errors in promises were being swallowed if no error callback was supplied ([#337](https://github.com/excaliburjs/Excalibur/issues/337))
- A null promise was being returned if no loader was given to `Engine.start()` ([#335](https://github.com/excaliburjs/Excalibur/issues/335))
- Changed default collisionType to ‘PreventCollision’ ([#324](https://github.com/excaliburjs/Excalibur/issues/324))
- Color didn’t handle alpha = 0 correctly ([#257](https://github.com/excaliburjs/Excalibur/issues/257))
- Blink action usage was confusing ([#279](https://github.com/excaliburjs/Excalibur/issues/279))
- Couldn’t use the `width` and `height` properties of a Texture after it loaded ([#355](https://github.com/excaliburjs/Excalibur/issues/355))
- Using `on(‘pointerdown’)` would not automatically enable pointer capturing ([#398](https://github.com/excaliburjs/Excalibur/issues/398))
- Unsubscribing from an event sometimes removed other event handlers ([#366](https://github.com/excaliburjs/Excalibur/issues/366))
- `Actor.setCenterDrawing()` was hard-coded to true ([#375](https://github.com/excaliburjs/Excalibur/issues/375))
- Console was undefined in IE9. ([#378](https://github.com/excaliburjs/Excalibur/issues/378))
- Pointers were not handling mobile Safari touch events ([#382](https://github.com/excaliburjs/Excalibur/issues/382))
- Fixed debug mode drawing ([#274](https://github.com/excaliburjs/Excalibur/issues/274))
- Flipping a sprite didn’t factor in scaling ([#401](https://github.com/excaliburjs/Excalibur/issues/401))
- Sound continued to play when the game was paused ([#383](https://github.com/excaliburjs/Excalibur/issues/383))
- `UIActor.kill()` didn’t remove the actor ([#373](https://github.com/excaliburjs/Excalibur/issues/373))
- Passing an empty array to `ex.Promise.join` resulted in unresolved promises ([#365](https://github.com/excaliburjs/Excalibur/issues/365))
- MouseUp / TouchEnd events weren’t capture correctly if outside of canvas ([#374](https://github.com/excaliburjs/Excalibur/issues/374))
- Clearing actions from an empty action queue caused problems ([#409](https://github.com/excaliburjs/Excalibur/issues/409))
- `Scene.onActivate()` was being called before Scene.onInitialize() ([#418](https://github.com/excaliburjs/Excalibur/issues/418))
- New z-indexing wasn’t cleaning up after itself ([#433](https://github.com/excaliburjs/Excalibur/issues/433))
- Fixed issue with world / screen coordinates in UIActors ([#371](https://github.com/excaliburjs/Excalibur/issues/371))
- Fade action didn’t work for text ([#261](https://github.com/excaliburjs/Excalibur/issues/261))
- Fade action didn’t work for plain-color actors ([#256](https://github.com/excaliburjs/Excalibur/issues/256))
- Collision events weren’t being published for both collision participants ([#254](https://github.com/excaliburjs/Excalibur/issues/254))
- The loading bar was misrepresenting the time taken to decode audio files ([#106](https://github.com/excaliburjs/Excalibur/issues/106))
- `actor.getCenter()` wasn’t returning the correct value ([#438](https://github.com/excaliburjs/Excalibur/issues/438))
- Cameras were on the engine instead of the scene, resulting in scene transition problems ([#277](https://github.com/excaliburjs/Excalibur/issues/277))
- Actors with sprites larger than the actor would disappear prematurely from the screen ([#287](https://github.com/excaliburjs/Excalibur/issues/287))
- Derived classes can now use offscreen culling ([#294](https://github.com/excaliburjs/Excalibur/issues/294))
- Fixed issue with TileMap culling ([#444](https://github.com/excaliburjs/Excalibur/issues/444))

<!----------------------------------------------------------------------------------------------->

## [0.2.2] - 2014-04-15

### Fixed

- Removed extra declarations file from package that was causing visual studio build problems

<!----------------------------------------------------------------------------------------------->

## [0.2.0] - 2014-04-09

### Added

- Visual Studio 2013 template support ([#139](https://github.com/excaliburjs/Excalibur/issues/139))
- Collision Map for building large static collidable levels ([#33](https://github.com/excaliburjs/Excalibur/issues/33))
- Redundant fallback sound sources for cross browser support ([#125](https://github.com/excaliburjs/Excalibur/issues/125))
- Particle Emitter implementation ([#52](https://github.com/excaliburjs/Excalibur/issues/52))
- Trigger implementation ([#91](https://github.com/excaliburjs/Excalibur/issues/91))
- Timer implementation ([#76](https://github.com/excaliburjs/Excalibur/issues/76))
- Camera Effects: zoom, shake ([#55](https://github.com/excaliburjs/Excalibur/issues/55))
- Polygon IDrawable ([#93](https://github.com/excaliburjs/Excalibur/issues/93))
- Alias 'on' and 'off' for 'addEventListener' and 'removeEventListener' ([#229](https://github.com/excaliburjs/Excalibur/issues/229))
- Optimized draw so only on screen elements are drawn ([#239](https://github.com/excaliburjs/Excalibur/issues/239))
- Support Scale in the x and y directions for actors ([#118](https://github.com/excaliburjs/Excalibur/issues/118))
- Added notion of collision grouping ([#100](https://github.com/excaliburjs/Excalibur/issues/100))
- New Events like 'enterviewport', 'exitviewport', and 'initialize' ([#215](https://github.com/excaliburjs/Excalibur/issues/215), [#224](https://github.com/excaliburjs/Excalibur/issues/224))
- Textures allow direct pixel manipulation ([#155](https://github.com/excaliburjs/Excalibur/issues/155))
- Static Logger improvements with '.debug()', '.info()', '.warn()' and '.error()' ([#81](https://github.com/excaliburjs/Excalibur/issues/81))
- Added callMethod() action to actor ([#244](https://github.com/excaliburjs/Excalibur/issues/244))
- Added fade() action to actor ([#104](https://github.com/excaliburjs/Excalibur/issues/104))
- Added follow() and meet() action to actor ([#77](https://github.com/excaliburjs/Excalibur/issues/77))

### Changed

- 'engine.goToScene()' replaces push and pop ([#168](https://github.com/excaliburjs/Excalibur/issues/168))
- More intuitive starting workflow ([#149](https://github.com/excaliburjs/Excalibur/issues/149))
- Collisions are now more concrete on actors with CollisionType ([#241](https://github.com/excaliburjs/Excalibur/issues/241))
- Namespace all types with 'ex' to prevent Excalibur from polluting the global ([#87](https://github.com/excaliburjs/Excalibur/issues/87))
- Refactor SceneNode to Scene ([#135](https://github.com/excaliburjs/Excalibur/issues/135))
- Refactor keys ([#115](https://github.com/excaliburjs/Excalibur/issues/115))
- Build system with Grunt ([#92](https://github.com/excaliburjs/Excalibur/issues/92))

### Fixed

- Collision event was firing after other actor has been killed ([#228](https://github.com/excaliburjs/Excalibur/issues/228))
- Additional actor was killed when actor.kill() is called ([#226](https://github.com/excaliburjs/Excalibur/issues/226))
- Fixed loading bar ([#195](https://github.com/excaliburjs/Excalibur/issues/195))
- ex.Color.Yellow constant was wrong ([#122](https://github.com/excaliburjs/Excalibur/issues/122))
- removeEventListener did not exist off of engine ([#175](https://github.com/excaliburjs/Excalibur/issues/175))
- Excalibur promises should not swallow exceptions in promise callbacks ([#176](https://github.com/excaliburjs/Excalibur/issues/176))
- Actor.extend did not work on actor subclasses ([#103](https://github.com/excaliburjs/Excalibur/issues/103))

<!----------------------------------------------------------------------------------------------->

## [0.1.1] - 2013-12-19

### Changed

- Refactored Keys to be less confusing ([#115](https://github.com/excaliburjs/Excalibur/issues/115))
- Refactored ActorEvent to be less confusing ([#113](https://github.com/excaliburjs/Excalibur/issues/113))

### Fixed

- 'update' event on the Engine now fires correctly ([#105](https://github.com/excaliburjs/Excalibur/issues/105))
- Actor.extend works on subclasses now ([#103](https://github.com/excaliburjs/Excalibur/issues/103))

<!----------------------------------------------------------------------------------------------->

## 0.1.0 - 2013-12-11

### Added

- Actor based paradigm for managing game objects
- Built-in scripting for actors, allowing objects to move, rotate, blink, scale, and repeat actions
- Entity-entity collision detection
- Event support to react to events happening in the game
- Camera abstraction to easily think about the view port
- Multiple display modes including fixed size, full screen, and dynamic container
- Scene stack support to create multiple game levels
- Sprite sheet and animation support
- Simple sound library for game audio, supporting the Web Audio API and the HTML Audio API
- Promise implementation for managing asynchronous behavior
- Resource loading with optional custom progress bars

<!----------------------------------------------------------------------------------------------->

[unreleased]: https://github.com/excaliburjs/Excalibur/compare/v0.25.1...HEAD
[0.25.1]: https://github.com/excaliburjs/Excalibur/compare/v0.25.0...v0.25.1
[0.25.0]: https://github.com/excaliburjs/Excalibur/compare/v0.24.5...v0.25.0
[0.24.5]: https://github.com/excaliburjs/Excalibur/compare/v0.24.4...v0.24.5
[0.24.4]: https://github.com/excaliburjs/Excalibur/compare/v0.24.0...v0.24.4
[0.24.0]: https://github.com/excaliburjs/Excalibur/compare/v0.23.0...v0.24.0
[0.23.0]: https://github.com/excaliburjs/Excalibur/compare/v0.22.0...v0.23.0
[0.22.0]: https://github.com/excaliburjs/Excalibur/compare/v0.21.0...v0.22.0
[0.21.0]: https://github.com/excaliburjs/Excalibur/compare/v0.20.0...v0.21.0
[0.20.0]: https://github.com/excaliburjs/Excalibur/compare/v0.19.1...v0.20.0
[0.19.1]: https://github.com/excaliburjs/Excalibur/compare/v0.19.0...v0.19.1
[0.19.0]: https://github.com/excaliburjs/Excalibur/compare/v0.18.0...v0.19.0
[0.18.0]: https://github.com/excaliburjs/Excalibur/compare/v0.17.0...v0.18.0
[0.17.0]: https://github.com/excaliburjs/Excalibur/compare/v0.16.0...v0.17.0
[0.16.0]: https://github.com/excaliburjs/Excalibur/compare/v0.15.0...v0.16.0
[0.15.0]: https://github.com/excaliburjs/Excalibur/compare/v0.14.0...v0.15.0
[0.14.0]: https://github.com/excaliburjs/Excalibur/compare/v0.13.0...v0.14.0
[0.13.0]: https://github.com/excaliburjs/Excalibur/compare/v0.12.0...v0.13.0
[0.12.0]: https://github.com/excaliburjs/Excalibur/compare/v0.11.0...v0.12.0
[0.11.0]: https://github.com/excaliburjs/Excalibur/compare/v0.10.0...v0.11.0
[0.10.0]: https://github.com/excaliburjs/Excalibur/compare/v0.9.0...v0.10.0
[0.9.0]: https://github.com/excaliburjs/Excalibur/compare/v0.8.0...v0.9.0
[0.8.0]: https://github.com/excaliburjs/Excalibur/compare/v0.7.1...v0.8.0
[0.7.1]: https://github.com/excaliburjs/Excalibur/compare/v0.7.0...v0.7.1
[0.7.0]: https://github.com/excaliburjs/Excalibur/compare/v0.6.0...v0.7.0
[0.6.0]: https://github.com/excaliburjs/Excalibur/compare/v0.5.1...v0.6.0
[0.5.1]: https://github.com/excaliburjs/Excalibur/compare/v0.5.0...v0.5.1
[0.5.0]: https://github.com/excaliburjs/Excalibur/compare/v0.2.2...v0.5.0
[0.2.2]: https://github.com/excaliburjs/Excalibur/compare/v0.2.0...v0.2.2
[0.2.0]: https://github.com/excaliburjs/Excalibur/compare/v0.1.1...v0.2.0
[0.1.1]: https://github.com/excaliburjs/Excalibur/compare/v0.1...v0.1.1
[//]: # 'https://github.com/olivierlacan/keep-a-changelog'<|MERGE_RESOLUTION|>--- conflicted
+++ resolved
@@ -66,9 +66,8 @@
 -
 
 ### Added
-<<<<<<< HEAD
+
 - Added new parameter to `ex.Raster({quality: 4})` to specify the internal scaling for the bitmap, this is useful for improving the rendering quality of small rasters due to sampling error.
-=======
 - Added new `ex.Line` graphics object for drawing lines!
   ```typescript
   const lineActor = new ex.Actor({
@@ -83,7 +82,6 @@
   }));
   game.add(lineActor);
   ```
->>>>>>> d3c8c916
 - Added new performance fallback configuration to `ex.Engine` for developers to help players experiencing poor performance in non-standard browser configurations
   * This will fallback to the Canvas2D rendering graphics context which usually performs better on non hardware accelerated browsers, currently postprocessing effects are unavailable in this fallback.
   * By default if a game is running at 20fps or lower for 100 frames or more after the game has started it will be triggered, the developer can optionally show a player message that is off by default.
