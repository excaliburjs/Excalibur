# Change Log

All notable changes to this project will be documented in this file.
This project adheres to [Semantic Versioning](http://semver.org/).

## [Unreleased]

### Breaking Changes

<!--- Breaking changes here --->

### Added

<<<<<<< HEAD
- Add new collision group implementation [#1091](https://github.com/excaliburjs/Excalibur/issues/1091) [#862](https://github.com/excaliburjs/Excalibur/issues/862)
=======
- New `ex.Collider` type which is the container for all collision related behavior and state. Actor is now extracted from collision.
- Added interface `Clonable<T>` to indicate if an object contains a clone method
- Added interface `Eventable<T>` to indicated if an object can emit and receive events
- `ex.Vector.scale` now also works with vector input
- `ex.BoundingBox.fromDimension(width: number, height: number)` can generate a bounding box from a width and height
- `ex.BoundingBox.translate(pos: Vector)` will create a new bounding box shifted by `pos`
- `ex.BoundingBox.scale(scale: Vector)` will create a new bounding box scaled by `scale`
- Added `isActor()` and `isCollider()` type guards
>>>>>>> a2f26981

### Changed

- Changed event handlers in excalibur to expect non-null event objects, before `hander: (event?: GameEvent) => void` implied that event could be null. This change addresses ([#1147](https://github.com/excaliburjs/Excalibur/issues/1147)) making strict null/function checks compatible with new typescript.
- Changed collision system to remove actor coupling, in addition `ex.Collider` is a new type that encapsulates all collision behavior. Use `ex.Actor.body.collider` to interact with collisions in Excalibur ([#1119](https://github.com/excaliburjs/Excalibur/issues/1119))

  - Add new `ex.Collider` type that is the housing for all collision related code
    - The source of truth for `ex.CollisionType` is now on collider, with a convenience getter on actor
    - The collision system now operates on `ex.Collider`'s not `ex.Actor`'s
  - `ex.CollisionType` has been moved to a separate file outside of `Actor`
    - CollisionType is switched to a string enum, style guide also updated
  - `ex.CollisionPair` now operates on a pair of `ex.Colliders`'s instead of `ex.Actors`'s
  - `ex.CollisionContact` now operates on a pair of `ex.Collider`'s instead of `ex.Actors`'s
  - `ex.Body` has been modified to house all the physical position/transform information
    - Integration has been moved from actor to `Body` as a physical concern
    - `useBoxCollision` has been renamed to `useBoxCollider`
    - `useCircleCollision` has been renamed to `useCircleCollider`
    - `usePolygonCollision` has been renamed to `usePolygonCollider`
    - `useEdgeCollision` has been renamed to `useEdgeCollider`
  - Renamed `ex.CollisionArea` to `ex.CollisionShape`
    - `ex.CircleArea` has been renamed to `ex.Circle`
    - `ex.PolygonArea` has been renamed to `ex.ConvexPolygon`
    - `ex.EdgeArea` has been renamed to `ex.Edge`
  - Renamed `getWidth()` & `setWidth()` to property `width`
    - Actor and BoundingBox are affected
  - Renamed `getHeight()` & `setHeight()` to property `height`
    - Actor and BoundingBox are affected
  - Renamed `getCenter()` to the property `center`
    - Actor, BoundingBox, and Cell are affected
  - Renamed `getBounds()` to the property `bounds`
    - Actor, Collider, and Shapes are affected
  - Renamed `getRelativeBounds()` to the property `localBounds`
    - Actor, Collider, and Shapes are affected
  - Renamed `moi()` to the property `inertia` standing for moment of inertia
  - Renamed `restition` to the property `bounciness`
  - Moved `collisionType` to `Actor.body.collider.type`
  - Moved `Actor.integrate` to `Actor.body.integrate`

### Deprecated

<<<<<<< HEAD
- Legacy groups `ex.Group` will be removed in v0.24.0, use collision groups as a replacement [#1091](https://github.com/excaliburjs/Excalibur/issues/1091)
- Legacy collision groups off `Actor` will be removed in v0.24.0, use `Actor.body.collider.collisionGroup` [#1091](https://github.com/excaliburjs/Excalibur/issues/1091)
=======
- Removed `NaiveCollisionBroadphase` as it was no longer used
- Renamed methods and properties will be available until `v0.24.0`
- Deprecated collision attributes on actor, use `Actor.body.collider`

  - `Actor.x` & `Actor.y` will be removed in `v0.24.0` use `Actor.pos.x` & `Actor.pos.y`
  - `Actor.collisionArea` will be removed in `v0.24.0` use `Actor.body.collider.shape`
  - `Actor.getLeft()`, `Actor.getRight()`, `Actor.getTop()`, and `Actor.getBottom` are deprecated
    - Use `Actor.body.collider.bounds.(left|right|top|bottom)`
  - `Actor.getGeometry()` and `Actor.getRelativeGeometry()` are removed, use `Collider`
  - Collision related properties on Actor moved to `Collider`, use`Actor.body.collider`
    - `Actor.torque`
    - `Actor.mass`
    - `Actor.moi`
    - `Actor.friction`
    - `Actor.restition`
  - Collision related methods on Actor moved to `Collider`, use`Actor.body.collider` or `Actor.body.collider.bounds`
    - `Actor.getSideFromIntersect(intersect)` -> `BoundingBox.sideFromIntersection`
    - `Actor.collidesWithSide(actor)` -> `Actor.body.collider.bounds.intersectWithSide`
    - `Actor.collides(actor)` -> `Actor.body.collider.bounds.intersect`
>>>>>>> a2f26981

### Fixed

- Fixed wrong `Camera` and `Loader` scaling on HiDPI screens when option `suppressHiDPIScaling` is set. ([#1120](https://github.com/excaliburjs/Excalibur/issues/1120))
- Fixed polyfill application by exporting a `polyfill()` function that can be called. ([#1132](https://github.com/excaliburjs/Excalibur/issues/1132))

<!--- Bug fixes here --->
- Fixed Color.lighten() ([#1084])

<!--------------------------------- DO NOT EDIT BELOW THIS LINE --------------------------------->
<!--------------------------------- DO NOT EDIT BELOW THIS LINE --------------------------------->
<!--------------------------------- DO NOT EDIT BELOW THIS LINE --------------------------------->

## [0.22.0] - 2019-04-06

### Breaking Changes

- `ex.BaseCamera` replaced with `Camera`, [#1087](https://github.com/excaliburjs/Excalibur/issues/1087)

### Added

- Added `enableCanvasTransparency` property that can enable/disable canvas transparency ([#1096](https://github.com/excaliburjs/Excalibur/issues/1096))

### Changed

- Upgraded Excalibur to TypeScript 3.3.3333 ([#1052](https://github.com/excaliburjs/Excalibur/issues/1052))
- Added exceptions on SpriteSheetImpl constructor to check if the source texture dimensions are valid ([#1108](https://github.com/excaliburjs/Excalibur/issues/1108))

<!----------------------------------------------------------------------------------------------->

## [0.21.0] - 2019-02-02

### Added

- Added ability to automatically convert .gif files to SpriteSheet, Animations, and Sprites ([#153](https://github.com/excaliburjs/Excalibur/issues/153))
- Add new `viewport` property to camera to return a world space bounding box of the current visible area ([#1078](https://github.com/excaliburjs/Excalibur/issues/1078))

### Changed

- Updated `ex.Color` and `ex.Vector` constants to be static getters that return new instances each time, eliminating a source of bugs in excalibur ([#1085](https://github.com/excaliburjs/Excalibur/issues/1085))
- Remove optionality of engine in constructor of Scene and \_engine private with an underscore prefix ([#1067](https://github.com/excaliburjs/Excalibur/issues/1067))

### Deprecated

- Rename `ex.BaseCamera` to `Camera`, `ex.BaseCamera` will be removed in `v0.22.0` ([#1087](https://github.com/excaliburjs/Excalibur/issues/1087))

### Fixed

- Fixed issue of early offscreen culling related to zooming in and out ([#1078](https://github.com/excaliburjs/Excalibur/issues/1078))
- Fixed issue where setting `suppressPlayButton: true` blocks load in certain browsers ([#1079](https://github.com/excaliburjs/Excalibur/issues/1079))

<!----------------------------------------------------------------------------------------------->

## [0.20.0] - 2018-12-10

### Breaking Changes

- `ex.PauseAfterLoader` removed, use `ex.Loader` instead ([#1031](https://github.com/excaliburjs/Excalibur/issues/1031))

### Added

- Added strongly-typed EvenTypes enum to Events.ts to avoid magic strings ([#1066](https://github.com/excaliburjs/Excalibur/issues/1066))

### Changed

- Added parameter on SpriteSheet constructor so you can define how many pixels spacing is between sprites ([#1058](https://github.com/excaliburjs/Excalibur/issues/1058))

<!----------------------------------------------------------------------------------------------->

## [0.19.1] - 2018-10-22

### Fixed

- Fixed issue where there were missing files in the dist (Loader.css, Loader.logo.png) ([#1057](https://github.com/excaliburjs/Excalibur/issues/1057))

## [0.19.0] - 2018-10-13

### Changed

- Excalibur user documentation has now moved to [excaliburjs.com/docs](https://excaliburjs.com/docs)
- Excalibur will now prompt for user input before starting the game to be inline with the new webaudio requirements from chrome/mobile browsers ([#1031](https://github.com/excaliburjs/Excalibur/issues/1031))

### Deprecated

- `PauseAfterLoader` for iOS in favor of new click-to-play functionality built into the default `Loader` ([#1031](https://github.com/excaliburjs/Excalibur/issues/1031))

### Fixed

- Fixed issue where Edge web audio playback was breaking ([#1047](https://github.com/excaliburjs/Excalibur/issues/1047))
- Fixed issue where pointer events do not work in mobile ([#1044](https://github.com/excaliburjs/Excalibur/issues/1044))
- Fixed issue where iOS was not loading by including the right polyfills ([#1043](https://github.com/excaliburjs/Excalibur/issues/1043))
- Fixed issue where sprites do not work in Firefox ([#980](https://github.com/excaliburjs/Excalibur/issues/978))
- Fixed issue where collision pairs could sometimes be incorrect ([#975](https://github.com/excaliburjs/Excalibur/issues/975))
- Fixed box collision velocity resolution so that objects resting on a surface do not accumulate velocity ([#986](https://github.com/excaliburjs/Excalibur/pull/1034))

<!----------------------------------------------------------------------------------------------->

## [0.18.0] - 2018-08-04

### Breaking Changes

- `Sound.setVolume()` replaced with `Sound.volume`
- `Sound.setLoop()` replaced with `Sound.loop`

### Added

- Add `Scene.isActorInDrawTree` method to determine if an actor is in the scene's draw tree.

### Fixed

- Fixed missing `exitviewport/enterviewport` events on Actors.on/once/off signatures ([#978](https://github.com/excaliburjs/Excalibur/issues/978))
- Fix issue where Actors would not be properly added to a scene if they were removed from that scene during the same frame ([#979](https://github.com/excaliburjs/Excalibur/issues/979))

<!----------------------------------------------------------------------------------------------->

## [0.17.0] - 2018-06-04

### Breaking Changes

- Property scope `Pointer.actorsUnderPointer` changed to private;
- `Sprite.sx` replaced with `Sprite.x`
- `Sprite.sy` replaced with `Sprite.y`
- `Sprite.swidth` replaced with `Sprite.width`
- `Sprite.sheight` replaced with `Sprite.height`

### Added

- Allow timers to limit repeats to a finite number of times ([#957](https://github.com/excaliburjs/Excalibur/pull/974))
- Convenience method on Scene to determine whether it is the current scene. Scene.isCurrentScene() ([#982](https://github.com/excaliburjs/Excalibur/issues/982))
- New `PointerEvent.stopPropagation()` method added. Works the same way as (`https://developer.mozilla.org/en-US/docs/Web/API/Event/stopPropagation`)
  ([#912](https://github.com/excaliburjs/Excalibur/issues/912))
- New `Actor.getAncestors()` method, which retreives full array of current Actor ancestors
- Static `Actor.defaults` prop, which implements `IActorDefaults`.
- Native sound events now exposed
  - `volumechange` - on playing sound volume change;
  - `pause` - on playback pause;
  - `stop` - on playback stop;
  - `emptied` - on data cleanup(f.e. when setting new data);
  - `resume` - on playback resume;
  - `playbackstart` - on playback start;
  - `playbackend` - on playback end;
- Added `Sound.instances` getter, which returns active tracks. Playing or paused;
- Added `Sound.getTrackId(track: [[AudioInstance]])` method. Which returns id of track provided,
  if it is in list of active tracks.

### Changed

- Refactored Easing functions to be reversable ([#944](https://github.com/excaliburjs/Excalibur/pull/944))
- Now at creation every `Actor.anchor` prop is set to default `Actor.defaults.anchor`.
- Scene.remove(Actor) now starts the Actor.Kill event cycle.([#981](https://github.com/excaliburjs/Excalibur/issues/981))

### Deprecated

- `CapturePointer.update()` method now doesn't propagate event to actor, just verifies pointer events for actor.
- Added `Sound.volume` & `Sound.loop` properties as a replacement for `Sound.setVolume()` and `Sound.setLoop()`. The methods `setVolume` and `setLoop` have been marked obsolete.

### Fixed

- Added missing variable assignments to TileMapImpl constructor ([#957](https://github.com/excaliburjs/Excalibur/pull/957))
- Correct setting audio volume level from `value` to `setValueAtTime` to comply with deprecation warning in Chrome 59 ([#953](https://github.com/excaliburjs/Excalibur/pull/953))
- Force HiDPI scaling to always be at least 1 to prevent visual artifacts in some browsers
- Recalculate physics geometry when width/height change on Actor ([#948](https://github.com/excaliburjs/Excalibur/pull/948))
- Fix camera move chaining ([#944](https://github.com/excaliburjs/Excalibur/pull/944))
- Fix `pickSet(allowDuplicates: true)` now returns the proper length array with correct elements ([#977](https://github.com/excaliburjs/Excalibur/issues/977))
- `Index` export order to prevent `almond.js` from creation of corrupted modules loading order.
- `Sound.pause()` now saves correct timings.
- Fix `ex.Vector.isValid` edgecase at `Infinity` ([#1006](https://github.com/excaliburjs/Excalibur/issues/1006))

<!----------------------------------------------------------------------------------------------->

## [0.16.0] - 2018-03-31

### Added

- New typesafe and override safe event lifecycle overriding, all `onEventName` handlers will no longer be dangerous to override ([#582](https://github.com/excaliburjs/Excalibur/issues/582))
  - New lifecycle event `onPreKill` and `onPostKill`
- SpriteSheets can now produce animations from bespoke sprite coordinates `SpriteSheet.getAnimationByCoords(engine, coords[], speed)` ([#918](https://github.com/excaliburjs/Excalibur/issues/918))
- Added drag and drop support for Actors ([#134](https://github.com/excaliburjs/Excalibur/issues/134))
  - New Event `enter`
  - New Event `leave`
  - New Event `pointerenter`
  - New Event `pointerleave`
  - New Event `pointerdragstart`
  - New Event `pointerdragend`
  - New Event `pointerdragmove`
  - New Event `pointerdragenter`
  - New Event `pointerdragleave`
  - New Class `PointerDragEvent` which extends `PointerEvent`
  - New Class `GlobalCoordinates` that contains Vectors for the world, the page, and the screen.
  - Added property `ICapturePointerConfig.captureDragEvents` which controls whether to emit drag events to the actor
  - Added property `PointerEvent.pointer` which equals the original pointer object

### Deprecated

- `Sprite.sx`, `Sprite.sy`, `Sprite.swidth`, `Sprite.sheight` has be deprecated in favor of `Sprite.x`, `Sprite.y`, `Sprite.width`, `Sprite.height` ([#918](https://github.com/excaliburjs/Excalibur/issues/918))

### Fixed

- Added missing lifecycle event handlers on Actors, Triggers, Scenes, Engine, and Camera ([#582](https://github.com/excaliburjs/Excalibur/issues/582))
- Tile Maps now correctly render negative x-axis coordinates ([#904](https://github.com/excaliburjs/Excalibur/issues/904))
- Offscreen culling in HiDPI mode ([#949](https://github.com/excaliburjs/Excalibur/issues/949))
  - Correct bounds check to check drawWidth/drawHeight for HiDPI
  - suppressHiDPIScaling now also suppresses pixel ratio based scaling
- Extract and separate Sprite width/height from drawWidth/drawHeight to prevent context corruption ([#951](https://github.com/excaliburjs/Excalibur/pull/951))

<!----------------------------------------------------------------------------------------------->

## [0.15.0] - 2018-02-16

### Breaking Changes

- `LockedCamera` replaced with `BaseCamera.strategy.lockToActor`
- `SideCamera` replaced with `BaseCamera.strategy.lockToActorAxis`
- `Body.wasTouching` replaced with event type `CollisionEnd`

### Added

- Option bag constructors have been added for commonly-used classes (see [Constructors.md](https://github.com/excaliburjs/Excalibur/blob/master/src/engine/Docs/Constructors.md)) ([#410](https://github.com/excaliburjs/Excalibur/issues/410))

<!----------------------------------------------------------------------------------------------->

## [0.14.0] - 2017-12-02

### Breaking Changes

- Triggers now have a new option bag constructor using the `ITriggerOptions` interface. ([#863](https://github.com/excaliburjs/Excalibur/issues/863)).
- `update` event replaced with `postupdate` event
- `CollisionEvent` replaced by `PreCollisionEvent`
- `getDrawWidth()` and `getDrawHeight()` replaced with the getters `drawWidth` and `drawHeight`
- `PointerEvent.x` and `PointerEvent.y` replaced with `PointerEvent.pos`

### Added

- Automatic HiDPI screen detection and scaling in excalibur internals to correct blurry bitmap rendering on HiDPI screens. This feature can optionally be suppressed with `IEngineOptions.suppressHiDPIScaling`.
- Added new line utility `Line.normal()` and `Line.distanceToPoint` ([#703](https://github.com/excaliburjs/Excalibur/issues/703))
- Added new PolygonArea utility `PolygonArea.getClosestFace(point)` ([#703](https://github.com/excaliburjs/Excalibur/issues/703))
- Triggers now fire an `EnterTriggerEvent` when an actor enters the trigger, and an `ExitTriggerEvent` when an actor exits the trigger. ([#863](https://github.com/excaliburjs/Excalibur/issues/863))
- Actors have a new events `CollisionStart` which when 2 actors first start colliding and `CollisionEnd` when 2 actors are no longer colliding. ([#863](https://github.com/excaliburjs/Excalibur/issues/863))
- New camera strategies implementation for following targets in a scene. Allows for custom strategies to be implemented on top of some prebuilt
  - `LockCameraToActorStrategy` which behaves like `LockedCamera` and can be switched on with `Camera.strategy.lockToActor(actor)`.
  - `LockCameraToActorAxisStrategy` which behaves like `SideCamera` and can be switched on with `Camera.strategy.lockToActorAxis(actor, ex.Axis.X)`
  - `ElasticToActorStrategy` which is a new strategy that elastically moves the camera to an actor and can be switched on with `Camera.strategy.elasticToActor(actor, cameraElasticity, cameraFriction)`
  - `CircleAroundActorStrategy` which is a new strategy that will follow an actor when a certain radius from the camera focus and can be switched on with `Camera.strategy.circleAroundActor(actor)`

### Changed

- Trigger have been rebuilt to provide a better experience. The trigger `action` only fires when an actor enters the designated area instead of every frame of collision. ([#863](https://github.com/excaliburjs/Excalibur/issues/863))
- Triggers can now draw like other Actors, but are still not visible by default ([#863](https://github.com/excaliburjs/Excalibur/issues/863))

### Deprecated

- `Body.wasTouching` has been deprecated in favor of a new event type `CollisionEnd` ([#863](https://github.com/excaliburjs/Excalibur/issues/863))
- `SideCamera` and `LockedCamera` are deprecated in favor of camera strategies

### Fixed

- Fixed odd jumping behavior when polygons collided with the end of an edge ([#703](https://github.com/excaliburjs/Excalibur/issues/703))

<!----------------------------------------------------------------------------------------------->

## [0.13.0] - 2017-10-07

### Breaking Changes

- `Scene.children` replaced with `Scene.actors`

### Added

- Convenience getters implemented `halfDrawWidth`, `halfDrawHeight`, `halfCanvasWidth`, `halfCanvasHeight`, `canvasWidth`, and `canvasHeight`.
- New pause/unpause feature for timers to help with more robust pausing ([#885](https://github.com/excaliburjs/Excalibur/issues/885))
- New event listening feature to listen to events only `.once(...)` then unsubscribe automatically ([#745](https://github.com/excaliburjs/Excalibur/issues/745))
- New collision event `postcollision` to indicate if collision resolution occured ([#880](https://github.com/excaliburjs/Excalibur/issues/880))

### Deprecated

- `PointerEvent.x` and `PointerEvent.y`, in favor of `PointerEvent.pos` ([#612](https://github.com/excaliburjs/Excalibur/issues/612))
- `CollisionEvent` has been deprecated in favor of the more clear `PreCollisionEvent` ([#880](https://github.com/excaliburjs/Excalibur/issues/880))
- `getDrawWidth()` and `getDrawHeight()` have been marked obsolete and changed into the getters `drawWidth` and `drawHeight` respectively in order to progressively make getters/setters consistent ([#861](https://github.com/excaliburjs/Excalibur/issues/612))

### Fixed

- Fixed same instance of color potentially being shared, and thus mutated, between instance actors ([#840](https://github.com/excaliburjs/Excalibur/issues/840))
- Fixed bug where active and passive type collisions would resolve when they shouldn't when in rigid body mode ([#880](https://github.com/excaliburjs/Excalibur/issues/880))

<!----------------------------------------------------------------------------------------------->

## [0.12.0] 2017-08-12

### Breaking Changes

- `CollisionType.Elastic` has been removed
- `Promises.wrap` has been replaced with `Promise.resolve`

### Added

- Added new hsl and hex format options in Color.toString(format) using rgb as the default to maintain backwards compatibility ([#852](https://github.com/excaliburjs/Excalibur/issues/852))

### Changed

- `Animation.loop` property now to set to `true` by default ([#583](https://github.com/excaliburjs/Excalibur/issues/583))
- Added backgroundColor to engine options as part of Engine constructor ([#846](https://github.com/excaliburjs/Excalibur/issues/846))

### Deprecated

- `ex.Scene.children` is now `ex.Scene.actors` ([#796](https://github.com/excaliburjs/Excalibur/issues/796))

<!----------------------------------------------------------------------------------------------->

## [0.11.0] 2017-06-10

### Breaking Changes

- Renamed Utils.removeItemToArray() to Utils.removeItemFromArray() ([#798](https://github.com/excaliburjs/Excalibur/issues/798/))

### Added

- Added optional volume argument to `Sound.play(volume?: number)`, which will play the Audio file at anywhere from mute (`volume` is 0.0) to full volume (`volume` is 1.0). ([#801](https://github.com/excaliburjs/Excalibur/issues/801))
- Added another DisplayMode option: `DisplayMode.Position`. When this is selected as the displayMode type, the user must specify a new `position` option ([#781](https://github.com/excaliburjs/Excalibur/issues/781))
- Added a static method `distance` to the `Vector` class ([#517](https://github.com/excaliburjs/Excalibur/issues/517))
- Added `WheelEvent` event type for the `wheel` browser event, Excalibur now supports scroll wheel ([#808](https://github.com/excaliburjs/Excalibur/issues/808/))

### Changed

- Camera zoom over time now returns a promise that resolves on completion ([#800](https://github.com/excaliburjs/Excalibur/issues/800))
- Edge builds have more descriptive versions now containing build number and Git commit hash (e.g. `0.10.0-alpha.105#commit`) ([#777](https://github.com/excaliburjs/Excalibur/issues/777))

### Fixed

- Fixed camera zoom over time, before it did not work at all ([#800](https://github.com/excaliburjs/Excalibur/issues/800))
- Fixed semi-colon key not being detected on Firefox and Opera. ([#789](https://github.com/excaliburjs/Excalibur/issues/789))

<!----------------------------------------------------------------------------------------------->

## [0.10.0] 2017-04-07

### Breaking Changes

- Rename `Engine.width` and `Engine.height` to be `Engine.canvasWidth` and `Engine.canvasHeight` ([#591](https://github.com/excaliburjs/Excalibur/issues/591))
- Rename `Engine.getWidth` and `Engine.getHeight` to be `Engine.getDrawWidth` and `Engine.getDrawHeight` ([#591](https://github.com/excaliburjs/Excalibur/issues/591))
- Changed `GameEvent` to be a generic type for TypeScript, allowing strongly typing the `target` property. ([#724](https://github.com/excaliburjs/Excalibur/issue/724))
- Removed `Body.useEdgeCollision()` parameter `center` ([#724](https://github.com/excaliburjs/Excalibur/issue/724))

### Added

- Added `Engine.isPaused` to retrieve the running status of Engine ([#750](https://github.com/excaliburjs/Excalibur/issues/750))
- Added `Engine.getWorldBounds` to provide a quick way to get the top left corner and bottom right corner of the screen ([#729](https://github.com/excaliburjs/Excalibur/issues/729))
- Added predraw and postdraw events to `Engine` class. These events happen when prior to and after a draw ([#744](https://github.com/excaliburjs/Excalibur/issues/744))
- Added Perlin noise generation helper `ex.PerlinGenerator` for 1d, 2d, and 3d noise, along with drawing utilities ([#491](https://github.com/excaliburjs/Excalibur/issues/491))
- Added font styles support for normal, italic, and oblique in addition to bold text support ([#563](https://github.com/excaliburjs/Excalibur/issues/563))

### Changed

- Update project to use TypeScript 2.2.2 ([#762](https://github.com/excaliburjs/Excalibur/issues/762))
- Changed `Util.extend` to include `Object.assign` functionality ([#763](https://github.com/excaliburjs/Excalibur/issues/763))

### Fixed

- Update the order of the affine transformations to fix bug when scaling and rotating Actors ([#770](https://github.com/excaliburjs/Excalibur/issues/770))

<!----------------------------------------------------------------------------------------------->

## [0.9.0] 2017-02-09

### Added

- Added `preupdate`, `postupdate`, `predraw`, `postdraw` events to TileMap
- Added `ex.Random` with seed support via Mersenne Twister algorithm ([#538](https://github.com/excaliburjs/Excalibur/issues/538))
- Added extended feature detection and reporting to `ex.Detector` ([#707](https://github.com/excaliburjs/Excalibur/issues/707))
  - `ex.Detector.getBrowserFeatures()` to retrieve the support matrix of the current browser
  - `ex.Detector.logBrowserFeatures()` to log the support matrix to the console (runs at startup when in Debug mode)
- Added @obsolete decorator to help give greater visibility to deprecated methods ([#684](https://github.com/excaliburjs/Excalibur/issues/684))
- Added better support for module loaders and TypeScript importing. See [Installation](https://excaliburjs.com/docs/installation) docs for more info. ([#606](https://github.com/excaliburjs/Excalibur/issues/606))
- Added new Excalibur example project templates ([#706](https://github.com/excaliburjs/Excalibur/issues/706), [#733](https://github.com/excaliburjs/Excalibur/issues/733)):
  - [Browserify](https://github.com/excaliburjs/example-ts-browserify)
  - [Webpack](https://github.com/excaliburjs/example-ts-webpack)
  - [Angular2](https://github.com/excaliburjs/example-ts-angular2)
  - [Universal Windows Platform (UWP)](https://github.com/excaliburjs/example-uwp)
  - [Apache Cordova](https://github.com/excaliburjs/example-cordova)
  - [Xamarin Forms](https://github.com/excaliburjs/example-xamarin)
  - [Electron](https://github.com/excaliburjs/example-electron)
- Added `Pointer.lastPagePos`, `Pointer.lastScreenPos` and `Pointer.lastWorldPos` that store the last pointer move coordinates ([#509](https://github.com/excaliburjs/Excalibur/issues/509))

### Changed

- Changed Util.clamp to use math libraries ([#536](https://github.com/excaliburjs/Excalibur/issues/536))
- Upgraded to TypeScript 2.1.4 ([#726](https://github.com/excaliburjs/Excalibur/issues/726))

### Fixed

- Fixed Scene/Actor activation and initialization order, actors were not being initialized before scene activation causing bugs ([#661](https://github.com/excaliburjs/Excalibur/issues/661))
- Fixed bug with Excalibur where it would not load if a loader was provided without any resources ([#565](https://github.com/excaliburjs/Excalibur/issues/565))
- Fixed bug where an Actor/UIActor/TileMap added during a Timer callback would not initialize before running `draw` loop. ([#584](https://github.com/excaliburjs/Excalibur/issues/584))
- Fixed bug where on slower systems a Sprite may not be drawn on the first `draw` frame ([#748](https://github.com/excaliburjs/Excalibur/issues/748))

<!----------------------------------------------------------------------------------------------->

## [0.8.0] 2016-12-04

### Added

- `ex.Vector.magnitude` alias that calls `ex.Vector.distance()` to get magnitude of Vector ([#663](https://github.com/excaliburjs/Excalibur/issues/663))
- Added new `ex.Line` utilities ([#662](https://github.com/excaliburjs/Excalibur/issues/662)):
  - `ex.Line.slope` for the raw slope (m) value
  - `ex.Line.intercept` for the Y intercept (b) value
  - `ex.Line.findPoint(x?, y?)` to find a point given an X or a Y value
  - `ex.Line.hasPoint(x, y, threshold)` to determine if given point lies on the line
- Added `Vector.One` and `Vector.Half` constants ([#649](https://github.com/excaliburjs/Excalibur/issues/649))
- Added `Vector.isValid` to check for null, undefined, Infinity, or NaN vectors method as part of ([#665](https://github.com/excaliburjs/Excalibur/issues/665))
- Added `ex.Promise.resolve` and `ex.Promise.reject` static methods ([#501](https://github.com/excaliburjs/Excalibur/issues/501))
- PhantomJS based testing infrastructure to accurately test browser features such as image diffs on canvas drawing ([#521](https://github.com/excaliburjs/Excalibur/issues/521))
- Added some basic debug stat collection to Excalibur ([#97](https://github.com/excaliburjs/Excalibur/issues/97)):
  - Added `ex.Engine.stats` to hold frame statistic information
  - Added `ex.Engine.debug` to hold debug flags and current frame stats
  - Added `preframe` and `postframe` events to `Engine` as hooks
  - Added ex.Physics statistics to the Excalibur statistics collection
- Added new fast body collision detection to Excalibur to prevent fast moving objects from tunneling through other objects ([#665](https://github.com/excaliburjs/Excalibur/issues/665))
  - Added DynamicTree raycast to query the scene for bounds that intersect a ray
  - Added fast BoundingBox raycast test

### Changed

- Internal physics names refactored to be more readable and to use names more in line with game engine terminology (explicit broadphase and narrowphase called out)

### Deprecated

- `ex.Promise.wrap` ([#501](https://github.com/excaliburjs/Excalibur/issues/501))

### Fixed

- Fix `Actor.oldPos` and `Actor.oldVel` values on update ([#666](https://github.com/excaliburjs/Excalibur/issues/666))
- Fix `Label.getTextWidth` returns incorrect result ([#679](https://github.com/excaliburjs/Excalibur/issues/679))
- Fix semi-transparent PNGs appear garbled ([#687](https://github.com/excaliburjs/Excalibur/issues/687))
- Fix incorrect code coverage metrics, previously our test process was reporting higher than actual code coverage ([#521](https://github.com/excaliburjs/Excalibur/issues/521))
- Fix `Actor.getBounds()` and `Actor.getRelativeBounds()` to return accurate bounding boxes based on the scale and rotation of actors. ([#692](https://github.com/excaliburjs/Excalibur/issues/692))

<!----------------------------------------------------------------------------------------------->

## [0.7.1] - 2016-10-03

### Breaking Changes

- Refactored and modified Sound API ([#644](https://github.com/excaliburjs/Excalibur/issues/644))
  - `Sound.setData` now returns a Promise which differs from previous API
  - Removed internal `FallbackAudio` and `Sound` classes and replaced with single `Sound` class
  - Added `AudioTagInstance` and `WebAudioInstance` internal classes

### Added

- `ex.Promise.join(Promise[])` support (in addition to `...promises` support) ([#642](https://github.com/excaliburjs/Excalibur/issues/642))
- Moved build artifacts to separate [excalibur-dist](https://github.com/excaliburjs/excalibur-dist) repository ([#648](https://github.com/excaliburjs/Excalibur/issues/648))
- `ex.Events` namespace and typed event handler `.on(...)` overloads for default events on core excalibur objects ([#639](https://github.com/excaliburjs/Excalibur/issues/639))
- `Engine.timescale` property (default: 1.0) to add time-scaling to the engine for time-based movements ([#543](https://github.com/excaliburjs/Excalibur/issues/543))
- Two new parameters to `ex.Util.DrawUtil.line` that accept a line thickness and end-cap style ([#658](https://github.com/excaliburjs/Excalibur/issues/658))

### Fixed

- `Actor.actions.fade` properly supporting fading between 0 and 1 and vice versa ([#640](https://github.com/excaliburjs/Excalibur/issues/640))
- Fix issues with audio offset tracking and muting while game is invisible ([#644](https://github.com/excaliburjs/Excalibur/issues/644))
- `Actor.getHeight()` and `Actor.getWidth()` now take into account parent scaling ([#645](https://github.com/excaliburjs/Excalibur/issues/645))
- `Actor.debugDraw` now works properly for child actors ([#505](https://github.com/excaliburjs/Excalibur/issues/505), [#645](https://github.com/excaliburjs/Excalibur/issues/645))
- Sprite culling was double scaling calculations ([#646](https://github.com/excaliburjs/Excalibur/issues/646))
- Fix negative zoom sprite culling ([#539](https://github.com/excaliburjs/Excalibur/issues/539))
- Fix Actor updates happening more than once per frame, causing multiple pointer events to trigger ([#643](https://github.com/excaliburjs/Excalibur/issues/643))
- Fix `Actor.on('pointerup')` capturePointer events opt-in on event handler. The opt-in was triggering correctly for handlers on 'pointerdown' and 'pointermove', but not 'pointerup'.

<!----------------------------------------------------------------------------------------------->

## [0.7.0] - 2016-08-29

### Breaking Changes

- Code marked 'Obsolete' has been removed ([#625](https://github.com/excaliburjs/Excalibur/issues/625), [#603](https://github.com/excaliburjs/Excalibur/issues/603))
  - `Actor`
    - `addEventListener`
    - `getWorldX`, `getWorldY`
    - `clearActions`, `easeTo`, `moveTo`, `moveBy`, `rotateTo`, `rotateBy`, `scaleTo`, `scaleBy`, `blink`, `fade`, `delay`, `die`, `callMethod`, `asPromise`, `repeat`, `repeatForever`, `follow`, `meet`
  - `Class`
    - `addEventListener`, `removeEventListener`
  - `Engine`
    - parameterized constructor
    - `addChild`, `removeChild`
  - `UpdateEvent` removed
- `Scene.addChild` and `Scene.removeChild` are now protected
- Removed ex.Template and ex.Binding ([#627](https://github.com/excaliburjs/Excalibur/issues/627))

### Added

- New physics system, physical properties for Actors ([#557](https://github.com/excaliburjs/Excalibur/issues/557), [#472](https://github.com/excaliburjs/Excalibur/issues/472))
- Read The Docs support for documentation ([#558](https://github.com/excaliburjs/Excalibur/issues/558))
- Continuous integration builds unstable packages and publishes them ([#567](https://github.com/excaliburjs/Excalibur/issues/567))
- Sound and Texture resources can now process data ([#574](https://github.com/excaliburjs/Excalibur/issues/574))
- Actors now throw an event when they are killed ([#585](https://github.com/excaliburjs/Excalibur/issues/585))
- "Tap to Play" button for iOS to fulfill platform audio requirements ([#262](https://github.com/excaliburjs/Excalibur/issues/262))
- Generic lerp/easing functions ([#320](https://github.com/excaliburjs/Excalibur/issues/320))
- Whitespace checking for conditional statements ([#634](https://github.com/excaliburjs/Excalibur/issues/634))
- Initial support for [Yeoman generator](https://github.com/excaliburjs/generator-excalibur) ([#578](https://github.com/excaliburjs/Excalibur/issues/578))

### Changed

- Upgraded Jasmine testing framework to version 2.4 ([#126](https://github.com/excaliburjs/Excalibur/issues/126))
- Updated TypeScript to 1.8 ([#596](https://github.com/excaliburjs/Excalibur/issues/596))
- Improved contributing document ([#560](https://github.com/excaliburjs/Excalibur/issues/560))
- Improved local and global coordinate tracking for Actors ([#60](https://github.com/excaliburjs/Excalibur/issues/60))
- Updated loader image to match new logo and theme ([#615](https://github.com/excaliburjs/Excalibur/issues/615))
- Ignored additional files for Bower publishing ([#614](https://github.com/excaliburjs/Excalibur/issues/614))

### Fixed

- Actions on the action context threw an error ([#564](https://github.com/excaliburjs/Excalibur/issues/564))
- Actor `getLeft()`, `getTop()`, `getBottom()` and `getRight()` did not respect anchors ([#568](https://github.com/excaliburjs/Excalibur/issues/568))
- Actor.actions.rotateTo and rotateBy were missing RotationType ([#575](https://github.com/excaliburjs/Excalibur/issues/575))
- Actors didn't behave correctly when killed and re-added to game ([#586](https://github.com/excaliburjs/Excalibur/issues/586))
- Default fontFamily for Label didn't work with custom FontSize or FontUnit ([#471](https://github.com/excaliburjs/Excalibur/issues/471))
- Fixed issues with testing sandbox ([#609](https://github.com/excaliburjs/Excalibur/issues/609))
- Issue with camera lerp ([#555](https://github.com/excaliburjs/Excalibur/issues/555))
- Issue setting initial opacity on Actors ([#511](https://github.com/excaliburjs/Excalibur/issues/511))
- Children were not being updated by their parent Actors ([#616](https://github.com/excaliburjs/Excalibur/issues/616))
- Center-anchored Actors were not drawn at the correct canvas coordinates when scaled ([#618](https://github.com/excaliburjs/Excalibur/issues/618))

<!----------------------------------------------------------------------------------------------->

## [0.6.0] - 2016-01-19

### Added

- GamePads now have a connection event ([#473](https://github.com/excaliburjs/Excalibur/issues/473))
- Unit circle drawing for debug mode ([#467](https://github.com/excaliburjs/Excalibur/issues/467))
- Engine now fails gracefully in unsupported browsers ([#386](https://github.com/excaliburjs/Excalibur/issues/386))
- Global fatal error catching ([#381](https://github.com/excaliburjs/Excalibur/issues/381))
- MockEngine for testing ([#360](https://github.com/excaliburjs/Excalibur/issues/360))
- Code coverage reports via Coveralls ([#169](https://github.com/excaliburjs/Excalibur/issues/169))
- SpriteFonts now support different target colors ([#148](https://github.com/excaliburjs/Excalibur/issues/148))
- Cameras now have position, velocity, and acceleration properties ([#490](https://github.com/excaliburjs/Excalibur/issues/490))

### Changed

- `Actor.addChild()` changed to `Actor.add()` ([#519](https://github.com/excaliburjs/Excalibur/issues/519))
- `Actor.removeChild()` changed to `Actor.remove()` ([#519](https://github.com/excaliburjs/Excalibur/issues/519))
- Documentation is only deployed on changes to the master git branch ([#483](https://github.com/excaliburjs/Excalibur/issues/483))
- A warning message is now displayed if no supported audio format is provided for a browser ([#476](https://github.com/excaliburjs/Excalibur/issues/476))
- Updated TSLint directory scanning ([#442](https://github.com/excaliburjs/Excalibur/issues/442), [#443](https://github.com/excaliburjs/Excalibur/issues/443), [#447](https://github.com/excaliburjs/Excalibur/issues/447))
- Deprecated older methods ([#399](https://github.com/excaliburjs/Excalibur/issues/399))
- Changed API for Key events ([#502](https://github.com/excaliburjs/Excalibur/issues/502))

### Fixed

- Actors now properly collide with TileMaps ([#541](https://github.com/excaliburjs/Excalibur/issues/541))
- Gamepad detection is fixed ([#460](https://github.com/excaliburjs/Excalibur/issues/460), [#518](https://github.com/excaliburjs/Excalibur/issues/518))
- Actor scale now correctly occurs after translation ([#514](https://github.com/excaliburjs/Excalibur/issues/514))
- Actors now respect the `visible` property of their children ([#513](https://github.com/excaliburjs/Excalibur/issues/513))
- Fixed centered sprite drawing on Actors ([#507](https://github.com/excaliburjs/Excalibur/issues/507))
- Animation `freezeframe` is now properly set to last Animation frame by default ([#506](https://github.com/excaliburjs/Excalibur/issues/506))
- It is no longer possible to add the same Actor to a scene multiple times ([#504](https://github.com/excaliburjs/Excalibur/issues/504))
- Text alignment on SpriteFonts with Labels is fixed ([#484](https://github.com/excaliburjs/Excalibur/issues/484))
- Engine pointer events properly fire when a camera is zoomed ([#480](https://github.com/excaliburjs/Excalibur/issues/480))
- Fixed a small bug in rotateTo ([#469](https://github.com/excaliburjs/Excalibur/issues/469))
- Setting Label colors now works ([#468](https://github.com/excaliburjs/Excalibur/issues/468))
- Labels now respect set font ([#372](https://github.com/excaliburjs/Excalibur/issues/372))
- UIActor now respects visibility ([#368](https://github.com/excaliburjs/Excalibur/issues/368))
- Solid color Actors now respect opacity ([#364](https://github.com/excaliburjs/Excalibur/issues/364))
- TileMap culling uses proper width and height values ([#293](https://github.com/excaliburjs/Excalibur/issues/293))
- Font API changed while fixing font size issue

<!----------------------------------------------------------------------------------------------->

## [0.5.1] - 2015-06-26

### Added

- Actors can now recursively check the containment of their children ([#453](https://github.com/excaliburjs/Excalibur/issues/453))
- `RotateTo` and `RotateBy` now support ShortestPath, LongestPath, Clockwise, and Counterclockwise rotation ([#461](https://github.com/excaliburjs/Excalibur/issues/461))

### Fixed

- `Actor.contains()` did not work for child actors ([#147](https://github.com/excaliburjs/Excalibur/issues/147))
- Unexpected placement occasionally occurred for Actors with certain collision types ([#319](https://github.com/excaliburjs/Excalibur/issues/319))
- Velocity wasn’t updating properly when fixed and active Actors collided ([#454](https://github.com/excaliburjs/Excalibur/issues/454))
- Actors removed with actor.kill() were not being removed from the draw tree ([#458](https://github.com/excaliburjs/Excalibur/issues/458))
- `RotateTo` and `RotateBy` weren’t using the shortest angle by default ([#282](https://github.com/excaliburjs/Excalibur/issues/282))
- Sprite width and height didn’t take scaling into account ([#437](https://github.com/excaliburjs/Excalibur/issues/437))
- Fixed error message when calling `Actor.setDrawing()` on a non-existent key ([#456](https://github.com/excaliburjs/Excalibur/issues/456))

<!----------------------------------------------------------------------------------------------->

## [0.5.0] - 2015-06-03

### Added

- resource cache busting ([#280](https://github.com/excaliburjs/Excalibur/issues/280))
- HTML5 Gamepad API support ([#15](https://github.com/excaliburjs/Excalibur/issues/15))
- Browserify support ([#312](https://github.com/excaliburjs/Excalibur/issues/312))
- ‘blur’ and ‘visible’ events to detect when the browser window a game is in has focus ([#385](https://github.com/excaliburjs/Excalibur/issues/385))
- Z-index support for Actors, allowing for specific ordered drawing ([#356](https://github.com/excaliburjs/Excalibur/issues/356))
- unlocked drawing for UI elements ([#354](https://github.com/excaliburjs/Excalibur/issues/354))
- `Promise.join()` to return a new promise when promises passed to it have been resolved ([#341](https://github.com/excaliburjs/Excalibur/issues/341), [#340](https://github.com/excaliburjs/Excalibur/issues/340))
- ability to skip a frame in an animation ([#313](https://github.com/excaliburjs/Excalibur/issues/313))
- You can now remove effects from `IDrawable` objects ([#303](https://github.com/excaliburjs/Excalibur/issues/303))
- generic `Resource` type to allow for XHR loading ([#297](https://github.com/excaliburjs/Excalibur/issues/297))
- gray `Color` constants ([#209](https://github.com/excaliburjs/Excalibur/issues/209))

### Changed

- Renamed `engine.addChild()` to `engine.add()` ([#288](https://github.com/excaliburjs/Excalibur/issues/288))
- Renamed `setSpriteTransformationPoint()` to `setAnchor()` ([#269](https://github.com/excaliburjs/Excalibur/issues/269))
- Renamed `TopCamera` to `LockedCamera` ([#184](https://github.com/excaliburjs/Excalibur/issues/184))
- Renamed `Actor.pipeline` to `Actor.traits` ([#351](https://github.com/excaliburjs/Excalibur/issues/351))
- Actor anchoring now uses center origin by default ([#299](https://github.com/excaliburjs/Excalibur/issues/299))
- Actor updates (movement, collision, etc.) now use a pipeline ([#330](https://github.com/excaliburjs/Excalibur/issues/330))
- Organized classes, files, and project structure ([#182](https://github.com/excaliburjs/Excalibur/issues/182), [#347](https://github.com/excaliburjs/Excalibur/issues/347))
- Improvements to collision detection ([#345](https://github.com/excaliburjs/Excalibur/issues/345), [#332](https://github.com/excaliburjs/Excalibur/issues/332))
- Loop optimizations for performance improvements ([#296](https://github.com/excaliburjs/Excalibur/issues/296))
- Updated to TypeScript 1.4 ([#393](https://github.com/excaliburjs/Excalibur/issues/393))
- Improved pointer event handling so touch and mouse events can be captured together ([#334](https://github.com/excaliburjs/Excalibur/issues/334))
- Improved `Point` and `Vector` methods and rotation ([#323](https://github.com/excaliburjs/Excalibur/issues/323), [#302](https://github.com/excaliburjs/Excalibur/issues/302))
- `Color` is now treated as a vector to allow for changes ([#298](https://github.com/excaliburjs/Excalibur/issues/298))
- Cleaned up event type consistency ([#273](https://github.com/excaliburjs/Excalibur/issues/273))
- There is now a default instance of a `Camera` ([#270](https://github.com/excaliburjs/Excalibur/issues/270))
- TSLint now used to enforce code quality

### Fixed

- A Sprite’s dimensions weren’t validated against the size of its texture ([#318](https://github.com/excaliburjs/Excalibur/issues/318))
- Improved sprite drawing performance issues ([#316](https://github.com/excaliburjs/Excalibur/issues/316))
- Actors were sometimes throwing duplicate collision events ([#284](https://github.com/excaliburjs/Excalibur/issues/284))
- Actors were not setting their initial opacity correctly ([#307](https://github.com/excaliburjs/Excalibur/issues/307))
- Particle emitters couldn’t emit less than 60 particles per second ([#301](https://github.com/excaliburjs/Excalibur/issues/301))
- Fixed issue with TileMap collisions ([#286](https://github.com/excaliburjs/Excalibur/issues/286))
- Animations with duplicate frames weren’t being created correctly ([#283](https://github.com/excaliburjs/Excalibur/issues/283))
- Separated drawing and collision logic for CollisionMaps (now TileMap) ([#285](https://github.com/excaliburjs/Excalibur/issues/285))
- Errors in promises were being swallowed if no error callback was supplied ([#337](https://github.com/excaliburjs/Excalibur/issues/337))
- A null promise was being returned if no loader was given to `Engine.start()` ([#335](https://github.com/excaliburjs/Excalibur/issues/335))
- Changed default collisionType to ‘PreventCollision’ ([#324](https://github.com/excaliburjs/Excalibur/issues/324))
- Color didn’t handle alpha = 0 correctly ([#257](https://github.com/excaliburjs/Excalibur/issues/257))
- Blink action usage was confusing ([#279](https://github.com/excaliburjs/Excalibur/issues/279))
- Couldn’t use the `width` and `height` properties of a Texture after it loaded ([#355](https://github.com/excaliburjs/Excalibur/issues/355))
- Using `on(‘pointerdown’)` would not automatically enable pointer capturing ([#398](https://github.com/excaliburjs/Excalibur/issues/398))
- Unsubscribing from an event sometimes removed other event handlers ([#366](https://github.com/excaliburjs/Excalibur/issues/366))
- `Actor.setCenterDrawing()` was hard-coded to true ([#375](https://github.com/excaliburjs/Excalibur/issues/375))
- Console was undefined in IE9. ([#378](https://github.com/excaliburjs/Excalibur/issues/378))
- Pointers were not handling mobile Safari touch events ([#382](https://github.com/excaliburjs/Excalibur/issues/382))
- Fixed debug mode drawing ([#274](https://github.com/excaliburjs/Excalibur/issues/274))
- Flipping a sprite didn’t factor in scaling ([#401](https://github.com/excaliburjs/Excalibur/issues/401))
- Sound continued to play when the game was paused ([#383](https://github.com/excaliburjs/Excalibur/issues/383))
- `UIActor.kill()` didn’t remove the actor ([#373](https://github.com/excaliburjs/Excalibur/issues/373))
- Passing an empty array to `ex.Promise.join` resulted in unresolved promises ([#365](https://github.com/excaliburjs/Excalibur/issues/365))
- MouseUp / TouchEnd events weren’t capture correctly if outside of canvas ([#374](https://github.com/excaliburjs/Excalibur/issues/374))
- Clearing actions from an empty action queue caused problems ([#409](https://github.com/excaliburjs/Excalibur/issues/409))
- `Scene.onActivate()` was being called before Scene.onInitialize() ([#418](https://github.com/excaliburjs/Excalibur/issues/418))
- New z-indexing wasn’t cleaning up after itself ([#433](https://github.com/excaliburjs/Excalibur/issues/433))
- Fixed issue with world / screen coordinates in UIActors ([#371](https://github.com/excaliburjs/Excalibur/issues/371))
- Fade action didn’t work for text ([#261](https://github.com/excaliburjs/Excalibur/issues/261))
- Fade action didn’t work for plain-color actors ([#256](https://github.com/excaliburjs/Excalibur/issues/256))
- Collision events weren’t being published for both collision participants ([#254](https://github.com/excaliburjs/Excalibur/issues/254))
- The loading bar was misrepresenting the time taken to decode audio files ([#106](https://github.com/excaliburjs/Excalibur/issues/106))
- `actor.getCenter()` wasn’t returning the correct value ([#438](https://github.com/excaliburjs/Excalibur/issues/438))
- Cameras were on the engine instead of the scene, resulting in scene transition problems ([#277](https://github.com/excaliburjs/Excalibur/issues/277))
- Actors with sprites larger than the actor would disappear prematurely from the screen ([#287](https://github.com/excaliburjs/Excalibur/issues/287))
- Derived classes can now use offscreen culling ([#294](https://github.com/excaliburjs/Excalibur/issues/294))
- Fixed issue with TileMap culling ([#444](https://github.com/excaliburjs/Excalibur/issues/444))

<!----------------------------------------------------------------------------------------------->

## [0.2.2] - 2014-04-15

### Fixed

- Removed extra declarations file from package that was causing visual studio build problems

<!----------------------------------------------------------------------------------------------->

## [0.2.0] - 2014-04-09

### Added

- Visual Studio 2013 template support ([#139](https://github.com/excaliburjs/Excalibur/issues/139))
- Collision Map for building large static collidable levels ([#33](https://github.com/excaliburjs/Excalibur/issues/33))
- Redundant fallback sound sources for cross browser support ([#125](https://github.com/excaliburjs/Excalibur/issues/125))
- Particle Emitter implementation ([#52](https://github.com/excaliburjs/Excalibur/issues/52))
- Trigger implementation ([#91](https://github.com/excaliburjs/Excalibur/issues/91))
- Timer implementation ([#76](https://github.com/excaliburjs/Excalibur/issues/76))
- Camera Effects: zoom, shake ([#55](https://github.com/excaliburjs/Excalibur/issues/55))
- Polygon IDrawable ([#93](https://github.com/excaliburjs/Excalibur/issues/93))
- Alias 'on' and 'off' for 'addEventListener' and 'removeEventListener' ([#229](https://github.com/excaliburjs/Excalibur/issues/229))
- Optimized draw so only on screen elements are drawn ([#239](https://github.com/excaliburjs/Excalibur/issues/239))
- Support Scale in the x and y directions for actors ([#118](https://github.com/excaliburjs/Excalibur/issues/118))
- Added notion of collision grouping ([#100](https://github.com/excaliburjs/Excalibur/issues/100))
- New Events like 'enterviewport', 'exitviewport', and 'initialize' ([#215](https://github.com/excaliburjs/Excalibur/issues/215), [#224](https://github.com/excaliburjs/Excalibur/issues/224))
- Textures allow direct pixel manipulation ([#155](https://github.com/excaliburjs/Excalibur/issues/155))
- Static Logger improvements with '.debug()', '.info()', '.warn()' and '.error()' ([#81](https://github.com/excaliburjs/Excalibur/issues/81))
- Added callMethod() action to actor ([#244](https://github.com/excaliburjs/Excalibur/issues/244))
- Added fade() action to actor ([#104](https://github.com/excaliburjs/Excalibur/issues/104))
- Added follow() and meet() action to actor ([#77](https://github.com/excaliburjs/Excalibur/issues/77))

### Changed

- 'engine.goToScene()' replaces push and pop ([#168](https://github.com/excaliburjs/Excalibur/issues/168))
- More intuitive starting workflow ([#149](https://github.com/excaliburjs/Excalibur/issues/149))
- Collisions are now more concrete on actors with CollisionType ([#241](https://github.com/excaliburjs/Excalibur/issues/241))
- Namespace all types with 'ex' to prevent Excalibur from polluting the global ([#87](https://github.com/excaliburjs/Excalibur/issues/87))
- Refactor SceneNode to Scene ([#135](https://github.com/excaliburjs/Excalibur/issues/135))
- Refactor keys ([#115](https://github.com/excaliburjs/Excalibur/issues/115))
- Build system with Grunt ([#92](https://github.com/excaliburjs/Excalibur/issues/92))

### Fixed

- Collision event was firing after other actor has been killed ([#228](https://github.com/excaliburjs/Excalibur/issues/228))
- Additional actor was killed when actor.kill() is called ([#226](https://github.com/excaliburjs/Excalibur/issues/226))
- Fixed loading bar ([#195](https://github.com/excaliburjs/Excalibur/issues/195))
- ex.Color.Yellow constant was wrong ([#122](https://github.com/excaliburjs/Excalibur/issues/122))
- removeEventListener did not exist off of engine ([#175](https://github.com/excaliburjs/Excalibur/issues/175))
- Excalibur promises should not swallow exceptions in promise callbacks ([#176](https://github.com/excaliburjs/Excalibur/issues/176))
- Actor.extend did not work on actor subclasses ([#103](https://github.com/excaliburjs/Excalibur/issues/103))

<!----------------------------------------------------------------------------------------------->

## [0.1.1] - 2013-12-19

### Changed

- Refactored Keys to be less confusing ([#115](https://github.com/excaliburjs/Excalibur/issues/115))
- Refactored ActorEvent to be less confusing ([#113](https://github.com/excaliburjs/Excalibur/issues/113))

### Fixed

- 'update' event on the Engine now fires correctly ([#105](https://github.com/excaliburjs/Excalibur/issues/105))
- Actor.extend works on subclasses now ([#103](https://github.com/excaliburjs/Excalibur/issues/103))

<!----------------------------------------------------------------------------------------------->

## 0.1.0 - 2013-12-11

### Added

- Actor based paradigm for managing game objects
- Built-in scripting for actors, allowing objects to move, rotate, blink, scale, and repeat actions
- Entity-entity collision detection
- Event support to react to events happening in the game
- Camera abstraction to easily think about the view port
- Multiple display modes including fixed size, full screen, and dynamic container
- Scene stack support to create multiple game levels
- Sprite sheet and animation support
- Simple sound library for game audio, supporting the Web Audio API and the HTML Audio API
- Promise implementation for managing asynchronous behavior
- Resource loading with optional custom progress bars

<!----------------------------------------------------------------------------------------------->

[unreleased]: https://github.com/excaliburjs/Excalibur/compare/v0.22.0...HEAD
[0.22.0]: https://github.com/excaliburjs/Excalibur/compare/v0.21.0...v0.22.0
[0.21.0]: https://github.com/excaliburjs/Excalibur/compare/v0.20.0...v0.21.0
[0.20.0]: https://github.com/excaliburjs/Excalibur/compare/v0.19.1...v0.20.0
[0.19.1]: https://github.com/excaliburjs/Excalibur/compare/v0.19.0...v0.19.1
[0.19.0]: https://github.com/excaliburjs/Excalibur/compare/v0.18.0...v0.19.0
[0.18.0]: https://github.com/excaliburjs/Excalibur/compare/v0.17.0...v0.18.0
[0.17.0]: https://github.com/excaliburjs/Excalibur/compare/v0.16.0...v0.17.0
[0.16.0]: https://github.com/excaliburjs/Excalibur/compare/v0.15.0...v0.16.0
[0.15.0]: https://github.com/excaliburjs/Excalibur/compare/v0.14.0...v0.15.0
[0.14.0]: https://github.com/excaliburjs/Excalibur/compare/v0.13.0...v0.14.0
[0.13.0]: https://github.com/excaliburjs/Excalibur/compare/v0.12.0...v0.13.0
[0.12.0]: https://github.com/excaliburjs/Excalibur/compare/v0.11.0...v0.12.0
[0.11.0]: https://github.com/excaliburjs/Excalibur/compare/v0.10.0...v0.11.0
[0.10.0]: https://github.com/excaliburjs/Excalibur/compare/v0.9.0...v0.10.0
[0.9.0]: https://github.com/excaliburjs/Excalibur/compare/v0.8.0...v0.9.0
[0.8.0]: https://github.com/excaliburjs/Excalibur/compare/v0.7.1...v0.8.0
[0.7.1]: https://github.com/excaliburjs/Excalibur/compare/v0.7.0...v0.7.1
[0.7.0]: https://github.com/excaliburjs/Excalibur/compare/v0.6.0...v0.7.0
[0.6.0]: https://github.com/excaliburjs/Excalibur/compare/v0.5.1...v0.6.0
[0.5.1]: https://github.com/excaliburjs/Excalibur/compare/v0.5.0...v0.5.1
[0.5.0]: https://github.com/excaliburjs/Excalibur/compare/v0.2.2...v0.5.0
[0.2.2]: https://github.com/excaliburjs/Excalibur/compare/v0.2.0...v0.2.2
[0.2.0]: https://github.com/excaliburjs/Excalibur/compare/v0.1.1...v0.2.0
[0.1.1]: https://github.com/excaliburjs/Excalibur/compare/v0.1...v0.1.1
[//]: # 'https://github.com/olivierlacan/keep-a-changelog'<|MERGE_RESOLUTION|>--- conflicted
+++ resolved
@@ -11,9 +11,7 @@
 
 ### Added
 
-<<<<<<< HEAD
 - Add new collision group implementation [#1091](https://github.com/excaliburjs/Excalibur/issues/1091) [#862](https://github.com/excaliburjs/Excalibur/issues/862)
-=======
 - New `ex.Collider` type which is the container for all collision related behavior and state. Actor is now extracted from collision.
 - Added interface `Clonable<T>` to indicate if an object contains a clone method
 - Added interface `Eventable<T>` to indicated if an object can emit and receive events
@@ -22,7 +20,6 @@
 - `ex.BoundingBox.translate(pos: Vector)` will create a new bounding box shifted by `pos`
 - `ex.BoundingBox.scale(scale: Vector)` will create a new bounding box scaled by `scale`
 - Added `isActor()` and `isCollider()` type guards
->>>>>>> a2f26981
 
 ### Changed
 
@@ -63,10 +60,8 @@
 
 ### Deprecated
 
-<<<<<<< HEAD
 - Legacy groups `ex.Group` will be removed in v0.24.0, use collision groups as a replacement [#1091](https://github.com/excaliburjs/Excalibur/issues/1091)
 - Legacy collision groups off `Actor` will be removed in v0.24.0, use `Actor.body.collider.collisionGroup` [#1091](https://github.com/excaliburjs/Excalibur/issues/1091)
-=======
 - Removed `NaiveCollisionBroadphase` as it was no longer used
 - Renamed methods and properties will be available until `v0.24.0`
 - Deprecated collision attributes on actor, use `Actor.body.collider`
@@ -86,7 +81,6 @@
     - `Actor.getSideFromIntersect(intersect)` -> `BoundingBox.sideFromIntersection`
     - `Actor.collidesWithSide(actor)` -> `Actor.body.collider.bounds.intersectWithSide`
     - `Actor.collides(actor)` -> `Actor.body.collider.bounds.intersect`
->>>>>>> a2f26981
 
 ### Fixed
 
@@ -94,6 +88,7 @@
 - Fixed polyfill application by exporting a `polyfill()` function that can be called. ([#1132](https://github.com/excaliburjs/Excalibur/issues/1132))
 
 <!--- Bug fixes here --->
+
 - Fixed Color.lighten() ([#1084])
 
 <!--------------------------------- DO NOT EDIT BELOW THIS LINE --------------------------------->
