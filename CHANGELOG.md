--- conflicted
+++ resolved
@@ -18,12 +18,8 @@
 
 ### Fixed
 
-<<<<<<< HEAD
 - Fixed issue where Edge web audio playback was breaking ([#1047](https://github.com/excaliburjs/Excalibur/issues/1047))
-=======
-
 - Fixed issue where pointer events do not work in mobile ([#1044](https://github.com/excaliburjs/Excalibur/issues/1044))
->>>>>>> 1303192e
 - Fixed issue where iOS was not loading by including the right polyfills ([#1043](https://github.com/excaliburjs/Excalibur/issues/1043))
 - Fixed issue where sprites do not work in Firefox ([#980](https://github.com/excaliburjs/Excalibur/issues/978))
 - Fixed issue where collision pairs could sometimes be incorrect ([#975](https://github.com/excaliburjs/Excalibur/issues/975))
