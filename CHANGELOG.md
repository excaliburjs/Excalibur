--- conflicted
+++ resolved
@@ -19,11 +19,8 @@
 
 ### Fixed
 
-<<<<<<< HEAD
 - Fixed issue where collision normals are inaccurate on polygon colliders that offset from their origin
-=======
 - Fixed issue where only Pixel 6 devices crash when using their MAX_TEXTURE_IMAGE_UNITS, artificially cap Excalibur to 125 textures max
->>>>>>> 228e2223
 - Fixed issue [#2224] where pointer events sometimes didn't work in mobile platforms due to `touch-action` not being set to `none`
 - Fixed issue [#2203] where `engine.screenshot()` did not work in the WebGL implementation
 - Fixed issue [#1528] where screenshots didn't match the displayed game's size in HiDPI displays, images are now consistent with the game. If you want the full scaled image pass `engine.screenshot(true)` to preserve HiDPI Resolution.
