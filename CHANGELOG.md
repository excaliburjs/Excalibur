# Change Log

All notable changes to this project will be documented in this file.
This project adheres to [Semantic Versioning](http://semver.org/).

## [Unreleased]

### Breaking Changes

- 

### Deprecated

- `actor.getGlobalPos()` - use `actor.globalPos` instead
- `actor.getGlobalRotation()` - use `actor.globalRotation` instead
- `actor.getGlobalScale()` - use `actor.globalScale` instead

### Added

- `actor.oldGlobalPos` returns the globalPosition from the previous frame
- create development builds of excalibur that bundlers can use in dev mode
- show warning in development when Entity hasn't been added to a scene after a few seconds

### Fixed

<<<<<<< HEAD
- improve types to disallow invalid combo of collider/width/height/radius in actor args
- only add default color graphic for the respective collider used
=======
- Fixed issue where `ex.SpriteFont` did not respect scale when measuring text
- Fixed issue where negative transforms would cause collision issues because polygon winding would change.
- Fixed issue where removing and re-adding an actor would cause subsequent children added not to function properly with regards to their parent/child transforms
- Fixed issue where `ex.GraphicsSystem` would crash if a parent entity did not have a `ex.TransformComponent`
>>>>>>> 01126d44

### Updates

-

### Changed


<!--------------------------------- DO NOT EDIT BELOW THIS LINE --------------------------------->
<!--------------------------------- DO NOT EDIT BELOW THIS LINE --------------------------------->
<!--------------------------------- DO NOT EDIT BELOW THIS LINE --------------------------------->

## [v0.29.3]

### Breaking Changes

- `ex.Action` now requires a unique `id` property
- Z-indexes are now relative to the parent's Z-index. You can get the global Z-index with the `globalZ` property on the Actor or TransformComponent.

### Deprecated

### Added

- Built in actions now have a unique `id` property
- `globalZ` property to Actor and TransformComponent

### Fixed

- Fixed animation glitch caused by uninitialized state in `ImageRenderer`
- Fixed issue where `ex.Loader.suppressPlayButton = true` did not work. Only using the `ex.Engine({suppressPlayButton: true})` worked

### Updates

-

### Changed

- `ex.Vector.toAngle()` now returns angles from `[0 - 2 PI)`

## [v0.29.2]

### Breaking Changes

-

### Deprecated

- `

### Added

- Added ability to configure image wrapping on `ex.ImageSource` with the new `ex.ImageWrapping.Clamp` (default), `ex.ImageWrapping.Repeat`, and `ex.ImageWrapping.Mirror`.
  ```typescript
  const image = new ex.ImageSource('path/to/image.png', {
    filtering: ex.ImageFiltering.Pixel,
    wrapping: {
      x: ex.ImageWrapping.Repeat,
      y: ex.ImageWrapping.Repeat,
    }
  });
  ```
- Added pointer event support to `ex.TileMap`'s and individual `ex.Tile`'s
- Added pointer event support to `ex.IsometricMap`'s and individual `ex.IsometricTile`'s
- Added `useAnchor` parameter to `ex.GraphicsGroup` to allow users to opt out of anchor based positioning, if set to false all graphics members
will be positioned with the top left of the graphic at the actor's position.
  ```typescript
  const graphicGroup = new ex.GraphicsGroup({
    useAnchor: false,
    members: [
      {
        graphic: heartImage.toSprite(),
        offset: ex.vec(0, 0),
      },
      {
        graphic: heartImage.toSprite(),
        offset: ex.vec(0, 16),
      },
      {
        graphic: heartImage.toSprite(),
        offset: ex.vec(16, 16),
      },
      {
        graphic: heartImage.toSprite(),
        offset: ex.vec(16, 0),
      },
    ],
  });
  ```
- Added simplified `ex.coroutine` overloads, you need not pass engine as long as you are in an Excalibur lifecycle
  ```typescript
  const result = ex.coroutine(function* () {...});
  ```
- Added way to bind 'this' to `ex.coroutine` overloads, you need not pass engine as long as you are in an Excalibur lifecycle
  ```typescript
  const result = ex.coroutine({myThis: 'cool'}, function* () {...});
  ```
- Added optional `ex.coroutine` timing parameter to schedule when they are updated
  ```typescript
  const result = ex.coroutine(engine, function * () {...}, { timing: 'postupdate' })
  ```
- Added `GraphicsComponent.bounds` which will report the world bounds of the graphic if applicable!
- Added `ex.Vector.EQUALS_EPSILON` to configure the `ex.Vector.equals(v)` threshold
- Added way to add custom WebGL context lost/recovered handlers for your game
  ```typescript
  const game = new ex.Engine({
    handleContextLost: (e) => {...},
    handleContextRestored: (e) => {...}
  })
  ```

### Fixed

- Fixed issue where `ex.TileMap` culling did not work properly when using fixed updates lower than refresh rate
- Fixed incomplete types for font options in `ex.FontSource().toFont(options)`
- Fixed issue with `ex.Loader` start button position when using CSS transforms
- Fixed issue where adding scenes with the same name did not work when it was previously removed
- Fixed issue when WebGL context lost occurs where there was no friendly output to the user
- Fixed issue where HiDPI scaling could accidentally scale past the 4k mobile limit, if the context would scale too large it will now attempt to recover by backing off.
- Fixed issue where logo was sometimes not loaded during `ex.Loader`
- Fixed issue where unbounded containers would grow infinitely when using the following display modes:
  * `DisplayMode.FillContainer`
  * `DisplayMode.FitContainer`
  * `DisplayMode.FitContainerAndFill`
  * `DisplayMode.FitContainerAndZoom`
- Fixed issue where `ex.ParticleEmitter` z-index did not propagate to particles
- Fixed incongruent behavior as small scales when setting `transform.scale = v` and `transform.scale.setTo(x, y)`
- Fixed `ex.coroutine` TypeScript type to include yielding `undefined`
- Fixed issue where Firefox on Linux would throw an error when using custom Materials due to unused attributes caused by glsl compiler optimization. 
- Fixed issue where start transition did not work properly if deferred
- Fixed issue where transitions did not cover the whole screen if camera was zoomed
- Fixed issue where `Color.toHex()` produced invalid strings if the channel values are negative or fractional, or if the alpha channel was different than 1

### Updates

-

### Changed

- Significant 2x performance improvement to image drawing in Excalibur
- Simplified `ex.Loader` viewport/resolution internal configuration

## [v0.29.0]

### Breaking Changes
- `ex.Entity.tags` is now a javascript `Set` instead of an `Array` this will affect methods that inspected tags as an array before.
- `ex.Engine.goToScene`'s second argument now takes `GoToOptions` instead of just scene activation data
  ```typescript
  {
    /**
     * Optionally supply scene activation data passed to Scene.onActivate
    */
    sceneActivationData?: TActivationData,
    /**
     * Optionally supply destination scene "in" transition, this will override any previously defined transition
    */
    destinationIn?: Transition,
    /**
     * Optionally supply source scene "out" transition, this will override any previously defined transition
    */
    sourceOut?: Transition,
    /**
     * Optionally supply a different loader for the destination scene, this will override any previously defined loader
    */
    loader?: DefaultLoader
  }
  ```

- `ex.Physics` static is marked as deprecated, configuring these setting will move to the `ex.Engine({...})` constructor
  ```typescript
  const engine = new ex.Engine({
    ...
    physics: {
      solver: ex.SolverStrategy.Realistic,
      gravity: ex.vec(0, 20),
      arcade: {
        contactSolveBias: ex.ContactSolveBias.VerticalFirst
      },
    }
  })
  ```
- Changed the `Font` default base align to `Top` this is more in line with user expectations. This does change the default rendering to the top left corner of the font instead of the bottom left.
- Remove confusing Graphics Layering from `ex.GraphicsComponent`, recommend we use the `ex.GraphicsGroup` to manage this behavior
  * Update `ex.GraphicsGroup` to be consistent and use `offset` instead of `pos` for graphics relative positioning
- ECS implementation has been updated to remove the "stringly" typed nature of components & systems
  * For average users of Excalibur folks shouldn't notice any difference
  * For folks leveraging the ECS, Systems/Components no longer have type parameters based on strings. The type itself is used to track changes.
  * `class MySystem extends System<'ex.component'>` becomes `class MySystem extends System`
  * `class MyComponent extends Component<'ex.component'>` becomes `class MyComponent extends Component`
  * `ex.System.update(elapsedMs: number)` is only passed an elapsed time
- Prevent people from inadvertently overriding `update()` in `ex.Scene` and `ex.Actor`. This method can still be overridden with the `//@ts-ignore` pragma
- `ex.SpriteSheet.getSprite(...)` will now throw on invalid sprite coordinates, this is likely always an error and a warning is inappropriate. This also has the side benefit that you will always get a definite type out of the method.


### Deprecated

-

### Added

- Added new `ex.Tilemap.getOnScreenTiles()` method to help users access onscreen tiles for logic or other concerns.
- Added `ex.FontSource` resource type
  ```typescript
  const fontSource = new ex.FontSource('/my-font.ttf', 'My Font')
  loader.addResource(fontSource)

  game.start(loader).then(() => {
    const font = fontSource.toFont() // returns ex.Font
  })
  ```

  Font options can be defined either at the source or at the `toFont()` call. If defined in both, `toFont(options)` will
  override the options in the `FontSource`.

  ```typescript
  const fontSource = new ex.FontSource('/my-font.ttf', 'My Font', { 
    filtering: ex.ImageFiltering.Pixel,
    size: 16, // set a default size
  })
  const font = fontSource.toFont({
    // override just the size
    size: 20,
  })
  ```
- Added fullscreen after load feature! You can optionally provide a `fullscreenContainer` with a string id or an instance of the `HTMLElement`
  ```typescript
  new ex.Loader({
    fullscreenAfterLoad: true,
    fullscreenContainer: document.getElementById('container')
  });
  ```
- Added new `ex.Debug` static for more convenient debug drawing where you might not have a graphics context accessible to you. This works by batching up all the debug draw requests and flushing them during the debug draw step.
  * `ex.Debug.drawRay(ray: Ray, options?: { distance?: number, color?: Color })`
  * `ex.Debug.drawBounds(boundingBox: BoundingBox, options?: { color?: Color })`
  * `ex.Debug.drawCircle(center: Vector, radius: number, options?: ...)`
  * `ex.Debug.drawPolygon(points: Vector[], options?: { color?: Color })`
  * `ex.Debug.drawText(text: string, pos: Vector)`
  * `ex.Debug.drawLine(start: Vector, end: Vector, options?: LineGraphicsOptions)`
  * `ex.Debug.drawLines(points: Vector[], options?: LineGraphicsOptions)`
  * `drawPoint(point: Vector, options?: PointGraphicsOptions)`
- Experimental `ex.coroutine` for running code that changes over time, useful for modeling complex animation code. Coroutines return a promise when they are complete. You can think of each `yield` as a frame.
  * The result of a yield is the current elapsed time
  * You can yield a number in milliseconds and it will wait that long before resuming
  * You can yield a promise and it will wait until it resolves before resuming
  ```typescript
    const completePromise = coroutine(engine, function * () {
      let elapsed = 0;
      elapsed = yield 200; // frame 1 wait 200 ms before resuming
      elapsed = yield fetch('./some/data.json'); // frame 2
      elapsed = yield; // frame 3
    });
  ```
- Added additional options in rayCast options
  * `ignoreCollisionGroupAll: boolean` will ignore testing against anything with the `CollisionGroup.All` which is the default for all
  * `filter: (hit: RayCastHit) => boolean` will allow people to do arbitrary filtering on raycast results, this runs very last after all other collision group/collision mask decisions have been made
- Added additional data `side` and `lastContact` to `onCollisionEnd` and `collisionend` events
- Added configuration option to `ex.PhysicsConfig` to configure composite collider onCollisionStart/End behavior
- Added configuration option to `ex.TileMap({ meshingLookBehind: Infinity })` which allows users to configure how far the TileMap looks behind for matching colliders (default is 10).
- Added Arcade Collision Solver bias to help mitigate seams in geometry that can cause problems for certain games.
  - `ex.ContactSolveBias.None` No bias, current default behavior collisions are solved in the default distance order
  - `ex.ContactSolveBias.VerticalFirst` Vertical collisions are solved first (useful for platformers with up/down gravity)
  - `ex.ContactSolveBias.HorizontalFirst` Horizontal collisions are solved first (useful for games with left/right predominant forces)
    ```typescript
    const engine = new ex.Engine({
      ...
      physics: {
        solver: ex.SolverStrategy.Realistic,
        arcade: {
          contactSolveBias: ex.ContactSolveBias.VerticalFirst
        },
      }
    })
    ```
- Added Graphics `opacity` on the Actor constructor `new ex.Actor({opacity: .5})`
- Added Graphics pixel `offset` on the Actor constructor `new ex.Actor({offset: ex.vec(-15, -15)})`
- Added new `new ex.Engine({uvPadding: .25})` option to allow users using texture atlases in their sprite sheets to configure this to avoid texture bleed. This can happen if you're sampling from images meant for pixel art
- Added new antialias settings for pixel art! This allows for smooth subpixel rendering of pixel art without shimmer/fat-pixel artifacts.
  - Use `new ex.Engine({pixelArt: true})` to opt in to all the right defaults to make this work!
- Added new antialias configuration options to deeply configure how Excalibur does any antialiasing, or you can provide `antialiasing: true`/`antialiasing: false` to use the old defaults.
  - Example;
   ```typescript
   const game = new ex.Engine({
      antialiasing: {
          pixelArtSampler: false,
          filtering: ex.ImageFiltering.Pixel,
          nativeContextAntialiasing: false,
          canvasImageRendering: 'pixelated'
      }
   })
   ```
- Added new `lineHeight` property on `SpriteFont` and `Font` to manually adjust the line height when rendering text.
- Added missing dual of `ex.GraphicsComponent.add()`, you can now `ex.GraphicsComponent.remove(name)`;
- Added additional options to `ex.Animation.fromSpriteSheetCoordinates()` you can now pass any valid `ex.GraphicOptions` to influence the sprite per frame
  ```typescript
  const anim = ex.Animation.fromSpriteSheetCoordinates({
    spriteSheet: ss,
    frameCoordinates: [
      {x: 0, y: 0, duration: 100, options: { flipHorizontal: true }},
      {x: 1, y: 0, duration: 100, options: { flipVertical: true }},
      {x: 2, y: 0, duration: 100},
      {x: 3, y: 0, duration: 100}
    ],
    strategy: ex.AnimationStrategy.Freeze
  });
  ```
- Added additional options to `ex.SpriteSheet.getSprite(..., options)`. You can pass any valid `ex.GraphicOptions` to modify a copy of the sprite from the spritesheet.
  ```typescript
  const sprite = ss.getSprite(0, 0, {
    flipHorizontal: true,
    flipVertical: true,
    width: 200,
    height: 201,
    opacity: .5,
    scale: ex.vec(2, 2),
    origin: ex.vec(0, 1),
    tint: ex.Color.Red,
    rotation: 4
  });
- New simplified way to query entities `ex.World.query([MyComponentA, MyComponentB])`
- New way to query for tags on entities `ex.World.queryTags(['A', 'B'])`
- Systems can be added as a constructor to a world, if they are the world will construct and pass a world instance to them
  ```typescript
  world.add(MySystem);
  ...

  class MySystem extends System {
    query: Query;
    constructor(world: World) {
      super()
      this.query = world.query([MyComponent]);
    }

    update
  }
  ```
- Added `RayCastHit`as part of every raycast not just the physics world query!
  * Additionally added the ray distance and the contact normal for the surface
- Added the ability to log a message once to all log levels
  * `debugOnce`
  * `infoOnce`
  * `warnOnce`
  * `errorOnce`
  * `fatalOnce`
- Added ability to load additional images into `ex.Material`s!
  ```typescript
  const noise = new ex.ImageSource('./noise.avif');
  loader.addResource(noise);

  var waterMaterial = game.graphicsContext.createMaterial({
    name: 'water',
    fragmentSource: waterFrag,
    color: ex.Color.fromRGB(55, 0, 200, .6),
    images: {
      u_noise: noise
    }
  });
  ```
- Scene Transition & Loader API, this gives you the ability to have first class support for individual scene resource loading and scene transitions.
  * Add or remove scenes by constructor
  * Add loaders by constructor
  * New `ex.DefaultLoader` type that allows for easier custom loader creation
  * New `ex.Transition` type for building custom transitions
  * New scene lifecycle to allow scene specific resource loading
      * `onTransition(direction: "in" | "out") {...}`
      * `onPreLoad(loader: DefaultLoader) {...}`
  * New async `goToScene()` API that allows overriding loaders/transitions between scenes
  * Scenes now can have `async onInitialize` and `async onActivate`!
  * New scenes director API that allows upfront definition of scenes/transitions/loaders

  * Example:
    Defining scenes upfront
    ```typescript
    const game = new ex.Engine({
      scenes: {
        scene1: {
          scene: scene1,
          transitions: {
            out: new ex.FadeInOut({duration: 1000, direction: 'out', color: ex.Color.Black}),
            in: new ex.FadeInOut({duration: 1000, direction: 'in'})
          }
        },
        scene2: {
          scene: scene2,
          loader: ex.DefaultLoader, // Constructor only option!
          transitions: {
            out: new ex.FadeInOut({duration: 1000, direction: 'out'}),
            in: new ex.FadeInOut({duration: 1000, direction: 'in', color: ex.Color.Black })
          }
        },
      scene3: ex.Scene // Constructor only option!
      } 
    })

    // Specify the boot loader & first scene transition from loader
    game.start('scene1',
    {
      inTransition: new ex.FadeInOut({duration: 500, direction: 'in', color: ex.Color.ExcaliburBlue})
      loader: boot,
    });
    ```
  - Scene specific input API so that you can add input handlers that only fire when a scene is active!
    ```typescript
    class SceneWithInput extends ex.Scene {
      onInitialize(engine: ex.Engine<any>): void {
        this.input.pointers.on('down', () => {
          console.log('pointer down from scene1');
        });
      }
    }
    class OtherSceneWithInput extends ex.Scene {
      onInitialize(engine: ex.Engine<any>): void {
        this.input.pointers.on('down', () => {
          console.log('pointer down from scene2');
        });
      }
    }
    ```

### Fixed

- Performance improvement in `ex.TileMap` finding onscreen tiles is now BLAZINGLY FAST thanks to a suggestion from Kristen Maeyvn in the Discord.
  - TileMaps no longer need a quad tree, we can calculate the onscreen tiles with math by converting the screen into tilemap space 😎
- Fixed bug where `ex.TileMap.getTileByPoint()` did not take into account the rotation/scale of the tilemap.
- Fixes issue where mis-matched coordinate planes on parent/children caused bizarre issues. Now children are forced to inherit their parent's coordinate plane, it will always be the coordinate plane of the top most parent.
- Fixed issue with Log ScreenAppender utility where it was not positioned correctly, you can now deeply configure it!
  ```typescript
  export interface ScreenAppenderOptions {
    engine: Engine;
    /**
     * Optionally set the width of the overlay canvas
    */
    width?: number;
    /**
     * Optionally set the height of the overlay canvas
    */
    height?: number;
    /**
     * Adjust the text offset from the left side of the screen
    */
    xPos?: number;
    /**
     * Provide a text color
    */
    color?: Color;
    /**
     * Optionally set the CSS zindex of the overlay canvas
    */
    zIndex?: number;
  }
  ```
- Fixed errant warning about resolution when using `pixelRatio` on low res games to upscale
- Fixes an issue where a collider that was part of a contact that was deleted did not fire a collision end event, this was unexpected
- Fixes an issue where you may want to have composite colliders behave as constituent colliders for the purposes of start/end collision events. A new property is added to physics config, the current behavior is the default which is `'together'`, this means the whole composite collider is treated as 1 collider for onCollisionStart/onCollisionEnd. Now you can configure a `separate` which will fire onCollisionStart/onCollisionEnd for every separate collider included in the composite (useful if you are building levels or things with gaps that you need to disambiguate). You can also configure this on a per composite level to mix and match `CompositeCollider.compositeStrategy`
- Fixed issue where particles would have an errant draw if using a particle sprite
- Fixed issue where a null/undefined graphics group member graphic would cause a crash, now logs a warning.
- Fixed issue where Actor built in components could not be extended because of the way the Actor based type was built.
  - Actors now use instance properties for built-ins instead of getters
  - With the ECS refactor you can now subtype built-in `Components` and `.get(Builtin)` will return the correct subtype.
  ```typescript
  class MyBodyComponent extends ex.BodyComponent {}

  class MyActor extends ex.Actor {
      constructor() {
        super({})
        this.removeComponent(ex.BodyComponent);
        this.addComponent(new MyBodyComponent())
      }
  }

  const myActor = new MyActor();
  const myBody = myActor.get(ex.BodyComponent); // Returns the new MyBodyComponent subtype!
  ```
- Fixed issue with `snapToPixel` where the `ex.Camera` was not snapping correctly
- Fixed issue where using CSS transforms on the canvas confused Excalibur pointers
- Fixed issue with *AndFill suffixed [[DisplayModes]]s where content area offset was not accounted for in world space
- Fixed issue where `ex.Sound.getTotalPlaybackDuration()` would crash if not loaded, now logs friendly warning
- Fixed issue where an empty constructor on `new ex.Label()` would crash
-


### Updates

-

### Changed

-


## [v0.28.7]

### Breaking Changes

-

### Deprecated

-

### Added

- 

### Fixed

- Fixed issue where pointer events did not work properly when using [[ScreenElement]]s
- Fixed issue where debug draw was not accurate when using *AndFill suffixed [[DisplayMode]]s

### Updates

-

### Changed

- Changed the default `ex.PointerComponent.useGraphicsBounds = true`, users expect this to just work by default.
- Changed a rough edge in the `ex.Material` API, if a material was created with a constructor it was lazily initialized. However this causes confusion because now the two ways of creating a material behave differently (the shader is not available immediately on the lazy version). Now `ex.Material` requires the GL graphics context to make sure it always works the same.
- Changed a rough edge in the `ex.Material` API, if a material was created with a constructor it was lazily initialized. However this causes confusion because now the two ways of creating a material behave differently (the shader is not available immediately on the lazy version). Now `ex.Material` requires the GL graphics context to make sure it always works the same.


<!--------------------------------- DO NOT EDIT BELOW THIS LINE --------------------------------->
<!--------------------------------- DO NOT EDIT BELOW THIS LINE --------------------------------->
<!--------------------------------- DO NOT EDIT BELOW THIS LINE --------------------------------->


## [v0.28.6]

### Breaking Changes

-

### Deprecated

-

### Added

- Added arbitrary data storage in isometric tiles, `ex.IsometricTile.data` this brings it into feature parity with normal `ex.Tile.data`
- New graphics events and hooks that allow you to hook into graphics drawing before or after any drawing transformations have been applied
  * `Actor.graphics.onPreTransformDraw` with the corresponding event `.on('pretransformdraw')`
  * `Actor.graphics.onPostTransformDraw` with the corresponding event `.on('posttransformdraw')`
- New property and methods overloads to `ex.Animation`
  * `ex.Animation.currentFrameTimeLeft` will return the current time in milliseconds left in the current
  * `ex.Animation.goToFrame(frameNumber: number, duration?: number)` now accepts an optional duration for the target frame
  * `ex.Animation.speed` can set the speed multiplier on an animation 1 = 1x speed, 2 = 2x speed.

### Fixed

- Fixed issue where nesting `ex.CompositeColliders` inside one another would cause a crash on collision
- Fixed issue where `ex.CompositeColliders` did not respect collider offset
- Fixed issue where parenting a entity with fixed updates on would cause a drawing flicker, transform interpolation now is aware of changing parents so it interpolates drawing continuously to prevent any flickering
- `ex.Animation.reset()` did not properly reset all internal state

### Updates

-

### Changed

-

## [v0.28.5]

### Breaking Changes

-

### Deprecated

-

### Added

- Added collision lifecycle convenience methods to `Actor`, you can now override the following events
  ```typescript
  class MyActor extends ex.Actor {
    constructor(args: ex.ActorArgs) {
      super(args);
    }
    onPreCollisionResolve(self: ex.Collider, other: ex.Collider, side: ex.Side, contact: ex.CollisionContact): void {
      
    }
    onPostCollisionResolve(self: ex.Collider, other: ex.Collider, side: ex.Side, contact: ex.CollisionContact): void {
      
    }
    onCollisionStart(self: ex.Collider, other: ex.Collider, side: ex.Side, contact: ex.CollisionContact): void {
      
    }
    onCollisionEnd(self: ex.Collider, other: ex.Collider): void {
      
    }
  }
  ```
- Added Scene specific background color
- Added ability to apply draw offset to `ex.IsometricMap` and `ex.Tilemap`
- Added `visibility` and `opacity` to `ex.IsometricMap`
- Added base elevation for `ex.IsometricMap` so multiple maps can sort correctly
- Added method to suppress convex polygon warning for library code usage
- Added more configuration options to debug draw flags, including isometric map controls
- Added `actionstart` and `actioncomplete` events to the Actor that are fired when an action starts and completes


### Fixed

- Fixed issue where the `Camera` wasn't interpolated during fixed update, which is very noticeable when using camera locked strategies
- Fixed issue where `IsometricMap` would debug draw collision geometry on non-solid tiles
- Fixed issue where `CompositeCollider` offset was undefined if not set
- Fixed Actor so it receives `predraw`/`postdraw` events per the advertised strongly typed events
- Fixed infinite loop :bomb: when certain degenerate polygons were attempted to be triangulated!
- Fixed incorrect type on `ex.Tilemap.getTileByPoint()`
- Fixed TS type on `GraphicsComponent` and allow `.material` to be null to unset, current workaround is using `.material = null as any`

### Updates

-

### Changed

- All debug geometry settings are controlled from debug.collider now
- Removed dunder prefixed parameters from overrideable methods
- Tweaked debug draw to be less noisy by default
- Removed dependency on `ex.IsometricMap` in the `ex.IsometricEntityComponent`, this allows for greater flexibility when using the component when a map may not be known or constructed.

## [v0.28.4]

### Breaking Changes

-

### Deprecated

-

### Added

- Ability to configure TileMap debug drawing with the `ex.Engine.debug.tilemap` property.
- Materials have a new convenience method for updating uniforms
  ```typescript
  game.input.pointers.primary.on('move', evt => {
    heartActor.pos = evt.worldPos;
    swirlMaterial.update(shader => {
      shader.trySetUniformFloatVector('iMouse', evt.worldPos);
    });
  });
  ```


### Fixed

- Fixed issue where TileMap solid tiles tile packing algorithm would incorrectly merge tiles in certain situations.
- Sprite tint was not respected when supplied in the constructor, this has been fixed!
- Adjusted the `FontCache` font timeout to 400 ms and makes it configurable as a static `FontCache.FONT_TIMEOUT`. This is to help prevent a downward spiral on mobile devices that might take a long while to render a few starting frames causing the cache to repeatedly clear and never recover.

### Updates

- Materials can now reference a new uniform for the screen texture and a screen uv attribute in their fragment shaders
  * `u_screen_texture` - This is the texture of the screen right before the material draw call
  * `a_screenuv` - The vertex attribute corresponding to the screen uv relative to the current graphic
  * `v_screenuv` - The fragment varying corresponding to the screen uv relative to the current graphic

- Materials can now reference the current time in their shaders
  * `u_time_ms` - This is the ms since page navigation (performance.now() under the hood)

### Changed

- TileMap debug draw is now less verbose by default to save draw cycles when toggling to debug

## [v0.28.3]

### Breaking Changes

-

### Deprecated

-

### Added

- Added new feature to collision group raycasting, directly provide a `collisionMask` that you want to search for.

```typescript
const playerGroup = ex.CollisionGroupManager.create('playerGroup');
const notPlayersMask = ~playersGroup.category;
const hits = engine.currentScene.physics.rayCast(
  new ex.Ray(player.pos, playerDir),
  {
    maxDistance: playerSightDistance,
    // Search for all categories that match the mask
    collisionMask: notPlayers,
    searchAllColliders: false
  });
```


### Fixed

- Fixed issue where rendering multiple materials at once would crash the renderer
- Fixed issue where raycasting with more complex collision groups was not working as expected

### Updates

- 

### Changed

- 

## [v0.28.2]

### Breaking Changes

-

### Deprecated

-

### Added

- Added `ex.Engine.version` to report the current excalibur version build string
- Added new `ex.Screen.events`
  - `screen.events.on('resize', (evt) => )` Will emit when the screen is resized
  - `screen.events.on('fullscreen', (evt) => )` Will emit when the screen is changed into browser fullscreen mode
  - `screen.events.on('pixelratio', (evt) => )` Will emit when the screen's pixel ratio changes (moving from a hidpi screen to a non, or vice versa)

### Fixed

- Fixed issue where removing handlers by function reference only removed the first registered one
- Fixed issue where play button was hidden when going fullscreen mode
- Fixed issue where screen resizing caused artifacts on the loading screen
- Fixed bug in `useCanvas2DFallback()` where `antialiasing` settings could be lost
- Fixed bug in `useCanvas2DFallback()` where opacity was not respected in `save
- Fixed typo in trigger event signature `entertrigger` should have been `enter`
- Fixed typo in trigger event signature `exittrigger` should have been `exit`
- Fixed typo in animation event signature `ended` should have been `end`
- Fixed issue where some excalibur `clear()` implementations modified the collection they were iterating over
- Fixed async issue where sound could not be stopped if `stop()`/`start()` were called in rapid succession
- Fixed issue with input mapper where `keyboard.wasPressed(...)` did not fire
- Fixed issue issue where TileMaps would not properly draw Tiles when setup in screen space coordinates
- Fixed issue where the ex.Line graphics bounds were incorrect causing erroneous offscreen culling
- Fixed event type signature on `ex.Engine.input.pointers.primary.on('wheel', ...)` for wheel events

### Updates

- Improved performance in TileMaps when drawing tiles using QuadTree data structure

### Changed

- Changed the canvas 2d fallback default, no longer is enabled by default. Developers must opt in.
- Allow entity names to be set after construction! Entities will now default to a name "Entity#1234" followed by an id.

## [v0.28.0]

### Breaking Changes

- Removed `ex.Class` base class type, this was a common base class for many excalibur types that provided old on/off event functionality. This functionality has been preserved on the types that had it before using `ex.EventEmitter`

### Deprecated

- The `ex.Input.*` import site is deprecated, will be removed in v0.29.0. All the imports are still available on `ex.` now
- [[ex.Input.Gamepad]] `isButtonPressed` has been renamed to `isButtonHeld`
- `ex.EventDispatcher` is marked deprecated, will eventually be removed in v0.29.0


### Added

- Added new `ex.InputMapper` for mapping multiple input sources into actions! This can be useful for providing accessibility into your games and allowing users to map inputs to different game commands.
  ```typescript
   const moveRight = (amount: number) => { actor.vel.x = 100 * amount }
   const moveLeft = (amount: number) => { actor.vel.x = -100 * amount }
   const moveUp = (amount: number) => { actor.vel.y = -100 * amount }
   const moveDown = (amount: number) => { actor.vel.y = 100 * amount }
   engine.inputMapper.on(({keyboard}) => keyboard.isHeld(ex.Keys.ArrowRight) ? 1 : 0, moveRight);
   engine.inputMapper.on(({gamepads}) => gamepads.at(0).isButtonPressed(ex.Buttons.DpadRight) ? 1 : 0, moveRight);
   engine.inputMapper.on(({gamepads}) => gamepads.at(0).getAxes(ex.Axes.LeftStickX) > 0 ? gamepads.at(0).getAxes(ex.Axes.LeftStickX) : 0, moveRight);
  ```
- Added strongly typed events with `ex.EventEmitter<TEventMap>`
- Added new convenience properties for flipping all the graphics on an Actor
  * `ex.Actor.graphics.flipHorizontal` - Flips all the graphics horizontally
  * `ex.Actor.graphics.flipVertical` - Flips all the graphics vertically
- Added new `ex.Scene.transfer(actor)` method for transferring actors between scenes, useful if you want to only have an actor in 1 scene at a time.
- Added new `ex.Material` to add custom shaders per `ex.Actor`!
  * This feature cant be applied using the `ex.Actor.graphics.material = material` property or by setting the material property on the `ex.ExcaliburGraphicsContext.material = material` with `.save()/.restore()`
  * This feature opt out of batch rendering and issues a separate draw call 
  * A custom vertex shader can be provided, otherwise a default will be provided
  * A number of default uniforms are available to shaders
    * Pre-built varyings:
      * `in vec2 v_uv` - UV coordinate
    * Pre-built uniforms:
      * `uniform sampler2D u_graphic` - The current graphic displayed by the GraphicsComponent
      * `uniform vec2 u_resolution` - The current resolution of the screen
      * `uniform vec2 u_size;` - The current size of the graphic
      * `uniform vec4 u_color` - The current color of the material
      * `uniform float u_opacity` - The current opacity of the graphics context
  ```typescript
  const material = new ex.Material({
    name: 'test',
    color: ex.Color.Red,
    fragmentSource: `#version 300 es
    precision mediump float;
    // UV coord
    in vec2 v_uv;
    uniform sampler2D u_graphic;
    uniform vec4 u_color;
    uniform float u_opacity;
    out vec4 fragColor;
    void main() {
      vec4 color = u_color;
      color = texture(u_graphic, v_uv);
      color.rgb = color.rgb * u_opacity;
      color.a = color.a * u_opacity;
      fragColor = color * u_color;
    }`
  });
  ```
- Added updates to `ex.PostProcessor` 
  * New optional `ex.PostProcessor.onUpdate` hook for updating custom uniforms
  * Added default uniforms that are automatically added
    * `uniform float u_time_ms` - total playback time in milliseconds
    * `uniform float u_elapsed_ms` - the elapsed time from the last frame in milliseconds
    * `uniform vec2 u_resolution` - the resolution of the canvas (in pixels)

- Added new helper called `ex.Animation.fromSpriteSheetCoordinates` to help build animations more tersely from SpriteSheets
  ```typescript
   const spriteSheet = SpriteSheet.fromImageSource({...});
      const anim = Animation.fromSpriteSheetCoordinates({
    spriteSheet,
    frameCoordinates: [
      {x: 0, y: 5, duration: 100},
      {x: 1, y: 5, duration: 200},
      {x: 2, y: 5, duration: 100},
      {x: 3, y: 5, duration: 500}
    ],
    strategy: AnimationStrategy.PingPong
   });
  ```

- Added new `FrameEvent` to `ex.Animation` which includes the frame index of the current frame!
  ```typescript
    const anim = new Animation();

    // TS autocompletes the handler
    anim.on('frame', (frame: FrameEvent) => {
      // Do stuff on frame
    });
  ```

- Added new typed `ex.EventEmitter` which will eventually replace the old `ex.EventDispatcher`, this gives users a way of strongly typing the possible events that can be emitted using a type map. This is loosely typed you can still emit any event you want, you only get type completion suggestions for the type map.
  ```typescript
  export type AnimationEvents = {
    frame: FrameEvent;
    loop: Animation;
    ended: Animation;
  };

  export class Animation {
    public events = new EventEmitter<AnimationEvents>();
    ...
  }

  const anim = new Animation();

  // TS autocompletes the handler
  anim.on('frame', (frame: FrameEvent) => {
    // Do stuff on frame
  });
  ```

- Added ability to perform arbitrary ray casts into `ex.Scene`, the `ex.PhysicsWorld` can be passed a variety of options to influence the types of ray cast hits that
are returned
  ```typescript
    const engine = new ex.Engine({...});
    const enemyGroup = ex.CollisionGroupManager.create('enemy');
    const ray = new ex.Ray(ex.vec(0, 0), ex.Vector.Right);
    const hits = engine.currentScene.physics.rayCast(ray, {
      /**
       * Optionally specify to search for all colliders that intersect the ray cast, not just the first which is the default
       */
      searchAllColliders: true,
      /**
       * Optionally specify the maximum distance in pixels to ray cast, default is Infinity
       */
      maxDistance: 100,
      /**
       * Optionally specify a collision group to consider in the ray cast, default is All
       */
      collisionGroup: enemyGroup
    });

  ```
- Added word-wrap support for `ex.Text` using the optional parameter `maxWidth`
- Added the emitted particle transform style as part of `ex.ParticleEmitter({particleTransform: ex.ParticleTransform.Global})`, [[ParticleTransform.Global]] is the default and emits particles as if they were world space objects, useful for most effects. If set to [[ParticleTransform.Local]] particles are children of the emitter and move relative to the emitter as they would in a parent/child actor relationship.
- Added `wasButtonReleased` and `wasButtonPressed` methods to [[ex.Input.Gamepad]]
- Added `clone()` method to `ex.SpriteSheet` 

### Fixed

- Fixed issue with `ex.TileMap` collider consolidation where custom colliders would prevent normal solid tile colliders from being included.
- Fixed memory leak in the internal `ex.EntityManager`, it did not properly clear internal state when removing entities
- Fixed issue where scaling a `ex.TileMap` didn't properly offscreen cull due to the bounds not scaling properly.
- Fixed issue where `ex.Text.flipHorizontal` or `ex.Text.flipVertical` would not work
- Fixed issue where overriding existing components did not work properly because of deferred component removal
- Fixed issue where `ex.ScreenElement` pointer events were not working by default.
- Fixed issue where setting lineWidth on `ex.Circle` was not accounted for in the bitmap
- Fixed issue in macos where the meta key would prevent keyup's from firing correctly
- Fixed issue when excalibur was hosted in a x-origin iframe, the engine will grab window focus by default if in an iframe. This can be suppressed with `new ex.Engine({grabWindowFocus: false})`
- Fixed issue where `ex.Camera.rotation = ...` did not work to rotate the camera, also addressed offscreen culling issues that were revealed by this fix.
- Fixed issue where the `ex.ScreenElement` anchor was not being accounted for properly when passed as a constructor parameter.
- Fixed issue where you could not use multiple instances of Excalibur on the same page, you can now have as many Excalibur's as you want (up to the webgl context limit).
- Fixed issue where `ex.ScreenElement` would log a warning when created without a height or width
- Fixed issue where `ex.Sound` would get confused parsing and playing sound files with a querystring in their path
- Fixed issue where `ex.ColliderComponent` was not deeply cloning the stored `ex.Collider` causing them to be shared across clones.
- Fixed issue where `ex.GraphicsComponent` was not deeploy cloning the
stored `ex.Graphics` causing them to be shared across clones.
- Fixed issue where `Actor.clone()` and `Entity.clone()` crashed.
- Fixed issue where zero mtv collisions cause erroneous precollision events to be fired in the `ArcadeSolver` and `RealisticSolver`
- Fixed issue where calling `.kill()` on a child entity would not remove it from the parent `Entity`
- Fixed issue where calling `.removeAllChildren()` would not remove all the children from the parent `Entity`
- Fixed issue where world origin was inconsistent when the using `ex.DisplayMode.FitScreenAndFill` when the screen was resized.
- Fixed issue where context opacity was not respected when set in a `preDraw`
- Fixed issue where `ex.Sound.loop` was not working, and switching tab visibility would cause odd behavior with looping `ex.Sound`
- Fixed issue where adding a `ex.ParticleEmitter` as a child did not position particles according to the parent
- Fixed issue where screenshots from `ex.Engine.screenshot()` did not match the smoothing set on the engine.
- Fixed incorrect event type returned when `ex.Actor.on('postupdate', (event) => {...})`.
- Fixed issue where using numerous `ex.Text` instances would cause Excalibur to crash webgl by implementing a global font cache.
- Fixed issue where child entities did not inherit the scene from their parent
- Fixed issue where `ex.Font` would become corrupted when re-used by multiple `ex.Text` instances
- Fixed `engine.on('visible')` event not firing
- Fixed `EventDispatcher.emit` converting falsy values to `ex.GameEvent`. It will only convert `undefined` or `null` values now.

### Updates

-

### Changed

- Excalibur will now use `ex.EventEmitter` to broadcast events, Excalibur types that have events support will also have an `.events` member.
- Excalibur resources by default no longer add cache busting query string to resources. All built in resources now expose a `bustCache` property to allow setting this before loading, for example `ex.Sound.bustCache`.


## [0.27.0] - 2022-07-08

### Breaking Changes

- `ex.Engine.snapToPixel` now defaults to `false`, it was unexpected to have pixel snapping on by default it has now been switched.
- The `ex.Physics.useRealisticPhysics()` physics solver has been updated to fix a bug in bounciness to be more physically accurate, this does change how physics behaves. Setting `ex.Body.bounciness = 0` will simulate the old behavior. 
- `ex.TransformComponent.posChanged$` has been removed, it incurs a steep performance cost
- `ex.EventDispatcher` meta events 'subscribe' and 'unsubscribe' were unused and undocumented and have been removed
- `ex.TileMap` tlies are now drawn from the lower left by default to match with `ex.IsometricMap` and Tiled, but can be configured with `renderFromTopOfGraphic` to restore the previous behavior.
- Scene `onActivate` and `onDeactivate` methods have been changed to receive a single parameter, an object containing the `previousScene`, `nextScene`, and optional `data` passed in from `goToScene()`

### Deprecated

-

### Added
- Added new configurable `ex.TileMap` option for rendering from the bottom or the top of the graphic, this matches with `ex.IsometricMap` and how Tiled renders `renderFromTopOfGraphic`, by default `false` and renders from the bottom.
  ```typescript
  const tileMap = new ex.TileMap({
    renderFromTopOfGraphic: false
  })
  ```
- Added new `ex.Future` type which is a convenient way of wrapping a native browser promise and resolving/rejecting later
  ```typescript
  const future = new ex.Future();
  const promise = future.promise; // returns promise
  promise.then(() => {
    console.log('Resolved!');
  });
  future.resolve(); // resolved promise
  ```
- Added new `ex.Semaphore` type to limit the number of concurrent cans in a section of code, this is used internally to work around a chrome browser limitation, but can be useful for throttling network calls or even async game events.
  ```typescript
  const semaphore = new ex.Semaphore(10); // Only allow 10 concurrent between enter() and exit()
  ...

  await semaphore.enter();
  await methodToBeLimited();
  semaphore.exit();
  ```
- Added new `ex.WatchVector` type that can observe changes to x/y more efficiently than `ex.watch()`
- Added performance improvements 
   * `ex.Vector.distance` improvement
   * `ex.BoundingBox.transform` improvement
- Added ability to clone `ex.Vector.clone(destVector)` into a destination vector
- Added new `ex.Transform` type that is a light weight container for transformation data. This logic has been extracted from the `ex.TransformComponent`, this makes it easy to pass `ex.Transform`s around. Additionally the extracted `ex.Transform` logic has been refactored for performance.
- Added new `ex.AffineMatrix` that is meant for 2D affine transformations, it uses less memory and performs less calculations than the `ex.Matrix` which uses a 4x4 Float32 matrix.
- Added new fixed update step to Excalibur! This allows developers to configure a fixed FPS for the update loop. One advantage of setting a fix update is that you will have a more consistent and predictable physics simulation. Excalibur graphics will be interpolated automatically to avoid any jitter in the fixed update.
  * If the fixed update FPS is greater than the display FPS, excalibur will run multiple updates in a row (at the configured update elapsed) to catch up, for example there could be X updates and 1 draw each clock step.
  * If the fixed update FPS is less than the display FPS, excalibur will skip updates until it meets the desired FPS, for example there could be no update for 1 draw each clock step.
  ```typescript
  const game = new ex.Engine({
    fixedUpdateFps: 20 // 20 fps fixed update, or a fixed update delta of 50 milliseconds
  });
  // turn off interpolation on a per actor basis
  const actor = new ex.Actor({...});
  actor.body.enableFixedUpdateInterpolate = false;
  game.add(game);
  ```

- Allowed setting playback `ex.Sound.duration` which will limit the amount of time that a clip plays from the current playback position.
- Added a new lightweight `ex.StateMachine` type for building finite state machines
  ```typescript
  const machine = ex.StateMachine.create({
    start: 'STOPPED',
    states: {
      PLAYING: {
        onEnter: () => {
          console.log("playing");
        },
        transitions: ['STOPPED', 'PAUSED']
      },
      STOPPED: {
        onEnter: () => {
          console.log("stopped");
        },
        transitions: ['PLAYING', 'SEEK']
      },
      SEEK: {
        transitions: ['*']
      },
      PAUSED: {
        onEnter: () => {
          console.log("paused")
        },
        transitions: ['PLAYING', 'STOPPED']
      }
    }
  });
  ```
- Added `ex.Sound.seek(positionInSeconds)` which will allow you to see to a place in the sound, this will implicitly pause the sound
- Added `ex.Sound.getTotalPlaybackDuration()` which will return the total time in the sound in seconds.
- Allow tinting of `ex.Sprite`'s by setting a new `tint` property, renderers must support the tint property in order to function.
  ```typescript
  const imageSource = new ex.ImageSource('./path/to/image.png');
  await imageSource.load();
  const sprite = imageSource.toSprite();
  sprite.tint = ex.Color.Red;
  ```
- Added `ex.Sound.getPlaybackPosition()` which returns the current playback position in seconds of the currently playing sound.
- Added `ex.Sound.playbackRate` which allows developers to get/set the current rate of playback. 1.0 is the default playback rate, 2.0 is twice the speed, and 0.5 is half speed.
- Added missing `ex.EaseBy` action type, uses `ex.EasingFunctions` to move relative from the current entity position.
- Added 2 new `Action` types to enable running parallel actions. `ex.ActionSequence` which allows developers to specify a sequence of actions to run in order, and `ex.ParallelActions` to run multiple actions at the same time.
  ```typescript
  const actor = new ex.Actor();
  const parallel = new ex.ParallelActions([
    new ex.ActionSequence(actor, ctx => ctx.moveTo(ex.vec(100, 0), 100)),
    new ex.ActionSequence(actor, ctx => ctx.rotateTo(Math.PI/2, Math.PI/2))
  ]);
  actor.actions.runAction(parallel);
  // actor will now move to (100, 100) and rotate to Math.PI/2 at the same time!!
  ```
- Add target element id to `ex.Screen.goFullScreen('some-element-id')` to influence the fullscreen element in the fullscreen browser API.
- Added optional `data` parameter to `goToScene`, which gets passed to the target scene's `onActivate` method.
  ```typescript
  class SceneA extends ex.Scene {
    /* ... */

    onActivate(context: ex.SceneActivationContext<{ foo: string }>) {
      console.log(context.data.foo); // bar
    }
  }

  engine.goToScene('sceneA', { foo: 'bar' })
  ```
  - Added the ability to select variable duration into Timer constructor.
  ```typescript
  const random = new ex.Random(1337);
  const timer = new ex.Timer({
    random,
    interval: 500,
    randomRange: [0, 500]
  })
  ```

### Fixed

- Fixed issue with `ex.Canvas` and `ex.Raster` graphics that forced their dimensions to the next highest power of two.
- Fixed issue with `ex.Engine.snapToPixel` where positions very close to pixel boundary created jarring 1 pixel oscillations.
- Fixed bug where a deferred `goToScene` would preserve the incorrect scene so `engine.add(someActor)` would place actors in the wrong scene after transitioning to another.
- Fixed usability issue and log warning if the `ex.ImageSource` is not loaded and a draw was attempted.
- Fixed bug in `ex.Physics.useRealisticPhysics()` solver where `ex.Body.bounciness` was not being respected in the simulation
- Fixed bug in `ex.Physics.useRealisticPhysics()` solver where `ex.Body.limitDegreeOfFreedom` was not working all the time.
- Fixed bug in `Clock.schedule` where callbacks would not fire at the correct time, this was because it was scheduling using browser time and not the clock's internal time.
- Fixed issue in Chromium browsers where Excalibur crashes if more than 256 `Image.decode()` calls are happening in the same frame.
- Fixed issue where `ex.EdgeCollider` were not working properly in `ex.CompositeCollider` for `ex.TileMap`'s
- Fixed issue where `ex.BoundingBox` overlap return false due to floating point rounding error causing multiple collisions to be evaluated sometimes
- Fixed issue with `ex.EventDispatcher` where removing a handler that didn't already exist would remove another handler by mistake
- Fixed issue with `ex.EventDispatcher` where concurrent modifications of the handler list where handlers would or would not fire correctly and throw
- Tweak to the `ex.ArcadeSolver` to produce more stable results by adjusting by an infinitesimal epsilon
  - Contacts with overlap smaller than the epsilon are ignored
  - Colliders with bounds that overlap smaller than the epsilon are ignored
- Fixed issue with `ex.ArcadeSolver` based collisions where colliders were catching on seams when sliding along a floor of multiple colliders. This was by sorting contacts by distance between bodies.
  ![sorted-collisions](https://user-images.githubusercontent.com/612071/172401390-9e9c3490-3566-47bf-b258-6a7da86a3464.gif)

- Fixed issue with `ex.ArcadeSolver` where corner contacts would zero out velocity even if the bodies were already moving away from the contact "divergent contacts".
  ![cancel-velocity-fix](https://user-images.githubusercontent.com/612071/172500318-539f3a36-31ae-4efc-b6ab-c4524b297adb.gif)

- Fixed issue where `ex.Sound` wasn't being paused when the browser window lost focus

### Updates

- Updated the collision system to improve performance
  * Cache computed values where possible
  * Avoid calculating transformations until absolutely necessary
  * Avoid calling methods in tight loops

### Changed

- `ex.Engine.configurePerformanceCanvas2DFallback` no longer requires `threshold` or `showPlayerMessage`
- `ex.Engine.snapToPixel` now defaults to `false`
- Most places where `ex.Matrix` was used have been switched to `ex.AffineMatrix`
- Most places where `ex.TransformComponent` was used have been switched to `ex.Transform`

## [0.26.0] - 2022-05-20

### Breaking Changes

- `ex.Line` has be replaced with a new Graphics type, the old geometric behavior is now under the type `ex.LineSegment`
- Notable deprecated types removed
  - `ex.SortedList` old sorted list is removed
  - `ex.Collection` old collection type is removed
  - `ex.Util` import site, exported code promoted `ex.*`
  - `ex.DisplayMode.Position` is removed, use CSS to position the canvas
  - `ex.Trait` interface, traits are not longer supported
  - `ex.Promises` old promise implementation is removed in favor of browser promises
- Notable method & property removals
  - `ex.Actor`
      * `.getZIndex()` and `.setZIndex()` removed use `.z`
  - `ex.Scene`
      * `.screenElements` removed in favor of `.entities`
      * `.addScreenElement(...)` removed use `.add(...)`
      * `.addTileMap(...)` removed use `.add(...)`
      * `.removeTileMap(...)` removed use `.remove(...)`
  - `ex.Timer`
      * `.unpause()` removed use `.resume()`
  - `ex.Camera`
      * `.rx` removed use `.angularVelocity`
  - `ex.BodyComponent`
      * `.sx` removed use `.scaleFactor`
      * `.rx` removed use `.angularVelocity`
  - `ex.ActionsComponent`
      * `.asPromise()` removed use `.toPromise()`
  - `ex.ActionContext`
      * `.asPromise()` removed use `.toPromise()`
  - `ex.Color`
      * Misspellings corrected
- The old drawing API had been removed from excalibur, this should not affect you unless you were using the `ex.Flags.useLegacyDrawing()` or `ex.Flags.useCanvasGraphicsContext()`.
  - Notably all implementations of `Drawable` are removed, use the new `Graphics` API
  - Methods on actor `ex.Actor.setDrawing(...)`, `ex.Actor.addDrawing(...)` are removed, use the `ex.Actor.graphics.add(...)`, `ex.Actor.graphics.show(...)` and `ex.Actor.graphics.use(...)`
  - The `ex.Actor.onPreDraw(...)` and `ex.Actor.onPostDraw(...)` are removed, use `ex.Actor.graphics.onPreDraw(...)` and `ex.Actor.graphics.onPostDraw(...)`
  - The events `predraw` and `postdraw` are removed
  - `ex.Scene.onPreDraw()` and `ex.Scene.onPostDraw()` are now called with the `ExcaliburGraphicsContext` instead of an `CanvasRenderingContext2D`
- `ex.TileMap` has several breaking changes around naming, but brings it consistent with Tiled terminology and the new `ex.IsometricMap`. Additionally the new names are easier to follow.
  - Constructor has been changed to the following
    ```typescript
     new ex.TileMap({
      pos: ex.vec(100, 100),
      tileWidth: 64,
      tileHeight: 48,
      rows: 20,
      columns: 20
    });
    ```
  - `ex.Cell` has been renamed to `ex.Tile`
    - `ex.Tile` now uses `addGraphic(...)`, `removeGraphic(...)`, `clearGraphics()` and `getGraphics()` instead of having an accessible `ex.Tile.graphics` array.
  - `ex.TileMap.data` has been renamed to `ex.TileMap.tiles`
  - `ex.TileMap.getCell(..)` has been renamed to `ex.TileMap.getTile(...)`
  - `ex.TileMap.getCellByIndex(...)` has been renamed to `ex.TileMap.getTileByIndex(...)`
  - `ex.TileMap.getCellByPoint(...)` has been renamed to `ex.TileMap.getTileByPoint(...)`


### Deprecated

-

### Added

- Added new parameter to `ex.Raster({quality: 4})` to specify the internal scaling for the bitmap, this is useful for improving the rendering quality of small rasters due to sampling error.
- Added new `ex.Line` graphics object for drawing lines!
  ```typescript
  const lineActor = new ex.Actor({
    pos: ex.vec(100, 0)
  });
  lineActor.graphics.anchor = ex.Vector.Zero;
  lineActor.graphics.use(new ex.Line({
    start: ex.vec(0, 0),
    end: ex.vec(200, 200),
    color: ex.Color.Green,
    thickness: 10
  }));
  game.add(lineActor);
  ```
- Added new performance fallback configuration to `ex.Engine` for developers to help players experiencing poor performance in non-standard browser configurations
  * This will fallback to the Canvas2D rendering graphics context which usually performs better on non hardware accelerated browsers, currently postprocessing effects are unavailable in this fallback.
  * By default if a game is running at 20fps or lower for 100 frames or more after the game has started it will be triggered, the developer can optionally show a player message that is off by default.
  ```typescript
    var game = new ex.Engine({
      ...
      configurePerformanceCanvas2DFallback: {
        allow: true, // opt-out of the fallback
        showPlayerMessage: true, // opt-in to a player pop-up message
        threshold: { fps: 20, numberOfFrames: 100 } // configure the threshold to trigger the fallback
      }
    });
  ```
- Added new `ex.ParallaxComponent` for creating parallax effects on the graphics, entities with this component are drawn differently and a collider will not be where you expect. It is not recommended you use colliders with parallax entities.
  ```typescript
  const actor = new ex.Actor();
  // The actor will be drawn shifted based on the camera position scaled by the parallax factor
  actor.addComponent(new ParallaxComponent(ex.vec(0.5, 0.5)));
  ```
- Added feature to build `SpriteSheet`s from a list of different sized source views using `ex.SpriteSheet.fromImageSourceWithSourceViews(...)`
  ```typescript
    const ss = ex.SpriteSheet.fromImageSourceWithSourceViews({
      image,
      sourceViews: [
        {x: 0, y: 0, width: 20, height: 30},
        {x: 20, y: 0, width: 40, height: 50},
      ]
    });
  ```
- Added draw call sorting `new ex.Engine({useDrawSorting: true})` to efficiently draw render plugins in batches to avoid expensive renderer switching as much as possible. By default this is turned on, but can be opted out of.
- Added the ability to clone into a target `Matrix` this is useful to save allocations and in turn garbage collection pauses.
- `ex.Engine` now support setting the pixel ratio in the constructor `new ex.Engine({pixelRatio: 2})`, this is useful for smooth `ex.Text` rendering when `antialiasing: false` and rendering pixel art type graphics
- `ex.TileMap` now supports per Tile custom colliders!
  ```typescript
  const tileMap = new ex.TileMap(...);
  const tile = tileMap.getTile(0, 0);
  tile.solid = true;
  tile.addCollider(...); // add your custom collider!
  ```
- New `ex.IsometricMap` for drawing isometric grids! (They also support custom colliders via the same mechanism as `ex.TileMap`)
  ```typescript
  new ex.IsometricMap({
      pos: ex.vec(250, 10),
      tileWidth: 32,
      tileHeight: 16,
      columns: 15,
      rows: 15
    });
  ```
  - `ex.IsometricTile` now come with a `ex.IsometricEntityComponent` which can be applied to any entity that needs to be correctly sorted to preserve the isometric illusion
  - `ex.IsometricEntitySystem` generates a new z-index based on the `elevation` and y position of an entity with `ex.IsometricEntityComponent`

- Added arbitrary non-convex polygon support (only non-self intersecting) with `ex.PolygonCollider(...).triangulate()` which builds a new `ex.CompositeCollider` composed of triangles.
- Added faster `ex.BoundingBox.transform(...)` implementation.
- Added faster `ex.BoundingBox.overlap(...)` implementation.
- Added `ex.Vector.min(...)` and `ex.Vector.max(...)` to find the min/max of each vector component between 2 vectors.
- Added `ex.TransformComponent.zIndexChange$` observable to watch when z index changes.
- Added new display mode `ex.DisplayMode.FitContainerAndFill`.
- Added new display mode `ex.DisplayMode.FitScreenAndFill`.
- Added new display mode `ex.DisplayMode.FitContainerAndZoom`.
- Added new display mode `ex.DisplayMode.FitScreenAndZoom`.
### Fixed

- Fixed unreleased issue where fixed update interpolation was incorrect with child actors
- Fixed unreleased bug where CompositeCollider components would not collide appropriately because contacts did not have unique ids
- Fixed issue where CompositeColliders treat separate constituents as separate collisionstart/collisionend which is unexpected
- Fixed issue where resources that failed to load would silently fail making debugging challenging
- Fixed issue where large pieces of Text were rendered as black rectangles on mobile, excalibur now internally breaks these into smaller chunks in order to render them.
- Fixed issue #2263 where keyboard input `wasPressed` was not working in the `onPostUpdate` lifecycle
- Fixed issue #2263 where there were some keys missing from the `ex.Input.Keys` enum, including `Enter`
- Fixed issue where Rectangle line renderer did not respect z order

### Updates

- Performance improvement to the `ex.Loader` screen keeping frame rates higher by only updating the backing `ex.Canvas` when there are changes
- Improved collision broadphase by swapping to a more efficient `ex.BoundingBox.overlaps` check
- Improved collision narrowphase by improving `ex.PolygonCollider` calculations for localBounds, bounds, and transformed point geometry
- Improved Text/Font performance by internally caching expensive native `measureText()` calls
- Performance improvement to GraphicsSystem
- Performance improvement to the transform capture of the previous frame transform and motion

### Changed

- Split offscreen detection into a separate system
- Renamed `ex.Matrix.multv()` and `ex.Matrix.multm()` to `ex.Matrix.multiply()` which matches our naming conventions

<!--------------------------------- DO NOT EDIT BELOW THIS LINE --------------------------------->
<!--------------------------------- DO NOT EDIT BELOW THIS LINE --------------------------------->
<!--------------------------------- DO NOT EDIT BELOW THIS LINE --------------------------------->

## [0.25.3] - 2022-02-05

## Breaking Changes

- Small breaking change to `engine.screenshot()` you must now use `await engine.screenshot()`. This avoids copy buffer performance impact of `preserveDrawingBuffer: true` by capturing a screen shot request on the next frame when the buffer has not yet been cleared.

### Deprecated

-

### Added

-

### Fixed

- Fixed issue where collision normals are inaccurate on polygon colliders that offset from their origin
- Fixed issue where only Pixel 6 devices crash when using their MAX_TEXTURE_IMAGE_UNITS, artificially cap Excalibur to 125 textures max
- Fixed issue [#2224] where pointer events sometimes didn't work in mobile platforms due to `touch-action` not being set to `none`
- Fixed issue [#2203] where `engine.screenshot()` did not work in the WebGL implementation
- Fixed issue [#1528] where screenshots didn't match the displayed game's size in HiDPI displays, images are now consistent with the game. If you want the full scaled image pass `engine.screenshot(true)` to preserve HiDPI Resolution.
- Fixed issue [#2206] error and warning logs for large images to help developers identify error situations in the webgl implementation

### Updates

-

### Changed

-

## [0.25.2] - 2022-01-21

### Breaking Changes

- `ex.Util.extend()` is removed, modern js spread operator `{...someobject, ...someotherobject}` handles this better.
- Excalibur post processing is now moved to the `engine.graphicsContext.addPostProcessor()`
- Breaking change to `ex.PostProcessor`, all post processors must now now implement this interface
  ```typescript
  export interface PostProcessor {
    intialize(gl: WebGLRenderingContext): void;
    getShader(): Shader;
  }
  ```
### Deprecated

- The static `Engine.createMainLoop` is now marked deprecated and will be removed in v0.26.0, it is replaced by the `Clock` api
- Mark legacy draw routines in `ex.Engine`, `ex.Scene`, and `ex.Actor` deprecated

### Added

- Added ability to build custom renderer plugins that are accessible to the `ex.ExcaliburGraphicsContext.draw<TCustomRenderer>(...)` after registering them `ex.ExcaliburGraphicsContext.register(new LineRenderer())`
- Added ability to draw circles and rectangles with outlines! `ex.ExcaliburGraphicsContext.drawCircle(...)` and `ex.ExcaliburGraphicsContext.drawRectangle(...)`
- Added `ex.CoordPlane` can be set in the `new ex.Actor({coordPlane: CoordPlane.Screen})` constructor
- Added convenience feature, setting the color, sets the color on default graphic if applicable
- Added a `DebugGraphicsComponent` for doing direct debug draw in the `DebugSystem`
- Added back TileMap debug draw
- Added `ex.Scene.timers` to expose the list of timers
- Added support for different webgl texture blending modes as `ex.ImageFiltering` :
  * `ex.ImageFiltering.Blended` -  Blended is useful when you have high resolution artwork and would like it blended and smoothed
  * `ex.ImageFiltering.Pixel` - Pixel is useful when you do not want smoothing aka antialiasing applied to your graphics.
- Excalibur will set a "default" blend mode based on the `ex.EngineOption` antialiasing property, but can be overridden per graphic
  - `antialiasing: true`, then the blend mode defaults to  `ex.ImageFiltering.Blended`
  - `antialiasing: false`, then the blend mode defaults to `ex.ImageFiltering.Pixel`
- `ex.Text/ex.Font` defaults to blended which improves the default look of text rendering dramatically!
- `ex.Circle` and `ex.Polygon` also default to blended which improves the default look dramatically!
- `ex.ImageSource` can now specify a blend mode before the Image is loaded, otherwise
- Added new `measureText` method to the `ex.SpriteFont` and `ex.Font` to return the bounds of any particular text
- Added new `Clock` api to manage the core main loop. Clocks hide the implementation detail of how the mainloop runs, users just knows that it ticks somehow. Clocks additionally encapsulate any related browser timing, like `performance.now()`
  1. `StandardClock` encapsulates the existing `requestAnimationFrame` api logic
  2. `TestClock` allows a user to manually step the mainloop, this can be useful for frame by frame debugging #1170 
  3. The base abstract clock implements the specifics of elapsed time 

- Added a new feature to Engine options to set a maximum fps `new ex.Engine({...options, maxFps: 30})`. This can be useful when needing to deliver a consistent experience across devices.
- Pointers can now be configured to use the collider or the graphics bounds as the target for pointers with the `ex.PointerComponent`
  - `useColliderShape` - (default true) uses the collider component geometry for pointer events
  - `useGraphicsBounds` - (default false) uses the graphics bounds for pointer events


### Fixed

- Fixed issue [#2192] where Actor.center was not correct in child actors
- Fixed issue where `ex.CircleCollider`s did not respect rotation/scale when offset
- Fixed issue [#2157] when compiling in TS strict mode complaining about `ex.Poolable`
- Fixed issue where scaled graphics were not calculating the correct bounds
- Fixed unreleased issue where clock implementation was not updating frame id
- Fixed alpha pre-multiply math in multiple shaders
- Fixed label initialization of fonts, passing a font in the constructor work
- Fixed bug in sprite bounds calculations not taking scale into account
- Fixed bug with pointer api where clicking on screen coordinate actors didn't work
- Fixed [#1815] issue where Camera would jitter when using a strategies based off of actors in the previous frame. 
- Fixed issue where TileMaps would sometimes have a geometry seam that may not fall on an actual screen pixel causing a visible gap between tiles and the background
  -- ![image](https://user-images.githubusercontent.com/612071/144700377-ac4585ba-3f4c-44b8-95db-ad36c5fc9a32.png)
- Fixed unreleased issue where SpriteFonts log every frame they detect a misconfigured font.
- Fixed unreleased issue where clock when constraining fps would pass larger than expected elapsed times to the simulation causing things to "speed up" bizarrely
- Fixed unreleased issue where games with no resources would crash
- Fixed issue [#2152] where shared state in `ex.Font` and `ex.SpriteFont` prevented text from aligning properly when re-used
- Fixed issue where fast moving `CompositeCollider`s were erroneously generating pairs for their constituent parts
- Fixed Safari 13.1 crash when booting Excalibur because of they odd MediaQuery API in older Safari
- Fixed issue where pointers did not work because of missing types
- Fixed issue with `ArcadeSolver` where stacked/overlapped tiles would double solve the position of the collider for the same overlap
- Fixed issue where changing the `ex.Sprite.width` or `ex.Sprite.height` did not resize the graphic.
- Fixed issue where initial Actor anchors set in the constructor were not being set in the graphics component
- EventDispatcher
  - `EventDispatcher` - doesn't require the target object. The context of `this` is not tampered anymore.
- Pointers
  - `PointerAbstraction` - is fixed to maintain reference
-

### Updates

- The following Engine's pieces: `Collision` `Graphics` `Resources` `Trigger` are updated to reflect the new EventDispatcher behavior.
- Refactor camera/screen interaction to utilize transforms instead of bespoke coordinate conversion
### Changed

- Updated Graphics to improve general performance
- Updated the webgl primitives to make building `ex.Shader`s, `ex.VertexBuffer`s, and `ex.VertexLayout`s much easier 
- Broke up the internal monolithic shader into separate internal renderer plugins
- Changed the debug system to separate displaying the debug position point (`game.debug.transform.showPosition = true`) and debug position label (`game.debug.transform.showPositionLabel = true`)
- `ex.ColorBlindCorrector` is renamed to `ex.ColorBlindnessPostProcessor`, and `ex.ColorBlindness` is renamed to `ex.ColorBlindnessMode`
   - Color blindness can still be corrected or simulated:
      * `game.debug.colorBlindMode.correct(ex.ColorBlindnessMode.Deuteranope)`
      * `game.debug.colorBlindMode.simulate(ex.ColorBlindnessMode.Deuteranope)`
- Excalibur now uses pre-multiplied alpha automatically, images will be unpacked into memory using `gl.pixelStorei(gl.UNPACK_PREMULTIPLY_ALPHA_WEBGL, true)`
- Excalibur FPS is now sampled over 100ms blocks, this gives a more usable fps in the stats. The sampler is available off of the engine clock `engine.clock.fpsSampler.fps` 
- Pointer Events:
  * Event types (up, down, move, etc) now all exist in 2 types `ex.Input.PointerEvent` and `ex.Input.WheelEvent`
  * The `stopPropagation()` method used to cancel further dispatches has been renamed to `cancel()` to match other events API.
  * Events no longer have a reference to the `pointer` but now have all of the same information that was availabe on the pointer `worldPos`, `screenPos`, `pagePos`


## [0.25.1] - 2021-11-05

### Added

- *Experimental:* Native ES module bundle distribution in package `esm/excalibur.js` entrypoint ([#2064](https://github.com/excaliburjs/Excalibur/pull/2064))
- `withEngine` utils support an aditional options parameter to override the Engine default options.
- Story to show a play / pause implementation. 
- `ex.Animation` now support `totalDuration` that will calculate automatically each frame duration based on how many frames have.
- `ex.Animation` now supports `.reverse()` to reverse the direction of play in an animation, use the `ex.Animation.direction` to inspect if the animation is playing in the `ex.AnimationDirection.Forward` direction or the `ex.AnimationDirection.Backward` direction.
### Changed

- Pointer system refactored into 2 parts:
   * First is an ECS style system `ex.PointerSystem` that dispatches events to Entities/Actors
   * Second is an event receiver `ex.PointerEventReceiver` which is responsible for collecting the native browser events
   * The API is mostly backwards compatible breaking changes are listed in the breaking change section, event types have been simplified, and `stopPropagation()` and been renamed to `cancel()`
- Internal Actions implementation converted to ECS system and component, this is a backwards compatible change with v0.25.0
  - `ex.ActionsSystem` and `ex.ActionsComponent` now wrap the existing `ex.ActionContext`
  - Actions can be shared with all entities now!
- Dispatch the `hidePlayButton` on the Button Event to prevent that keep on the screen on some situations [#1431].
- Revert VSCode Workbench Colors

### Deprecated

- Actions `asPromise()` renamed to `toPromise()`

### Fixed

- Fixed loader button position on window resize
- Fixed issue with setting `ex.TileMap.z` to a value
- Fixed crash in debug system if there is no collider geometry
- Fixed ImageSource loading error message [#2049]

## [0.25.0] - 2021-10-03

### Breaking Changes

- Actor Drawing: `ex.Actor.addDrawing`, `ex.Actor.setDrawing`, `onPostDraw()`, and `onPreDraw()` are no longer on by default and will be removed in v0.26.0, they are available behind a flag `ex.Flags.useLegacyDrawing()`
  - For custom drawing use the `ex.Canvas`
- `ex.Actor.rx` has been renamed to `ex.Actor.angularVelocity`
- Rename `ex.Edge` to `ex.EdgeCollider` and `ex.ConvexPolygon` to `ex.PolygonCollider` to avoid confusion and maintian consistency
- `ex.Label` constructor now only takes the option bag constructor and the font properties have been replaced with `ex.Font`
  ```typescript
  const label = new ex.Label({
    text: 'My Text',
    x: 100,
    y: 100,
    font: new ex.Font({
      family: 'Consolas',
      size: 32
    })
  });
  ```
- `ex.Physics.debug` properties for Debug drawing are now moved to `engine.debug.physics`, `engine.debug.collider`, and `engine.debug.body`.
  - Old `debugDraw(ctx: CanvasRenderingContext2D)` methods are removed.
- Collision `Pair`'s are now between Collider's and not bodies
- `PerlinNoise` has been removed from the core repo will now be offered as a [plugin](https://github.com/excaliburjs/excalibur-perlin)
- Legacy drawing implementations are moved behind `ex.LegacyDrawing` new Graphics implemenations of `Sprite`, `SpriteSheet`, `Animation` are now the default import.
  - To use any of the `ex.LegacyDrawing.*` implementations you must opt-in with the `ex.Flags.useLegacyDrawing()` note: new graphics do not work in this egacy mode
- Renames `CollisionResolutionStrategy.Box` collision resolution strategy to `Arcade`
- Renames `CollisionResolutionStrategy.RigidBody` collision resolution strategy to `Realistic`
- `Collider` is now a first class type and encapsulates what `Shape` used to be. `Collider` is no longer a member of the `Body`
- `CollisionType` and `CollisionGroup` are now a member of the `Body` component, the reasoning is they define how the simulated physics body will behave in simulation.
- `Timer`'s no longer automatically start when added to a `Scene`, this `Timer.start()` must be called. ([#1865](ttps://github.com/excaliburjs/Excalibur/issues/1865))
- `Timer.complete` is now read-only to prevent odd bugs, use `reset()`, `stop()`, and `start()` to manipulate timers.
- `Actor.actions.repeat()` and `Actor.actions.repeatForever()` now require a handler that specifies the actions to repeat. This is more clear and helps prevent bugs like #1891

  ```typescript
  const actor = new ex.Actor();

  actor.actions
    // Move up in a zig-zag by repeating 5 times
    .repeat((ctx) => {
      ctx.moveBy(10, 0, 10);
      ctx.moveBy(0, 10, 10);
    }, 5)
    .callMethod(() => {
      console.log('Done repeating!');
    });
  ```

- Removes `Entity.components` as a way to access, add, and remove components
- `ex.Camera.z` has been renamed to property `ex.Camera.zoom` which is the zoom factor
- `ex.Camera.zoom(...)` has been renamed to function `ex.Camera.zoomOverTime()`
- TileMap no longer needs registered SpriteSheets, `Sprite`'s can be added directly to `Cell`'s with `addGraphic`
  - The confusing `TileSprite` type is removed (Related to TileMap plugin updates https://github.com/excaliburjs/excalibur-tiled/issues/4, https://github.com/excaliburjs/excalibur-tiled/issues/23, https://github.com/excaliburjs/excalibur-tiled/issues/108)
- Directly changing debug drawing by `engine.isDebug = value` has been replaced by `engine.showDebug(value)` and `engine.toggleDebug()` ([#1655](https://github.com/excaliburjs/Excalibur/issues/1655))
- `UIActor` Class instances need to be replaced to `ScreenElement` (This Class it's marked as Obsolete) ([#1656](https://github.com/excaliburjs/Excalibur/issues/1656))
- Switch to browser based promise, the Excalibur implementation `ex.Promise` is marked deprecated ([#994](https://github.com/excaliburjs/Excalibur/issues/994))
- `DisplayMode`'s have changed ([#1733](https://github.com/excaliburjs/Excalibur/issues/1733)) & ([#1928](https://github.com/excaliburjs/Excalibur/issues/1928)):

  - `DisplayMode.FitContainer` fits the screen to the available width/height in the canvas parent element, while maintaining aspect ratio and resolution
  - `DisplayMode.FillContainer` update the resolution and viewport dyanmically to fill the available space in the canvas parent element, DOES NOT preserve `aspectRatio`
  - `DisplayMode.FitScreen` fits the screen to the available browser window space, while maintaining aspect ratio and resolution
  - `DisplayMode.FillScreen` now does what `DisplayMode.FullScreen` used to do, the resolution and viewport dynamically adjust to fill the available space in the window, DOES NOT preserve `aspectRatio` ([#1733](https://github.com/excaliburjs/Excalibur/issues/1733))
  - `DisplayMode.FullScreen` is now removed, use `Screen.goFullScreen()`.

- `SpriteSheet` now is immutable after creation to reduce chance of bugs if you modified a public field. The following properties are read-only: `columns`, `rows`, `spWidth`, `spHeight`, `image`, `sprites` and `spacing`.
- `Engine.pointerScope` now defaults to a more expected `ex.Input.PointerScope.Canvas` instead of `ex.Input.PointerScope.Document` which can cause frustrating bugs if building an HTML app with Excalibur

### Added

- New property `center` to `Screen` to encapsulate screen center coordinates calculation considering zoom and device pixel ratio
- New `ex.Shape.Capsule(width, height)` helper for defining capsule colliders, these are useful for ramps or jagged floor colliders.
- New collision group constructor argument added to Actor`new Actor({collisionGroup: collisionGroup})`
- `SpriteSheet.getSprite(x, y)` can retrieve a sprite from the SpriteSheet by x and y coordinate. For example, `getSprite(0, 0)` returns the top left sprite in the sheet.
  - `SpriteSheet`'s now have dimensionality with `rows` and `columns` optionally specified, if not there is always 1 row, and `sprites.length` columns
- `new Actor({radius: 10})` can now take a radius parameter to help create circular actors
- The `ExcaliburGraphicsContext` now supports drawing debug text
- `Entity` may also now optionally have a `name`, this is useful for finding entities by name or when displaying in debug mode.
- New `DebugSystem` ECS system will show debug drawing output for things toggled on/off in the `engine.debug` section, this allows for a less cluttered debug experience.
  - Each debug section now has a configurable color.
- Turn on WebGL support with `ex.Flags.useWebGL()`
- Added new helpers to `CollisionGroup` to define groups that collide with specified groups `CollisionGroup.collidesWith([groupA, groupB])`
  - Combine groups with `const groupAandB = CollisionGroup.combine([groupA, groupB])`
  - Invert a group instance `const everthingButGroupA = groupA.invert()`
- Improved Collision Simulation
  - New ECS based `CollisionSystem` and `MotionSystem`
  - Rigid body's can now sleep for improved performance
  - Multiple contacts now supported which improves stability
  - Iterative solver for improved stability
- Added `ColliderComponent` to hold individual `Collider` implementations like `Circle`, `Box`, or `CompositeCollider`
  - `Actor.collider.get()` will get the current collider
  - `Actor.collider.set(someCollider)` allows you to set a specific collider
- New `CompositeCollider` type to combine multiple colliders together into one for an entity
  - Composite colliders flatten into their individual colliders in the collision system
  - Composite collider keeps it's internal colliders in a DynamicTree for fast `.collide` checks
- New `TransformComponent` to encapsulate Entity transform, that is to say position, rotation, and scale
- New `MotionComponent` to encapsulate Entity transform values changing over time like velocity and acceleration
- Added multi-line support to `Text` graphics ([#1866](https://github.com/excaliburjs/Excalibur/issues/1866))
- Added `TileMap` arbitrary graphics support with `.addGraphic()` ([#1862](https://github.com/excaliburjs/Excalibur/issues/1862))
- Added `TileMap` row and column accessors `getRows()` and `getColumns()` ([#1859](https://github.com/excaliburjs/Excalibur/issues/1859))
- Added the ability to store arbitrary data in `TileMap` cells with `Cell.data.set('key', 'value')` and `Cell.data.get('key')` ([#1861](https://github.com/excaliburjs/Excalibur/issues/1861))
- Actions `moveTo()`, `moveBy()`, `easeTo()`, `scaleTo()`, and `scaleBy()` now have vector overloads
- `Animation.fromSpriteSheet` will now log a warning if an index into the `SpriteSheet` is invalid ([#1856](https://github.com/excaliburjs/Excalibur/issues/1856))
- `new ImageSource()` will now log a warning if an image type isn't fully supported. ([#1855](https://github.com/excaliburjs/Excalibur/issues/1855))
- `Timer.start()` to explicitly start timers, and `Timer.stop()` to stop timers and "rewind" them.
- `Timer.timeToNextAction` will return the milliseconds until the next action callback
- `Timer.timeElapsedTowardNextAction` will return the milliseconds counted towards the next action callback
- `BoundingBox` now has a method for detecting zero dimensions in width or height `hasZeroDimensions()`
- `BoundingBox`'s can now by `transform`'d by a `Matrix`
- Added `new Entity(components: Component[])` constructor overload to create entities with components quickly.
- Added `Entity.get(type: ComponentType)` to get strongly typed components if they exist on the entity.
- Added `Entity.has(type: ComponentType)` overload to check if an entity has a component of that type.
- Added `Entity.hasTag(tag: string)`, `Entity.addTag(tag: string)`, and `Entity.removeTag(tag: string, force: boolean)`.
  - Tag `offscreen` is now added to entities that are offscreen
- Added `Entity.componentAdded$` and `Entity.componentRemoved$` for observing component changes on an entity.
- For child/parent entities:
  - Added `Entity.addChild(entity: Entity)`, `Entity.removeChild(entity: Entity)`, `Entity.removeAllChildren()` for managing child entities
  - Added `Entity.addTemplate(templateEntity: Entity)` for adding template entities or "prefab".
  - Added `Entity.parent` readonly accessor to the parent (if exists), and `Entity.unparent()` to unparent an entity.
  - Added `Entity.getAncestors()` is a sorted list of parents starting with the topmost parent.
  - Added `Entity.children` readonly accessor to the list of children.
- Add the ability to press enter to start the game after loaded
- Add Excalibur Feature Flag implementation for releasing experimental or preview features ([#1673](https://github.com/excaliburjs/Excalibur/issues/1673))
- Color now can parse RGB/A string using Color.fromRGBString('rgb(255, 255, 255)') or Color.fromRGBString('rgb(255, 255, 255, 1)')
- `DisplayMode.FitScreen` will now scale the game to fit the available space, preserving the `aspectRatio`. ([#1733](https://github.com/excaliburjs/Excalibur/issues/1733))
- `SpriteSheet.spacing` now accepts a structure `{ top: number, left: number, margin: number }` for custom spacing dimensions ([#1788](https://github.com/excaliburjs/Excalibur/issues/1778))
- `SpriteSheet.ctor` now has an overload that accepts `spacing` for consistency although the object constructor is recommended ([#1788](https://github.com/excaliburjs/Excalibur/issues/1778))
- Add `SpriteSheet.getSpacingDimensions()` method to retrieve calculated spacing dimensions ([#1788](https://github.com/excaliburjs/Excalibur/issues/1778))
- Add `KeyEvent.value?: string` which is the key value (or "typed" value) that the browser detected. For example, holding Shift and pressing 9 will have a value of `(` which is the typed character.
- Add `KeyEvent.originalEvent?: KeyboardEvent` which exposes the raw keyboard event handled from the browser.
- Added a new getter to GraphicsComponent.ts called currentKeys that will return the names of the graphics shown in all layers
- Added a new getter to GraphicsLayer called currentKeys that will the names of the graphics shown in this layer

### Changed

- `Gif` now supports new graphics component
- `Algebra.ts` refactored into separate files in `Math/`
- Engine/Scene refactored to make use of the new ECS world which simplifies their logic
- `TileMap` now uses the built in `Collider` component instead of custom collision code.
- Updates the Excalibur ECS implementation for ease of use and Excalibur draw system integration
  - Adds "ex." namespace to built in component types like "ex.transform"
  - Adds `ex.World` to encapsulate all things ECS
  - Adds `ex.CanvasDrawSystem` to handle all HTML Canvas 2D drawing via ECS
  - Updates `ex.Actor` to use new `ex.TransformComponent` and `ex.CanvasDrawComponent`

### Deprecated

- `Timer.unpause()` has be deprecated in favor of `Timer.resume()` ([#1864](https://github.com/excaliburjs/Excalibur/issues/1864))
- Removed UIActor Stub in favor of ScreenElement ([#1656](https://github.com/excaliburjs/Excalibur/issues/1656))
- `ex.SortedList` as deprecated
- `ex.Promise` is marked deprecated ([#994](https://github.com/excaliburjs/Excalibur/issues/994))
- `ex.DisplayMode.Position` CSS can accomplish this task better than Excalibur ([#1733](https://github.com/excaliburjs/Excalibur/issues/1733))

### Fixed

- Fixed allow `ex.ColliderComponent` to not have a collider
- Fixed issue where collision events were not being forwarded from individual colliders in a `ex.CompositeCollider`
- Fixed issue where `ex.CompositeCollider`'s individual colliders were erroneously generating pairs
- Fixed issue where `GraphicsOptions` `width/height` could not be used to define a `ex.Sprite` with equivalent `sourceView` and `destSize` ([#1863](https://github.com/excaliburjs/Excalibur/issues/1863))
- Fixed issue where `ex.Scene.onActivate/onDeactivate` were called with the wrong arguments ([#1850](https://github.com/excaliburjs/Excalibur/issues/1850))
- Fixed issue where no width/height argmunents to engine throws an error
- Fixed issue where zero dimension image draws on the ExcaliburGraphicsContext throw an error
- Fixed issue where the first scene onInitialize fires at Engine contructor time and before the "play button" clicked ([#1900](https://github.com/excaliburjs/Excalibur/issues/1900))
- Fixed issue where the "play button" click was being interpreted as an input event excalibur needed to handle ([#1854](https://github.com/excaliburjs/Excalibur/issues/1854))
- Fixed issue where pointer events were not firing at the ex.Engine.input.pointers level ([#1439](https://github.com/excaliburjs/Excalibur/issues/1439))
- Fixed issue where pointer events propagate in an unexpected order, now they go from high z-index to low z-index ([#1922](https://github.com/excaliburjs/Excalibur/issues/1922))
- Fixed issue with Raster padding which caused images to grow over time ([#1897](https://github.com/excaliburjs/Excalibur/issues/1897))
- Fixed N+1 repeat/repeatForever bug ([#1891](https://github.com/excaliburjs/Excalibur/issues/1891))
- Fixed repeat/repeatForever issue with `rotateTo` ([#635](https://github.com/excaliburjs/Excalibur/issues/635))
- Entity update lifecycle is now called correctly
- Fixed GraphicsSystem `enterviewport` and `exitviewport` event
- Fixed DOM element leak when restarting games, play button elements piled up in the DOM.
- Fixed issues with `ex.Sprite` not rotating/scaling correctly around the anchor (Related to TileMap plugin updates https://github.com/excaliburjs/excalibur-tiled/issues/4, https://github.com/excaliburjs/excalibur-tiled/issues/23, https://github.com/excaliburjs/excalibur-tiled/issues/108)
  - Optionally specify whether to draw around the anchor or not `drawAroundAnchor`
- Fixed in the browser "FullScreen" api, coordinates are now correctly mapped from page space to world space ([#1734](https://github.com/excaliburjs/Excalibur/issues/1734))
- Fix audio decoding bug introduced in https://github.com/excaliburjs/Excalibur/pull/1707
- Fixed issue with promise resolve on double resource load ([#1434](https://github.com/excaliburjs/Excalibur/issues/1434))
- Fixed Firefox bug where scaled graphics with anti-aliasing turned off are not pixelated ([#1676](https://github.com/excaliburjs/Excalibur/issues/1676))
- Fixed z-index regression where actors did not respect z-index ([#1678](https://github.com/excaliburjs/Excalibur/issues/1678))
- Fixed Animation flicker bug when switching to an animation ([#1636](https://github.com/excaliburjs/Excalibur/issues/1636))
- Fixed `ex.Actor.easeTo` actions, they now use velocity to move Actors ([#1638](https://github.com/excaliburjs/Excalibur/issues/1638))
- Fixed `Scene` constructor signature to make the `Engine` argument optional ([#1363](https://github.com/excaliburjs/Excalibur/issues/1363))
- Fixed `anchor` properly of single shape `Actor` [#1535](https://github.com/excaliburjs/Excalibur/issues/1535)
- Fixed Safari bug where `Sound` resources would fail to load ([#1848](https://github.com/excaliburjs/Excalibur/issues/1848))

<!----------------------------------------------------------------------------------------------->

## [0.24.5] - 2020-09-07

### Breaking Changes

- [#1361] Makes use of proxies, Excalibur longer supports IE11 :boom: ([#1361]https://github.com/excaliburjs/Excalibur/issues/1361)

### Added

- Adds new ECS Foundations API, which allows excalibur core behavior to be manipulated with ECS style code ([#1361]https://github.com/excaliburjs/Excalibur/issues/1361)
  - Adds new `ex.Entity` & `ex.EntityManager` which represent anything that can do something in a Scene and are containers for Components
  - Adds new `ex.Component` type which allows encapsulation of state on entities
  - Adds new `ex.Query` & `ex.QueryManager` which allows queries over entities that match a component list
  - Adds new `ex.System` type which operates on matching Entities to do some behavior in Excalibur.
  - Adds new `ex.Observable` a small observable implementation for observing Entity component changes over time

### Fixed

- Fixed Animation flicker bug on the first frame when using animations with scale, anchors, or rotation. ([#1636](https://github.com/excaliburjs/Excalibur/issues/1636))

<!----------------------------------------------------------------------------------------------->

## [0.24.4] - 2020-09-02

### Added

- Add new `ex.Screen` abstraction to manage viewport size and resolution independently and all other screen related logic. ([#1617](https://github.com/excaliburjs/Excalibur/issues/1617))
  - New support for the browser fullscreen API
- Add color blind mode simulation and correction in debug object.
  ([#390](https://github.com/excaliburjs/Excalibur/issues/390))
- Add `LimitCameraBoundsStrategy`, which always keeps the camera locked to within the given bounds. ([#1498](https://github.com/excaliburjs/Excalibur/issues/1498))
- Add mechanisms to manipulate the `Loader` screen. ([#1417](https://github.com/excaliburjs/Excalibur/issues/1417))
  - Logo position `Loader.logoPosition`
  - Play button position `Loader.playButtonPosition`
  - Loading bar position `Loader.loadingBarPosition`
  - Loading bar color `Loader.loadingBarColor` by default is white, but can be any excalibur `ex.Color`

### Changed

- Remove usage of `mock.engine` from the tests. Use real engine instead.
- Upgrade Excalibur to TypeScript 3.9.2
- Upgrade Excalibur to Node 12 LTS

### Fixed

- Fixed Loader play button markup and styles are now cleaned up after clicked ([#1431](https://github.com/excaliburjs/Excalibur/issues/1431))
- Fixed Excalibur crashing when embedded within a cross-origin IFrame ([#1151](https://github.com/excaliburjs/Excalibur/issues/1151))
- Fixed performance issue where uneccessary effect processing was occurring for opacity changes ([#1549](https://github.com/excaliburjs/Excalibur/issues/1549))
- Fixed issue when loading images from a base64 strings that would crash the loader ([#1543](https://github.com/excaliburjs/Excalibur/issues/1543))
- Fixed issue where actors that were not in scene still received pointer events ([#1555](https://github.com/excaliburjs/Excalibur/issues/1555))
- Fixed Scene initialization order when using the lifecycle overrides ([#1553](https://github.com/excaliburjs/Excalibur/issues/1553))

<!----------------------------------------------------------------------------------------------->

## [0.24.0] - 2020-04-23

### Breaking Changes

- Remove obsolete `.extend()` semantics in Class.ts as as well as related test cases.

### Added

- Added new option for constructing bounding boxes. You can now construct with an options
  object rather than only individual coordinate parameters. ([#1151](https://github.com/excaliburjs/Excalibur/issues/1151))
- Added new interface for specifying the type of the options object passed to the
  bounding box constructor.
- Added the `ex.vec(x, y)` shorthand for creating vectors.
  ([#1340](https://github.com/excaliburjs/Excalibur/issues/1340))
- Added new event `processed` to `Sound` that passes processed `string | AudioBuffer` data. ([#1474](https://github.com/excaliburjs/Excalibur/pull/1474))
- Added new property `duration` to `Sound` and `AudioInstance` that exposes the track's duration in seconds when Web Audio API is used. ([#1474](https://github.com/excaliburjs/Excalibur/pull/1474))

### Changed

- Animation no longer mutate underlying sprites, instead they draw the sprite using the animations parameters. This allows more robust flipping at runtime. ([#1258](https://github.com/excaliburjs/Excalibur/issues/1258))
- Changed obsolete decorator to only log the same message 5 times. ([#1281](https://github.com/excaliburjs/Excalibur/issues/1281))
- Switched to core-js based polyfills instead of custom written ones ([#1214](https://github.com/excaliburjs/Excalibur/issues/1214))
- Updated to TypeScript@3.6.4 and node 10 LTS build
- `Sound.stop()` now always rewinds the track, even when the sound is paused. ([#1474](https://github.com/excaliburjs/Excalibur/pull/1474))

### Deprecated

- `ex.Vector.magnitude()` will be removed in `v0.25.0`, use `ex.Vector.size()`. ([#1277](https://github.com/excaliburjs/Excalibur/issues/1277))

### Fixed

- Fixed Excalibur crashing when displaying both a tilemap and a zero-size actor ([#1418](https://github.com/excaliburjs/Excalibur/issues/1418))
- Fixed animation flipping behavior ([#1172](https://github.com/excaliburjs/Excalibur/issues/1172))
- Fixed actors being drawn when their opacity is 0 ([#875](https://github.com/excaliburjs/Excalibur/issues/875))
- Fixed iframe event handling, excalibur will respond to keyboard events from the top window ([#1294](https://github.com/excaliburjs/Excalibur/issues/1294))
- Fixed camera to be vector backed so `ex.Camera.x = ?` and `ex.Camera.pos.setTo(...)` both work as expected([#1299](https://github.com/excaliburjs/Excalibur/issues/1299))
- Fixed missing on/once/off signatures on `ex.Pointer` ([#1345](https://github.com/excaliburjs/Excalibur/issues/1345))
- Fixed sounds not being stopped when `Engine.stop()` is called. ([#1476](https://github.com/excaliburjs/Excalibur/pull/1476))

<!----------------------------------------------------------------------------------------------->

## [0.23.0] - 2019-06-08

### Breaking Changes

- `ex.Actor.scale`, `ex.Actor.sx/sy`, `ex.Actor.actions.scaleTo/scaleBy` will not work as expected with new collider implementation, set width and height directly. These features will be completely removed in v0.24.0.

### Added

- New collision group implementation ([#1091](https://github.com/excaliburjs/Excalibur/issues/1091), [#862](https://github.com/excaliburjs/Excalibur/issues/862))
- New `ex.Collider` type which is the container for all collision related behavior and state. Actor is now extracted from collision.
- New interface `Clonable<T>` to indicate if an object contains a clone method
- New interface `Eventable<T>` to indicated if an object can emit and receive events
- `ex.Vector.scale` now also works with vector input
- `ex.BoundingBox.fromDimension(width: number, height: number)` can generate a bounding box from a width and height
- `ex.BoundingBox.translate(pos: Vector)` will create a new bounding box shifted by `pos`
- `ex.BoundingBox.scale(scale: Vector)` will create a new bounding box scaled by `scale`
- Added `isActor()` and `isCollider()` type guards
- Added `ex.CollisionShape.draw` collision shapes can now be drawn, actor's will use these shapes if no other drawing is specified
- Added a `getClosestLineBetween` method to `CollisionShape`'s for returning the closest line between 2 shapes ([#1071](https://github.com/excaliburjs/Excalibur/issues/1071))

### Changed

- Change `ex.Actor.within` to use surface of object geometry instead of the center to make judgements ([#1071](https://github.com/excaliburjs/Excalibur/issues/1071))
- Changed `moveBy`, `rotateBy`, and `scaleBy` to operate relative to the current actor position at a speed, instead of moving to an absolute by a certain time.
- Changed event handlers in excalibur to expect non-null event objects, before `hander: (event?: GameEvent) => void` implied that event could be null. This change addresses ([#1147](https://github.com/excaliburjs/Excalibur/issues/1147)) making strict null/function checks compatible with new TypeScript.
- Changed collision system to remove actor coupling, in addition `ex.Collider` is a new type that encapsulates all collision behavior. Use `ex.Actor.body.collider` to interact with collisions in Excalibur ([#1119](https://github.com/excaliburjs/Excalibur/issues/1119))
  - Add new `ex.Collider` type that is the housing for all collision related code
    - The source of truth for `ex.CollisionType` is now on collider, with a convenience getter on actor
    - The collision system now operates on `ex.Collider`'s not `ex.Actor`'s
  - `ex.CollisionType` has been moved to a separate file outside of `Actor`
    - CollisionType is switched to a string enum, style guide also updated
  - `ex.CollisionPair` now operates on a pair of `ex.Colliders`'s instead of `ex.Actors`'s
  - `ex.CollisionContact` now operates on a pair of `ex.Collider`'s instead of `ex.Actors`'s
  - `ex.Body` has been modified to house all the physical position/transform information
    - Integration has been moved from actor to `Body` as a physical concern
    - `useBoxCollision` has been renamed to `useBoxCollider`
    - `useCircleCollision` has been renamed to `useCircleCollider`
    - `usePolygonCollision` has been renamed to `usePolygonCollider`
    - `useEdgeCollision` has been renamed to `useEdgeCollider`
  - Renamed `ex.CollisionArea` to `ex.CollisionShape`
    - `ex.CircleArea` has been renamed to `ex.Circle`
    - `ex.PolygonArea` has been renamed to `ex.ConvexPolygon`
    - `ex.EdgeArea` has been renamed to `ex.Edge`
  - Renamed `getWidth()` & `setWidth()` to property `width`
    - Actor and BoundingBox are affected
  - Renamed `getHeight()` & `setHeight()` to property `height`
    - Actor and BoundingBox are affected
  - Renamed `getCenter()` to the property `center`
    - Actor, BoundingBox, and Cell are affected
  - Renamed `getBounds()` to the property `bounds`
    - Actor, Collider, and Shapes are affected
  - Renamed `getRelativeBounds()` to the property `localBounds`
    - Actor, Collider, and Shapes are affected
  - Renamed `moi()` to the property `inertia` (moment of inertia)
  - Renamed `restitution` to the property `bounciness`
  - Moved `collisionType` to `Actor.body.collider.type`
  - Moved `Actor.integrate` to `Actor.body.integrate`

### Deprecated

- Legacy groups `ex.Group` will be removed in v0.24.0, use collision groups as a replacement [#1091](https://github.com/excaliburjs/Excalibur/issues/1091)
- Legacy collision groups off `Actor` will be removed in v0.24.0, use `Actor.body.collider.collisionGroup` [#1091](https://github.com/excaliburjs/Excalibur/issues/1091)
- Removed `NaiveCollisionBroadphase` as it was no longer used
- Renamed methods and properties will be available until `v0.24.0`
- Deprecated collision attributes on actor, use `Actor.body.collider`
  - `Actor.x` & `Actor.y` will be removed in `v0.24.0` use `Actor.pos.x` & `Actor.pos.y`
  - `Actor.collisionArea` will be removed in `v0.24.0` use `Actor.body.collider.shape`
  - `Actor.getLeft()`, `Actor.getRight()`, `Actor.getTop()`, and `Actor.getBottom` are deprecated
    - Use `Actor.body.collider.bounds.(left|right|top|bottom)`
  - `Actor.getGeometry()` and `Actor.getRelativeGeometry()` are removed, use `Collider`
  - Collision related properties on Actor moved to `Collider`, use `Actor.body.collider`
    - `Actor.torque`
    - `Actor.mass`
    - `Actor.moi`
    - `Actor.friction`
    - `Actor.restitution`
  - Collision related methods on Actor moved to `Collider`, use `Actor.body.collider` or `Actor.body.collider.bounds`
    - `Actor.getSideFromIntersect(intersect)` -> `BoundingBox.sideFromIntersection`
    - `Actor.collidesWithSide(actor)` -> `Actor.body.collider.bounds.intersectWithSide`
    - `Actor.collides(actor)` -> `Actor.body.collider.bounds.intersect`

### Fixed

- Fixed issue where leaking window/document handlers was possible when calling `ex.Engine.stop()` and `ex.Engine.start()` ([#1063](https://github.com/excaliburjs/Excalibur/issues/1120))
- Fixed wrong `Camera` and `Loader` scaling on HiDPI screens when option `suppressHiDPIScaling` is set. ([#1120](https://github.com/excaliburjs/Excalibur/issues/1120))
- Fixed polyfill application by exporting a `polyfill()` function that can be called. ([#1132](https://github.com/excaliburjs/Excalibur/issues/1132))
- Fixed `Color.lighten()` ([#1084](https://github.com/excaliburjs/Excalibur/issues/1084))

<!----------------------------------------------------------------------------------------------->

## [0.22.0] - 2019-04-06

### Breaking Changes

- `ex.BaseCamera` replaced with `Camera` ([#1087](https://github.com/excaliburjs/Excalibur/issues/1087))

### Added

- Added `enableCanvasTransparency` property that can enable/disable canvas transparency ([#1096](https://github.com/excaliburjs/Excalibur/issues/1096))

### Changed

- Upgraded Excalibur to TypeScript 3.3.3333 ([#1052](https://github.com/excaliburjs/Excalibur/issues/1052))
- Added exceptions on `SpriteSheetImpl` constructor to check if the source texture dimensions are valid ([#1108](https://github.com/excaliburjs/Excalibur/issues/1108))

<!----------------------------------------------------------------------------------------------->

## [0.21.0] - 2019-02-02

### Added

- Added ability to automatically convert .gif files to SpriteSheet, Animations, and Sprites ([#153](https://github.com/excaliburjs/Excalibur/issues/153))
- New `viewport` property on camera to return a world space bounding box of the current visible area ([#1078](https://github.com/excaliburjs/Excalibur/issues/1078))

### Changed

- Updated `ex.Color` and `ex.Vector` constants to be static getters that return new instances each time, eliminating a common source of bugs ([#1085](https://github.com/excaliburjs/Excalibur/issues/1085))
- Remove optionality of engine in constructor of Scene and \_engine private with an underscore prefix ([#1067](https://github.com/excaliburjs/Excalibur/issues/1067))

### Deprecated

- Rename `ex.BaseCamera` to `Camera`, `ex.BaseCamera` will be removed in `v0.22.0` ([#1087](https://github.com/excaliburjs/Excalibur/issues/1087))

### Fixed

- Fixed issue of early offscreen culling related to zooming in and out ([#1078](https://github.com/excaliburjs/Excalibur/issues/1078))
- Fixed issue where setting `suppressPlayButton: true` blocks load in certain browsers ([#1079](https://github.com/excaliburjs/Excalibur/issues/1079))
- Fixed issue where the absence of a pointer button caused an error in the console([#1153](https://github.com/excaliburjs/Excalibur/issues/1153))

<!----------------------------------------------------------------------------------------------->

## [0.20.0] - 2018-12-10

### Breaking Changes

- `ex.PauseAfterLoader` removed, use `ex.Loader` instead ([#1031](https://github.com/excaliburjs/Excalibur/issues/1031))

### Added

- Added strongly-typed `EventTypes` enum to Events.ts to avoid magic strings ([#1066](https://github.com/excaliburjs/Excalibur/issues/1066))

### Changed

- Added parameter on SpriteSheet constructor so you can define how many pixels of space are between sprites ([#1058](https://github.com/excaliburjs/Excalibur/issues/1058))

<!----------------------------------------------------------------------------------------------->

## [0.19.1] - 2018-10-22

### Fixed

- Fixed issue where there were missing files in the dist (Loader.css, Loader.logo.png) ([#1057](https://github.com/excaliburjs/Excalibur/issues/1057))

## [0.19.0] - 2018-10-13

### Changed

- Excalibur user documentation has now moved to [excaliburjs.com/docs](https://excaliburjs.com/docs)
- Excalibur will now prompt for user input before starting the game to be inline with the new webaudio requirements from chrome/mobile browsers ([#1031](https://github.com/excaliburjs/Excalibur/issues/1031))

### Deprecated

- `PauseAfterLoader` for iOS in favor of new click-to-play functionality built into the default `Loader` ([#1031](https://github.com/excaliburjs/Excalibur/issues/1031))

### Fixed

- Fixed issue where Edge web audio playback was breaking ([#1047](https://github.com/excaliburjs/Excalibur/issues/1047))
- Fixed issue where pointer events do not work in mobile ([#1044](https://github.com/excaliburjs/Excalibur/issues/1044))
- Fixed issue where iOS was not loading by including the right polyfills ([#1043](https://github.com/excaliburjs/Excalibur/issues/1043))
- Fixed issue where sprites do not work in Firefox ([#980](https://github.com/excaliburjs/Excalibur/issues/978))
- Fixed issue where collision pairs could sometimes be incorrect ([#975](https://github.com/excaliburjs/Excalibur/issues/975))
- Fixed box collision velocity resolution so that objects resting on a surface do not accumulate velocity ([#986](https://github.com/excaliburjs/Excalibur/pull/1034))

<!----------------------------------------------------------------------------------------------->

## [0.18.0] - 2018-08-04

### Breaking Changes

- `Sound.setVolume()` replaced with `Sound.volume`
- `Sound.setLoop()` replaced with `Sound.loop`

### Added

- Add `Scene.isActorInDrawTree` method to determine if an actor is in the scene's draw tree.

### Fixed

- Fixed missing `exitviewport/enterviewport` events on Actors.on/once/off signatures ([#978](https://github.com/excaliburjs/Excalibur/issues/978))
- Fix issue where Actors would not be properly added to a scene if they were removed from that scene during the same frame ([#979](https://github.com/excaliburjs/Excalibur/issues/979))

<!----------------------------------------------------------------------------------------------->

## [0.17.0] - 2018-06-04

### Breaking Changes

- Property scope `Pointer.actorsUnderPointer` changed to private
- `Sprite.sx` replaced with `Sprite.x`
- `Sprite.sy` replaced with `Sprite.y`
- `Sprite.swidth` replaced with `Sprite.width`
- `Sprite.sheight` replaced with `Sprite.height`

### Added

- Allow timers to limit repeats to a finite number of times ([#957](https://github.com/excaliburjs/Excalibur/pull/974))
- Convenience method on Scene to determine whether it is the current scene. Scene.isCurrentScene() ([#982](https://github.com/excaliburjs/Excalibur/issues/982))
- New `PointerEvent.stopPropagation()` method added. Works the same way as (`https://developer.mozilla.org/en-US/docs/Web/API/Event/stopPropagation`)
  ([#912](https://github.com/excaliburjs/Excalibur/issues/912))
- New `Actor.getAncestors()` method, which retrieves full array of current Actor ancestors
- Static `Actor.defaults` prop, which implements `IActorDefaults`.
- Native sound events now exposed
  - `volumechange` - on playing sound volume change;
  - `pause` - on playback pause;
  - `stop` - on playback stop;
  - `emptied` - on data cleanup(f.e. when setting new data);
  - `resume` - on playback resume;
  - `playbackstart` - on playback start;
  - `playbackend` - on playback end;
- Added `Sound.instances` getter, which returns active tracks. Playing or paused
- Added `Sound.getTrackId(track: [[AudioInstance]])` method. Which returns id of track provided,
  if it is in list of active tracks.

### Changed

- Refactored Easing functions to be reversable ([#944](https://github.com/excaliburjs/Excalibur/pull/944))
- Now at creation every `Actor.anchor` prop is set to default `Actor.defaults.anchor`.
- Scene.remove(Actor) now starts the Actor.Kill event cycle ([#981](https://github.com/excaliburjs/Excalibur/issues/981))

### Deprecated

- `CapturePointer.update()` method now doesn't propagate event to actor, just verifies pointer events for actor.
- Added `Sound.volume` & `Sound.loop` properties as a replacement for `Sound.setVolume()` and `Sound.setLoop()`. The methods `setVolume` and `setLoop` have been marked obsolete.

### Fixed

- Added missing variable assignments to TileMapImpl constructor ([#957](https://github.com/excaliburjs/Excalibur/pull/957))
- Correct setting audio volume level from `value` to `setValueAtTime` to comply with deprecation warning in Chrome 59 ([#953](https://github.com/excaliburjs/Excalibur/pull/953))
- Force HiDPI scaling to always be at least 1 to prevent visual artifacts in some browsers
- Recalculate physics geometry when width/height change on Actor ([#948](https://github.com/excaliburjs/Excalibur/pull/948))
- Fix camera move chaining ([#944](https://github.com/excaliburjs/Excalibur/pull/944))
- Fix `pickSet(allowDuplicates: true)` now returns the proper length array with correct elements ([#977](https://github.com/excaliburjs/Excalibur/issues/977))
- `Index` export order to prevent `almond.js` from creation of corrupted modules loading order.
- `Sound.pause()` now saves correct timings.
- Fix `ex.Vector.isValid` edgecase at `Infinity` ([#1006](https://github.com/excaliburjs/Excalibur/issues/1006))

<!----------------------------------------------------------------------------------------------->

## [0.16.0] - 2018-03-31

### Added

- New typesafe and override safe event lifecycle overriding, all `onEventName` handlers will no longer be dangerous to override ([#582](https://github.com/excaliburjs/Excalibur/issues/582))
  - New lifecycle event `onPreKill` and `onPostKill`
- SpriteSheets can now produce animations from custom sprite coordinates `SpriteSheet.getAnimationByCoords(engine, coords[], speed)` ([#918](https://github.com/excaliburjs/Excalibur/issues/918))
- Added drag and drop support for Actors ([#134](https://github.com/excaliburjs/Excalibur/issues/134))
  - New Event `enter`
  - New Event `leave`
  - New Event `pointerenter`
  - New Event `pointerleave`
  - New Event `pointerdragstart`
  - New Event `pointerdragend`
  - New Event `pointerdragmove`
  - New Event `pointerdragenter`
  - New Event `pointerdragleave`
  - New Class `PointerDragEvent` which extends `PointerEvent`
  - New Class `GlobalCoordinates` that contains Vectors for the world, the page, and the screen.
  - Added property `ICapturePointerConfig.captureDragEvents` which controls whether to emit drag events to the actor
  - Added property `PointerEvent.pointer` which equals the original pointer object

### Deprecated

- `Sprite.sx`, `Sprite.sy`, `Sprite.swidth`, `Sprite.sheight` have been deprecated in favor of `Sprite.x`, `Sprite.y`, `Sprite.width`, `Sprite.height` ([#918](https://github.com/excaliburjs/Excalibur/issues/918))

### Fixed

- Added missing lifecycle event handlers on Actors, Triggers, Scenes, Engine, and Camera ([#582](https://github.com/excaliburjs/Excalibur/issues/582))
- Tile Maps now correctly render negative x-axis coordinates ([#904](https://github.com/excaliburjs/Excalibur/issues/904))
- Offscreen culling in HiDPI mode ([#949](https://github.com/excaliburjs/Excalibur/issues/949))
  - Correct bounds check to check drawWidth/drawHeight for HiDPI
  - suppressHiDPIScaling now also suppresses pixel ratio based scaling
- Extract and separate Sprite width/height from drawWidth/drawHeight to prevent context corruption ([#951](https://github.com/excaliburjs/Excalibur/pull/951))

<!----------------------------------------------------------------------------------------------->

## [0.15.0] - 2018-02-16

### Breaking Changes

- `LockedCamera` replaced with `BaseCamera.strategy.lockToActor`
- `SideCamera` replaced with `BaseCamera.strategy.lockToActorAxis`
- `Body.wasTouching` replaced with event type `CollisionEnd`

### Added

- Option bag constructors have been added for commonly-used classes (see [Constructors.md](https://github.com/excaliburjs/Excalibur/blob/main/src/engine/Docs/Constructors.md)) ([#410](https://github.com/excaliburjs/Excalibur/issues/410))

<!----------------------------------------------------------------------------------------------->

## [0.14.0] - 2017-12-02

### Breaking Changes

- Triggers now have a new option bag constructor using the `ITriggerOptions` interface. ([#863](https://github.com/excaliburjs/Excalibur/issues/863)).
- `update` event replaced with `postupdate` event
- `CollisionEvent` replaced by `PreCollisionEvent`
- `getDrawWidth()` and `getDrawHeight()` replaced with the getters `drawWidth` and `drawHeight`
- `PointerEvent.x` and `PointerEvent.y` replaced with `PointerEvent.pos`

### Added

- Automatic HiDPI screen detection and scaling in excalibur internals to correct blurry bitmap rendering on HiDPI screens. This feature can optionally be suppressed with `IEngineOptions.suppressHiDPIScaling`.
- Added new line utility `Line.normal()` and `Line.distanceToPoint` ([#703](https://github.com/excaliburjs/Excalibur/issues/703))
- Added new PolygonArea utility `PolygonArea.getClosestFace(point)` ([#703](https://github.com/excaliburjs/Excalibur/issues/703))
- Triggers now fire an `EnterTriggerEvent` when an actor enters the trigger, and an `ExitTriggerEvent` when an actor exits the trigger. ([#863](https://github.com/excaliburjs/Excalibur/issues/863))
- Actors have a new events `CollisionStart` which when 2 actors first start colliding and `CollisionEnd` when 2 actors are no longer colliding. ([#863](https://github.com/excaliburjs/Excalibur/issues/863))
- New camera strategies implementation for following targets in a scene. Allows for custom strategies to be implemented on top of some prebuilt
  - `LockCameraToActorStrategy` which behaves like `LockedCamera` and can be switched on with `Camera.strategy.lockToActor(actor)`.
  - `LockCameraToActorAxisStrategy` which behaves like `SideCamera` and can be switched on with `Camera.strategy.lockToActorAxis(actor, ex.Axis.X)`
  - `ElasticToActorStrategy` which is a new strategy that elastically moves the camera to an actor and can be switched on with `Camera.strategy.elasticToActor(actor, cameraElasticity, cameraFriction)`
  - `CircleAroundActorStrategy` which is a new strategy that will follow an actor when a certain radius from the camera focus and can be switched on with `Camera.strategy.circleAroundActor(actor)`

### Changed

- `Trigger` has been rebuilt to provide a better experience
  - The trigger `action` only fires when an actor enters the designated area instead of every frame of collision. ([#863](https://github.com/excaliburjs/Excalibur/issues/863))
  - Triggers can now draw like other Actors, but are still not visible by default ([#863](https://github.com/excaliburjs/Excalibur/issues/863))

### Deprecated

- `Body.wasTouching` has been deprecated in favor of a new event type `CollisionEnd` ([#863](https://github.com/excaliburjs/Excalibur/issues/863))
- `SideCamera` and `LockedCamera` are deprecated in favor of camera strategies

### Fixed

- Fixed odd jumping behavior when polygons collided with the end of an edge ([#703](https://github.com/excaliburjs/Excalibur/issues/703))

<!----------------------------------------------------------------------------------------------->

## [0.13.0] - 2017-10-07

### Breaking Changes

- `Scene.children` replaced with `Scene.actors`

### Added

- Convenience getters implemented `halfDrawWidth`, `halfDrawHeight`, `halfCanvasWidth`, `halfCanvasHeight`, `canvasWidth`, and `canvasHeight`.
- New pause/unpause feature for timers to help with more robust pausing ([#885](https://github.com/excaliburjs/Excalibur/issues/885))
- New event listening feature to listen to events only `.once(...)` then unsubscribe automatically ([#745](https://github.com/excaliburjs/Excalibur/issues/745))
- New collision event `postcollision` to indicate if collision resolution occured ([#880](https://github.com/excaliburjs/Excalibur/issues/880))

### Deprecated

- `PointerEvent.x` and `PointerEvent.y`, in favor of `PointerEvent.pos` ([#612](https://github.com/excaliburjs/Excalibur/issues/612))
- `CollisionEvent` has been deprecated in favor of the more clear `PreCollisionEvent` ([#880](https://github.com/excaliburjs/Excalibur/issues/880))
- `getDrawWidth()` and `getDrawHeight()` have been marked obsolete and changed into the getters `drawWidth` and `drawHeight` respectively in order to progressively make getters/setters consistent ([#861](https://github.com/excaliburjs/Excalibur/issues/612))

### Fixed

- Fixed same instance of color potentially being shared, and thus mutated, between instance actors ([#840](https://github.com/excaliburjs/Excalibur/issues/840))
- Fixed bug where active and passive type collisions would resolve when they shouldn't in rigid body physics mode ([#880](https://github.com/excaliburjs/Excalibur/issues/880))

<!----------------------------------------------------------------------------------------------->

## [0.12.0] 2017-08-12

### Breaking Changes

- `CollisionType.Elastic` has been removed
- `Promises.wrap` has been replaced with `Promise.resolve`

### Added

- Added new hsl and hex format options in Color.toString(format). rgb is the default to maintain backwards compatibility ([#852](https://github.com/excaliburjs/Excalibur/issues/852))

### Changed

- `Animation.loop` property now to set to `true` by default ([#583](https://github.com/excaliburjs/Excalibur/issues/583))
- Added backgroundColor to engine options as part of Engine constructor ([#846](https://github.com/excaliburjs/Excalibur/issues/846))

### Deprecated

- `ex.Scene.children` is now `ex.Scene.actors` ([#796](https://github.com/excaliburjs/Excalibur/issues/796))

<!----------------------------------------------------------------------------------------------->

## [0.11.0] 2017-06-10

### Breaking Changes

- Renamed `Utils.removeItemToArray()` to `Utils.removeItemFromArray()` ([#798](https://github.com/excaliburjs/Excalibur/issues/798/))

### Added

- Added optional volume argument to `Sound.play(volume?: number)`, which will play the Audio file at anywhere from mute (`volume` is 0.0) to full volume (`volume` is 1.0). ([#801](https://github.com/excaliburjs/Excalibur/issues/801))
- Added another DisplayMode option: `DisplayMode.Position`. When this is selected as the displayMode type, the user must specify a new `position` option ([#781](https://github.com/excaliburjs/Excalibur/issues/781))
- Added a static method `distance` to the `Vector` class ([#517](https://github.com/excaliburjs/Excalibur/issues/517))
- Added `WheelEvent` event type for the `wheel` browser event, Excalibur now supports scroll wheel ([#808](https://github.com/excaliburjs/Excalibur/issues/808/))

### Changed

- Camera zoom over time now returns a promise that resolves on completion ([#800](https://github.com/excaliburjs/Excalibur/issues/800))
- Edge builds have more descriptive versions now containing build number and Git commit hash (e.g. `0.10.0-alpha.105#commit`) ([#777](https://github.com/excaliburjs/Excalibur/issues/777))

### Fixed

- Fixed camera zoom over time, before it did not work at all ([#800](https://github.com/excaliburjs/Excalibur/issues/800))
- Fixed semi-colon key not being detected on Firefox and Opera. ([#789](https://github.com/excaliburjs/Excalibur/issues/789))

<!----------------------------------------------------------------------------------------------->

## [0.10.0] 2017-04-07

### Breaking Changes

- Rename `Engine.width` and `Engine.height` to be `Engine.canvasWidth` and `Engine.canvasHeight` ([#591](https://github.com/excaliburjs/Excalibur/issues/591))
- Rename `Engine.getWidth` and `Engine.getHeight` to be `Engine.getDrawWidth` and `Engine.getDrawHeight` ([#591](https://github.com/excaliburjs/Excalibur/issues/591))
- Changed `GameEvent` to be a generic type for TypeScript, allowing strongly typing the `target` property. ([#724](https://github.com/excaliburjs/Excalibur/issue/724))
- Removed `Body.useEdgeCollision()` parameter `center` ([#724](https://github.com/excaliburjs/Excalibur/issue/724))

### Added

- Added `Engine.isPaused` to retrieve the running status of Engine ([#750](https://github.com/excaliburjs/Excalibur/issues/750))
- Added `Engine.getWorldBounds` to provide a quick way to get the top left corner and bottom right corner of the screen ([#729](https://github.com/excaliburjs/Excalibur/issues/729))
- Added predraw and postdraw events to `Engine` class. These events happen when prior to and after a draw ([#744](https://github.com/excaliburjs/Excalibur/issues/744))
- Added Perlin noise generation helper `ex.PerlinGenerator` for 1d, 2d, and 3d noise, along with drawing utilities ([#491](https://github.com/excaliburjs/Excalibur/issues/491))
- Added font styles support for normal, italic, and oblique in addition to bold text support ([#563](https://github.com/excaliburjs/Excalibur/issues/563))

### Changed

- Update project to use TypeScript 2.2.2 ([#762](https://github.com/excaliburjs/Excalibur/issues/762))
- Changed `Util.extend` to include `Object.assign` functionality ([#763](https://github.com/excaliburjs/Excalibur/issues/763))

### Fixed

- Update the order of the affine transformations to fix bug when scaling and rotating Actors ([#770](https://github.com/excaliburjs/Excalibur/issues/770))

<!----------------------------------------------------------------------------------------------->

## [0.9.0] 2017-02-09

### Added

- Added `preupdate`, `postupdate`, `predraw`, `postdraw` events to TileMap
- Added `ex.Random` with seed support via Mersenne Twister algorithm ([#538](https://github.com/excaliburjs/Excalibur/issues/538))
- Added extended feature detection and reporting to `ex.Detector` ([#707](https://github.com/excaliburjs/Excalibur/issues/707))
  - `ex.Detector.getBrowserFeatures()` to retrieve the support matrix of the current browser
  - `ex.Detector.logBrowserFeatures()` to log the support matrix to the console (runs at startup when in Debug mode)
- Added `@obsolete` decorator to help give greater visibility to deprecated methods ([#684](https://github.com/excaliburjs/Excalibur/issues/684))
- Added better support for module loaders and TypeScript importing. See [Installation](https://excaliburjs.com/docs/installation) docs for more info. ([#606](https://github.com/excaliburjs/Excalibur/issues/606))
- Added new Excalibur example project templates ([#706](https://github.com/excaliburjs/Excalibur/issues/706), [#733](https://github.com/excaliburjs/Excalibur/issues/733)):
  - [Browserify](https://github.com/excaliburjs/example-ts-browserify)
  - [Webpack](https://github.com/excaliburjs/example-ts-webpack)
  - [Angular2](https://github.com/excaliburjs/example-ts-angular2)
  - [Universal Windows Platform (UWP)](https://github.com/excaliburjs/example-uwp)
  - [Apache Cordova](https://github.com/excaliburjs/example-cordova)
  - [Xamarin Forms](https://github.com/excaliburjs/example-xamarin)
  - [Electron](https://github.com/excaliburjs/example-electron)
- Added `Pointer.lastPagePos`, `Pointer.lastScreenPos` and `Pointer.lastWorldPos` that store the last pointer move coordinates ([#509](https://github.com/excaliburjs/Excalibur/issues/509))

### Changed

- Changed `Util.clamp` to use math libraries ([#536](https://github.com/excaliburjs/Excalibur/issues/536))
- Upgraded to TypeScript 2.1.4 ([#726](https://github.com/excaliburjs/Excalibur/issues/726))

### Fixed

- Fixed Scene/Actor activation and initialization order, actors were not being initialized before scene activation causing bugs ([#661](https://github.com/excaliburjs/Excalibur/issues/661))
- Fixed bug where the engine would not load if a loader was provided without any resources ([#565](https://github.com/excaliburjs/Excalibur/issues/565))
- Fixed bug where an Actor/UIActor/TileMap added during a Timer callback would not initialize before running `draw` loop. ([#584](https://github.com/excaliburjs/Excalibur/issues/584))
- Fixed bug where on slower systems a Sprite may not be drawn on the first `draw` frame ([#748](https://github.com/excaliburjs/Excalibur/issues/748))

<!----------------------------------------------------------------------------------------------->

## [0.8.0] 2016-12-04

### Added

- `ex.Vector.magnitude` alias that calls `ex.Vector.distance()` to get magnitude of Vector ([#663](https://github.com/excaliburjs/Excalibur/issues/663))
- Added new `ex.Line` utilities ([#662](https://github.com/excaliburjs/Excalibur/issues/662)):
  - `ex.Line.slope` for the raw slope (m) value
  - `ex.Line.intercept` for the Y intercept (b) value
  - `ex.Line.findPoint(x?, y?)` to find a point given an X or a Y value
  - `ex.Line.hasPoint(x, y, threshold)` to determine if given point lies on the line
- Added `Vector.One` and `Vector.Half` constants ([#649](https://github.com/excaliburjs/Excalibur/issues/649))
- Added `Vector.isValid` to check for null, undefined, Infinity, or NaN vectors method as part of ([#665](https://github.com/excaliburjs/Excalibur/issues/665))
- Added `ex.Promise.resolve` and `ex.Promise.reject` static methods ([#501](https://github.com/excaliburjs/Excalibur/issues/501))
- PhantomJS based testing infrastructure to accurately test browser features such as image diffs on canvas drawing ([#521](https://github.com/excaliburjs/Excalibur/issues/521))
- Added some basic debug stat collection to Excalibur ([#97](https://github.com/excaliburjs/Excalibur/issues/97)):
  - Added `ex.Engine.stats` to hold frame statistic information
  - Added `ex.Engine.debug` to hold debug flags and current frame stats
  - Added `preframe` and `postframe` events to `Engine` as hooks
  - Added ex.Physics statistics to the Excalibur statistics collection
- Added new fast body collision detection to Excalibur to prevent fast moving objects from tunneling through other objects ([#665](https://github.com/excaliburjs/Excalibur/issues/665))
  - Added DynamicTree raycast to query the scene for bounds that intersect a ray
  - Added fast BoundingBox raycast test

### Changed

- Internal physics names refactored to be more readable and to use names more in line with game engine terminology (explicit broadphase and narrowphase called out)

### Deprecated

- `ex.Promise.wrap` ([#501](https://github.com/excaliburjs/Excalibur/issues/501))

### Fixed

- Fix `Actor.oldPos` and `Actor.oldVel` values on update ([#666](https://github.com/excaliburjs/Excalibur/issues/666))
- Fix `Label.getTextWidth` returns incorrect result ([#679](https://github.com/excaliburjs/Excalibur/issues/679))
- Fix semi-transparent PNGs appear garbled ([#687](https://github.com/excaliburjs/Excalibur/issues/687))
- Fix incorrect code coverage metrics, previously our test process was reporting higher than actual code coverage ([#521](https://github.com/excaliburjs/Excalibur/issues/521))
- Fix `Actor.getBounds()` and `Actor.getRelativeBounds()` to return accurate bounding boxes based on the scale and rotation of actors. ([#692](https://github.com/excaliburjs/Excalibur/issues/692))

<!----------------------------------------------------------------------------------------------->

## [0.7.1] - 2016-10-03

### Breaking Changes

- Refactored and modified Sound API ([#644](https://github.com/excaliburjs/Excalibur/issues/644))
  - `Sound.setData` now returns a Promise which differs from previous API
  - Removed internal `FallbackAudio` and `Sound` classes and replaced with single `Sound` class
  - Added `AudioTagInstance` and `WebAudioInstance` internal classes

### Added

- `ex.Promise.join(Promise[])` support (in addition to `...promises` support) ([#642](https://github.com/excaliburjs/Excalibur/issues/642))
- Moved build artifacts to separate [excalibur-dist](https://github.com/excaliburjs/excalibur-dist) repository ([#648](https://github.com/excaliburjs/Excalibur/issues/648))
- `ex.Events` namespace and typed event handler `.on(...)` overloads for default events on core excalibur objects ([#639](https://github.com/excaliburjs/Excalibur/issues/639))
- `Engine.timescale` property (default: 1.0) to add time-scaling to the engine for time-based movements ([#543](https://github.com/excaliburjs/Excalibur/issues/543))
- Two new parameters to `ex.Util.DrawUtil.line` that accept a line thickness and end-cap style ([#658](https://github.com/excaliburjs/Excalibur/issues/658))

### Fixed

- `Actor.actions.fade` properly supporting fading between 0 and 1 and vice versa ([#640](https://github.com/excaliburjs/Excalibur/issues/640))
- Fix issues with audio offset tracking and muting while game is invisible ([#644](https://github.com/excaliburjs/Excalibur/issues/644))
- `Actor.getHeight()` and `Actor.getWidth()` now take into account parent scaling ([#645](https://github.com/excaliburjs/Excalibur/issues/645))
- `Actor.debugDraw` now works properly for child actors ([#505](https://github.com/excaliburjs/Excalibur/issues/505), [#645](https://github.com/excaliburjs/Excalibur/issues/645))
- Sprite culling was double scaling calculations ([#646](https://github.com/excaliburjs/Excalibur/issues/646))
- Fix negative zoom sprite culling ([#539](https://github.com/excaliburjs/Excalibur/issues/539))
- Fix Actor updates happening more than once per frame, causing multiple pointer events to trigger ([#643](https://github.com/excaliburjs/Excalibur/issues/643))
- Fix `Actor.on('pointerup')` capturePointer events opt-in on event handler. The opt-in was triggering correctly for handlers on 'pointerdown' and 'pointermove', but not 'pointerup'.

<!----------------------------------------------------------------------------------------------->

## [0.7.0] - 2016-08-29

### Breaking Changes

- Code marked 'Obsolete' has been removed ([#625](https://github.com/excaliburjs/Excalibur/issues/625), [#603](https://github.com/excaliburjs/Excalibur/issues/603))
  - `Actor`
    - `addEventListener`
    - `getWorldX`, `getWorldY`
    - `clearActions`, `easeTo`, `moveTo`, `moveBy`, `rotateTo`, `rotateBy`, `scaleTo`, `scaleBy`, `blink`, `fade`, `delay`, `die`, `callMethod`, `asPromise`, `repeat`, `repeatForever`, `follow`, `meet`
  - `Class`
    - `addEventListener`, `removeEventListener`
  - `Engine`
    - parameterized constructor
    - `addChild`, `removeChild`
  - `UpdateEvent` removed
- `Scene.addChild` and `Scene.removeChild` are now protected
- Removed ex.Template and ex.Binding ([#627](https://github.com/excaliburjs/Excalibur/issues/627))

### Added

- New physics system, physical properties for Actors ([#557](https://github.com/excaliburjs/Excalibur/issues/557), [#472](https://github.com/excaliburjs/Excalibur/issues/472))
- Read The Docs support for documentation ([#558](https://github.com/excaliburjs/Excalibur/issues/558))
- Continuous integration builds unstable packages and publishes them ([#567](https://github.com/excaliburjs/Excalibur/issues/567))
- Sound and Texture resources can now process data ([#574](https://github.com/excaliburjs/Excalibur/issues/574))
- Actors now throw an event when they are killed ([#585](https://github.com/excaliburjs/Excalibur/issues/585))
- "Tap to Play" button for iOS to fulfill platform audio requirements ([#262](https://github.com/excaliburjs/Excalibur/issues/262))
- Generic lerp/easing functions ([#320](https://github.com/excaliburjs/Excalibur/issues/320))
- Whitespace checking for conditional statements ([#634](https://github.com/excaliburjs/Excalibur/issues/634))
- Initial support for [Yeoman generator](https://github.com/excaliburjs/generator-excalibur) ([#578](https://github.com/excaliburjs/Excalibur/issues/578))

### Changed

- Upgraded Jasmine testing framework to version 2.4 ([#126](https://github.com/excaliburjs/Excalibur/issues/126))
- Updated TypeScript to 1.8 ([#596](https://github.com/excaliburjs/Excalibur/issues/596))
- Improved contributing document ([#560](https://github.com/excaliburjs/Excalibur/issues/560))
- Improved local and global coordinate tracking for Actors ([#60](https://github.com/excaliburjs/Excalibur/issues/60))
- Updated loader image to match new logo and theme ([#615](https://github.com/excaliburjs/Excalibur/issues/615))
- Ignored additional files for Bower publishing ([#614](https://github.com/excaliburjs/Excalibur/issues/614))

### Fixed

- Actions on the action context threw an error ([#564](https://github.com/excaliburjs/Excalibur/issues/564))
- Actor `getLeft()`, `getTop()`, `getBottom()` and `getRight()` did not respect anchors ([#568](https://github.com/excaliburjs/Excalibur/issues/568))
- Actor.actions.rotateTo and rotateBy were missing RotationType ([#575](https://github.com/excaliburjs/Excalibur/issues/575))
- Actors didn't behave correctly when killed and re-added to game ([#586](https://github.com/excaliburjs/Excalibur/issues/586))
- Default fontFamily for Label didn't work with custom FontSize or FontUnit ([#471](https://github.com/excaliburjs/Excalibur/issues/471))
- Fixed issues with testing sandbox ([#609](https://github.com/excaliburjs/Excalibur/issues/609))
- Issue with camera lerp ([#555](https://github.com/excaliburjs/Excalibur/issues/555))
- Issue setting initial opacity on Actors ([#511](https://github.com/excaliburjs/Excalibur/issues/511))
- Children were not being updated by their parent Actors ([#616](https://github.com/excaliburjs/Excalibur/issues/616))
- Center-anchored Actors were not drawn at the correct canvas coordinates when scaled ([#618](https://github.com/excaliburjs/Excalibur/issues/618))

<!----------------------------------------------------------------------------------------------->

## [0.6.0] - 2016-01-19

### Added

- GamePads now have a connection event ([#473](https://github.com/excaliburjs/Excalibur/issues/473))
- Unit circle drawing for debug mode ([#467](https://github.com/excaliburjs/Excalibur/issues/467))
- Engine now fails gracefully in unsupported browsers ([#386](https://github.com/excaliburjs/Excalibur/issues/386))
- Global fatal error catching ([#381](https://github.com/excaliburjs/Excalibur/issues/381))
- MockEngine for testing ([#360](https://github.com/excaliburjs/Excalibur/issues/360))
- Code coverage reports via Coveralls ([#169](https://github.com/excaliburjs/Excalibur/issues/169))
- SpriteFonts now support different target colors ([#148](https://github.com/excaliburjs/Excalibur/issues/148))
- Cameras now have position, velocity, and acceleration properties ([#490](https://github.com/excaliburjs/Excalibur/issues/490))

### Changed

- `Actor.addChild()` changed to `Actor.add()` ([#519](https://github.com/excaliburjs/Excalibur/issues/519))
- `Actor.removeChild()` changed to `Actor.remove()` ([#519](https://github.com/excaliburjs/Excalibur/issues/519))
- Documentation is only deployed on changes to the main git branch ([#483](https://github.com/excaliburjs/Excalibur/issues/483))
- A warning message is now displayed if no supported audio format is provided for a browser ([#476](https://github.com/excaliburjs/Excalibur/issues/476))
- Updated TSLint directory scanning ([#442](https://github.com/excaliburjs/Excalibur/issues/442), [#443](https://github.com/excaliburjs/Excalibur/issues/443), [#447](https://github.com/excaliburjs/Excalibur/issues/447))
- Deprecated older methods ([#399](https://github.com/excaliburjs/Excalibur/issues/399))
- Changed API for Key events ([#502](https://github.com/excaliburjs/Excalibur/issues/502))

### Fixed

- Actors now properly collide with TileMaps ([#541](https://github.com/excaliburjs/Excalibur/issues/541))
- Gamepad detection is fixed ([#460](https://github.com/excaliburjs/Excalibur/issues/460), [#518](https://github.com/excaliburjs/Excalibur/issues/518))
- Actor scale now correctly occurs after translation ([#514](https://github.com/excaliburjs/Excalibur/issues/514))
- Actors now respect the `visible` property of their children ([#513](https://github.com/excaliburjs/Excalibur/issues/513))
- Fixed centered sprite drawing on Actors ([#507](https://github.com/excaliburjs/Excalibur/issues/507))
- Animation `freezeframe` is now properly set to last Animation frame by default ([#506](https://github.com/excaliburjs/Excalibur/issues/506))
- It is no longer possible to add the same Actor to a scene multiple times ([#504](https://github.com/excaliburjs/Excalibur/issues/504))
- Text alignment on SpriteFonts with Labels is fixed ([#484](https://github.com/excaliburjs/Excalibur/issues/484))
- Engine pointer events properly fire when a camera is zoomed ([#480](https://github.com/excaliburjs/Excalibur/issues/480))
- Fixed a small bug in rotateTo ([#469](https://github.com/excaliburjs/Excalibur/issues/469))
- Setting Label colors now works ([#468](https://github.com/excaliburjs/Excalibur/issues/468))
- Labels now respect set font ([#372](https://github.com/excaliburjs/Excalibur/issues/372))
- UIActor now respects visibility ([#368](https://github.com/excaliburjs/Excalibur/issues/368))
- Solid color Actors now respect opacity ([#364](https://github.com/excaliburjs/Excalibur/issues/364))
- TileMap culling uses proper width and height values ([#293](https://github.com/excaliburjs/Excalibur/issues/293))
- Font API changed while fixing font size issue

<!----------------------------------------------------------------------------------------------->

## [0.5.1] - 2015-06-26

### Added

- Actors can now recursively check the containment of their children ([#453](https://github.com/excaliburjs/Excalibur/issues/453))
- `RotateTo` and `RotateBy` now support ShortestPath, LongestPath, Clockwise, and Counterclockwise rotation ([#461](https://github.com/excaliburjs/Excalibur/issues/461))

### Fixed

- `Actor.contains()` did not work for child actors ([#147](https://github.com/excaliburjs/Excalibur/issues/147))
- Unexpected placement occasionally occurred for Actors with certain collision types ([#319](https://github.com/excaliburjs/Excalibur/issues/319))
- Velocity wasn’t updating properly when fixed and active Actors collided ([#454](https://github.com/excaliburjs/Excalibur/issues/454))
- Actors removed with actor.kill() were not being removed from the draw tree ([#458](https://github.com/excaliburjs/Excalibur/issues/458))
- `RotateTo` and `RotateBy` weren’t using the shortest angle by default ([#282](https://github.com/excaliburjs/Excalibur/issues/282))
- Sprite width and height didn’t take scaling into account ([#437](https://github.com/excaliburjs/Excalibur/issues/437))
- Fixed error message when calling `Actor.setDrawing()` on a non-existent key ([#456](https://github.com/excaliburjs/Excalibur/issues/456))

<!----------------------------------------------------------------------------------------------->

## [0.5.0] - 2015-06-03

### Added

- resource cache busting ([#280](https://github.com/excaliburjs/Excalibur/issues/280))
- HTML5 Gamepad API support ([#15](https://github.com/excaliburjs/Excalibur/issues/15))
- Browserify support ([#312](https://github.com/excaliburjs/Excalibur/issues/312))
- ‘blur’ and ‘visible’ events to detect when the browser window a game is in has focus ([#385](https://github.com/excaliburjs/Excalibur/issues/385))
- Z-index support for Actors, allowing for specific ordered drawing ([#356](https://github.com/excaliburjs/Excalibur/issues/356))
- unlocked drawing for UI elements ([#354](https://github.com/excaliburjs/Excalibur/issues/354))
- `Promise.join()` to return a new promise when promises passed to it have been resolved ([#341](https://github.com/excaliburjs/Excalibur/issues/341), [#340](https://github.com/excaliburjs/Excalibur/issues/340))
- ability to skip a frame in an animation ([#313](https://github.com/excaliburjs/Excalibur/issues/313))
- You can now remove effects from `IDrawable` objects ([#303](https://github.com/excaliburjs/Excalibur/issues/303))
- generic `Resource` type to allow for XHR loading ([#297](https://github.com/excaliburjs/Excalibur/issues/297))
- gray `Color` constants ([#209](https://github.com/excaliburjs/Excalibur/issues/209))

### Changed

- Renamed `engine.addChild()` to `engine.add()` ([#288](https://github.com/excaliburjs/Excalibur/issues/288))
- Renamed `setSpriteTransformationPoint()` to `setAnchor()` ([#269](https://github.com/excaliburjs/Excalibur/issues/269))
- Renamed `TopCamera` to `LockedCamera` ([#184](https://github.com/excaliburjs/Excalibur/issues/184))
- Renamed `Actor.pipeline` to `Actor.traits` ([#351](https://github.com/excaliburjs/Excalibur/issues/351))
- Actor anchoring now uses center origin by default ([#299](https://github.com/excaliburjs/Excalibur/issues/299))
- Actor updates (movement, collision, etc.) now use a pipeline ([#330](https://github.com/excaliburjs/Excalibur/issues/330))
- Organized classes, files, and project structure ([#182](https://github.com/excaliburjs/Excalibur/issues/182), [#347](https://github.com/excaliburjs/Excalibur/issues/347))
- Improvements to collision detection ([#345](https://github.com/excaliburjs/Excalibur/issues/345), [#332](https://github.com/excaliburjs/Excalibur/issues/332))
- Loop optimizations for performance improvements ([#296](https://github.com/excaliburjs/Excalibur/issues/296))
- Updated to TypeScript 1.4 ([#393](https://github.com/excaliburjs/Excalibur/issues/393))
- Improved pointer event handling so touch and mouse events can be captured together ([#334](https://github.com/excaliburjs/Excalibur/issues/334))
- Improved `Point` and `Vector` methods and rotation ([#323](https://github.com/excaliburjs/Excalibur/issues/323), [#302](https://github.com/excaliburjs/Excalibur/issues/302))
- `Color` is now treated as a vector to allow for changes ([#298](https://github.com/excaliburjs/Excalibur/issues/298))
- Cleaned up event type consistency ([#273](https://github.com/excaliburjs/Excalibur/issues/273))
- There is now a default instance of a `Camera` ([#270](https://github.com/excaliburjs/Excalibur/issues/270))
- TSLint now used to enforce code quality

### Fixed

- A Sprite’s dimensions weren’t validated against the size of its texture ([#318](https://github.com/excaliburjs/Excalibur/issues/318))
- Improved sprite drawing performance issues ([#316](https://github.com/excaliburjs/Excalibur/issues/316))
- Actors were sometimes throwing duplicate collision events ([#284](https://github.com/excaliburjs/Excalibur/issues/284))
- Actors were not setting their initial opacity correctly ([#307](https://github.com/excaliburjs/Excalibur/issues/307))
- Particle emitters couldn’t emit less than 60 particles per second ([#301](https://github.com/excaliburjs/Excalibur/issues/301))
- Fixed issue with TileMap collisions ([#286](https://github.com/excaliburjs/Excalibur/issues/286))
- Animations with duplicate frames weren’t being created correctly ([#283](https://github.com/excaliburjs/Excalibur/issues/283))
- Separated drawing and collision logic for CollisionMaps (now TileMap) ([#285](https://github.com/excaliburjs/Excalibur/issues/285))
- Errors in promises were being swallowed if no error callback was supplied ([#337](https://github.com/excaliburjs/Excalibur/issues/337))
- A null promise was being returned if no loader was given to `Engine.start()` ([#335](https://github.com/excaliburjs/Excalibur/issues/335))
- Changed default collisionType to ‘PreventCollision’ ([#324](https://github.com/excaliburjs/Excalibur/issues/324))
- Color didn’t handle alpha = 0 correctly ([#257](https://github.com/excaliburjs/Excalibur/issues/257))
- Blink action usage was confusing ([#279](https://github.com/excaliburjs/Excalibur/issues/279))
- Couldn’t use the `width` and `height` properties of a Texture after it loaded ([#355](https://github.com/excaliburjs/Excalibur/issues/355))
- Using `on(‘pointerdown’)` would not automatically enable pointer capturing ([#398](https://github.com/excaliburjs/Excalibur/issues/398))
- Unsubscribing from an event sometimes removed other event handlers ([#366](https://github.com/excaliburjs/Excalibur/issues/366))
- `Actor.setCenterDrawing()` was hard-coded to true ([#375](https://github.com/excaliburjs/Excalibur/issues/375))
- Console was undefined in IE9. ([#378](https://github.com/excaliburjs/Excalibur/issues/378))
- Pointers were not handling mobile Safari touch events ([#382](https://github.com/excaliburjs/Excalibur/issues/382))
- Fixed debug mode drawing ([#274](https://github.com/excaliburjs/Excalibur/issues/274))
- Flipping a sprite didn’t factor in scaling ([#401](https://github.com/excaliburjs/Excalibur/issues/401))
- Sound continued to play when the game was paused ([#383](https://github.com/excaliburjs/Excalibur/issues/383))
- `UIActor.kill()` didn’t remove the actor ([#373](https://github.com/excaliburjs/Excalibur/issues/373))
- Passing an empty array to `ex.Promise.join` resulted in unresolved promises ([#365](https://github.com/excaliburjs/Excalibur/issues/365))
- MouseUp / TouchEnd events weren’t capture correctly if outside of canvas ([#374](https://github.com/excaliburjs/Excalibur/issues/374))
- Clearing actions from an empty action queue caused problems ([#409](https://github.com/excaliburjs/Excalibur/issues/409))
- `Scene.onActivate()` was being called before Scene.onInitialize() ([#418](https://github.com/excaliburjs/Excalibur/issues/418))
- New z-indexing wasn’t cleaning up after itself ([#433](https://github.com/excaliburjs/Excalibur/issues/433))
- Fixed issue with world / screen coordinates in UIActors ([#371](https://github.com/excaliburjs/Excalibur/issues/371))
- Fade action didn’t work for text ([#261](https://github.com/excaliburjs/Excalibur/issues/261))
- Fade action didn’t work for plain-color actors ([#256](https://github.com/excaliburjs/Excalibur/issues/256))
- Collision events weren’t being published for both collision participants ([#254](https://github.com/excaliburjs/Excalibur/issues/254))
- The loading bar was misrepresenting the time taken to decode audio files ([#106](https://github.com/excaliburjs/Excalibur/issues/106))
- `actor.getCenter()` wasn’t returning the correct value ([#438](https://github.com/excaliburjs/Excalibur/issues/438))
- Cameras were on the engine instead of the scene, resulting in scene transition problems ([#277](https://github.com/excaliburjs/Excalibur/issues/277))
- Actors with sprites larger than the actor would disappear prematurely from the screen ([#287](https://github.com/excaliburjs/Excalibur/issues/287))
- Derived classes can now use offscreen culling ([#294](https://github.com/excaliburjs/Excalibur/issues/294))
- Fixed issue with TileMap culling ([#444](https://github.com/excaliburjs/Excalibur/issues/444))

<!----------------------------------------------------------------------------------------------->

## [0.2.2] - 2014-04-15

### Fixed

- Removed extra declarations file from package that was causing visual studio build problems

<!----------------------------------------------------------------------------------------------->

## [0.2.0] - 2014-04-09

### Added

- Visual Studio 2013 template support ([#139](https://github.com/excaliburjs/Excalibur/issues/139))
- Collision Map for building large static collidable levels ([#33](https://github.com/excaliburjs/Excalibur/issues/33))
- Redundant fallback sound sources for cross browser support ([#125](https://github.com/excaliburjs/Excalibur/issues/125))
- Particle Emitter implementation ([#52](https://github.com/excaliburjs/Excalibur/issues/52))
- Trigger implementation ([#91](https://github.com/excaliburjs/Excalibur/issues/91))
- Timer implementation ([#76](https://github.com/excaliburjs/Excalibur/issues/76))
- Camera Effects: zoom, shake ([#55](https://github.com/excaliburjs/Excalibur/issues/55))
- Polygon IDrawable ([#93](https://github.com/excaliburjs/Excalibur/issues/93))
- Alias 'on' and 'off' for 'addEventListener' and 'removeEventListener' ([#229](https://github.com/excaliburjs/Excalibur/issues/229))
- Optimized draw so only on screen elements are drawn ([#239](https://github.com/excaliburjs/Excalibur/issues/239))
- Support Scale in the x and y directions for actors ([#118](https://github.com/excaliburjs/Excalibur/issues/118))
- Added notion of collision grouping ([#100](https://github.com/excaliburjs/Excalibur/issues/100))
- New Events like 'enterviewport', 'exitviewport', and 'initialize' ([#215](https://github.com/excaliburjs/Excalibur/issues/215), [#224](https://github.com/excaliburjs/Excalibur/issues/224))
- Textures allow direct pixel manipulation ([#155](https://github.com/excaliburjs/Excalibur/issues/155))
- Static Logger improvements with '.debug()', '.info()', '.warn()' and '.error()' ([#81](https://github.com/excaliburjs/Excalibur/issues/81))
- Added callMethod() action to actor ([#244](https://github.com/excaliburjs/Excalibur/issues/244))
- Added fade() action to actor ([#104](https://github.com/excaliburjs/Excalibur/issues/104))
- Added follow() and meet() action to actor ([#77](https://github.com/excaliburjs/Excalibur/issues/77))

### Changed

- 'engine.goToScene()' replaces push and pop ([#168](https://github.com/excaliburjs/Excalibur/issues/168))
- More intuitive starting workflow ([#149](https://github.com/excaliburjs/Excalibur/issues/149))
- Collisions are now more concrete on actors with CollisionType ([#241](https://github.com/excaliburjs/Excalibur/issues/241))
- Namespace all types with 'ex' to prevent Excalibur from polluting the global ([#87](https://github.com/excaliburjs/Excalibur/issues/87))
- Refactor SceneNode to Scene ([#135](https://github.com/excaliburjs/Excalibur/issues/135))
- Refactor keys ([#115](https://github.com/excaliburjs/Excalibur/issues/115))
- Build system with Grunt ([#92](https://github.com/excaliburjs/Excalibur/issues/92))

### Fixed

- Collision event was firing after other actor has been killed ([#228](https://github.com/excaliburjs/Excalibur/issues/228))
- Additional actor was killed when actor.kill() is called ([#226](https://github.com/excaliburjs/Excalibur/issues/226))
- Fixed loading bar ([#195](https://github.com/excaliburjs/Excalibur/issues/195))
- ex.Color.Yellow constant was wrong ([#122](https://github.com/excaliburjs/Excalibur/issues/122))
- removeEventListener did not exist off of engine ([#175](https://github.com/excaliburjs/Excalibur/issues/175))
- Excalibur promises should not swallow exceptions in promise callbacks ([#176](https://github.com/excaliburjs/Excalibur/issues/176))
- Actor.extend did not work on actor subclasses ([#103](https://github.com/excaliburjs/Excalibur/issues/103))

<!----------------------------------------------------------------------------------------------->

## [0.1.1] - 2013-12-19

### Changed

- Refactored Keys to be less confusing ([#115](https://github.com/excaliburjs/Excalibur/issues/115))
- Refactored ActorEvent to be less confusing ([#113](https://github.com/excaliburjs/Excalibur/issues/113))

### Fixed

- 'update' event on the Engine now fires correctly ([#105](https://github.com/excaliburjs/Excalibur/issues/105))
- Actor.extend works on subclasses now ([#103](https://github.com/excaliburjs/Excalibur/issues/103))

<!----------------------------------------------------------------------------------------------->

## 0.1.0 - 2013-12-11

### Added

- Actor based paradigm for managing game objects
- Built-in scripting for actors, allowing objects to move, rotate, blink, scale, and repeat actions
- Entity-entity collision detection
- Event support to react to events happening in the game
- Camera abstraction to easily think about the view port
- Multiple display modes including fixed size, full screen, and dynamic container
- Scene stack support to create multiple game levels
- Sprite sheet and animation support
- Simple sound library for game audio, supporting the Web Audio API and the HTML Audio API
- Promise implementation for managing asynchronous behavior
- Resource loading with optional custom progress bars

<!----------------------------------------------------------------------------------------------->

[unreleased]: https://github.com/excaliburjs/Excalibur/compare/v0.25.1...HEAD
[0.25.1]: https://github.com/excaliburjs/Excalibur/compare/v0.25.0...v0.25.1
[0.25.0]: https://github.com/excaliburjs/Excalibur/compare/v0.24.5...v0.25.0
[0.24.5]: https://github.com/excaliburjs/Excalibur/compare/v0.24.4...v0.24.5
[0.24.4]: https://github.com/excaliburjs/Excalibur/compare/v0.24.0...v0.24.4
[0.24.0]: https://github.com/excaliburjs/Excalibur/compare/v0.23.0...v0.24.0
[0.23.0]: https://github.com/excaliburjs/Excalibur/compare/v0.22.0...v0.23.0
[0.22.0]: https://github.com/excaliburjs/Excalibur/compare/v0.21.0...v0.22.0
[0.21.0]: https://github.com/excaliburjs/Excalibur/compare/v0.20.0...v0.21.0
[0.20.0]: https://github.com/excaliburjs/Excalibur/compare/v0.19.1...v0.20.0
[0.19.1]: https://github.com/excaliburjs/Excalibur/compare/v0.19.0...v0.19.1
[0.19.0]: https://github.com/excaliburjs/Excalibur/compare/v0.18.0...v0.19.0
[0.18.0]: https://github.com/excaliburjs/Excalibur/compare/v0.17.0...v0.18.0
[0.17.0]: https://github.com/excaliburjs/Excalibur/compare/v0.16.0...v0.17.0
[0.16.0]: https://github.com/excaliburjs/Excalibur/compare/v0.15.0...v0.16.0
[0.15.0]: https://github.com/excaliburjs/Excalibur/compare/v0.14.0...v0.15.0
[0.14.0]: https://github.com/excaliburjs/Excalibur/compare/v0.13.0...v0.14.0
[0.13.0]: https://github.com/excaliburjs/Excalibur/compare/v0.12.0...v0.13.0
[0.12.0]: https://github.com/excaliburjs/Excalibur/compare/v0.11.0...v0.12.0
[0.11.0]: https://github.com/excaliburjs/Excalibur/compare/v0.10.0...v0.11.0
[0.10.0]: https://github.com/excaliburjs/Excalibur/compare/v0.9.0...v0.10.0
[0.9.0]: https://github.com/excaliburjs/Excalibur/compare/v0.8.0...v0.9.0
[0.8.0]: https://github.com/excaliburjs/Excalibur/compare/v0.7.1...v0.8.0
[0.7.1]: https://github.com/excaliburjs/Excalibur/compare/v0.7.0...v0.7.1
[0.7.0]: https://github.com/excaliburjs/Excalibur/compare/v0.6.0...v0.7.0
[0.6.0]: https://github.com/excaliburjs/Excalibur/compare/v0.5.1...v0.6.0
[0.5.1]: https://github.com/excaliburjs/Excalibur/compare/v0.5.0...v0.5.1
[0.5.0]: https://github.com/excaliburjs/Excalibur/compare/v0.2.2...v0.5.0
[0.2.2]: https://github.com/excaliburjs/Excalibur/compare/v0.2.0...v0.2.2
[0.2.0]: https://github.com/excaliburjs/Excalibur/compare/v0.1.1...v0.2.0
[0.1.1]: https://github.com/excaliburjs/Excalibur/compare/v0.1...v0.1.1
[//]: # 'https://github.com/olivierlacan/keep-a-changelog'<|MERGE_RESOLUTION|>--- conflicted
+++ resolved
@@ -23,15 +23,12 @@
 
 ### Fixed
 
-<<<<<<< HEAD
 - improve types to disallow invalid combo of collider/width/height/radius in actor args
 - only add default color graphic for the respective collider used
-=======
 - Fixed issue where `ex.SpriteFont` did not respect scale when measuring text
 - Fixed issue where negative transforms would cause collision issues because polygon winding would change.
 - Fixed issue where removing and re-adding an actor would cause subsequent children added not to function properly with regards to their parent/child transforms
 - Fixed issue where `ex.GraphicsSystem` would crash if a parent entity did not have a `ex.TransformComponent`
->>>>>>> 01126d44
 
 ### Updates
 
