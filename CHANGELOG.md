--- conflicted
+++ resolved
@@ -18,11 +18,8 @@
 
 ### Changed
 
-<<<<<<< HEAD
 - Animation no longer mutate underlying sprites, instead they draw the sprite using the animations parameters. This allows more robust flipping at runtime. ([#1258](https://github.com/excaliburjs/Excalibur/issues/1258))
-=======
 - Changed obsolete decorator to only log the same message 5 times. ([#1281](https://github.com/excaliburjs/Excalibur/issues/1281))
->>>>>>> 195efca5
 - Switched to core-js based polyfills instead of custom written ones ([#1214](https://github.com/excaliburjs/Excalibur/issues/1214))
 - Updated to TypeScript@3.6.4 and node 10 LTS build
 
