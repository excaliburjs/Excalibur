--- conflicted
+++ resolved
@@ -20,11 +20,8 @@
 ### Fixed
 
 - Fixed issue with input mapper where `keyboard.wasPressed(...)` did not fire
-<<<<<<< HEAD
 - Fixed issue issue where TileMaps would not properly draw Tiles when setup in screen space coordinates
-=======
 - Fixed issue where the ex.Line graphics bounds were incorrect causing erroneous offscreen culling
->>>>>>> fec6ab29
 
 ### Updates
 
