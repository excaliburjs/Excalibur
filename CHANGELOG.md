--- conflicted
+++ resolved
@@ -19,11 +19,8 @@
 
 ### Fixed
 
-<<<<<<< HEAD
 - Fixed issue where only Pixel 6 devices crash when using their MAX_TEXTURE_IMAGE_UNITS, artificially cap Excalibur to 125 textures max
-=======
 - Fixed issue [#2224] where pointer events sometimes didn't work in mobile platforms due to `touch-action` not being set to `none`
->>>>>>> 26a3c83e
 - Fixed issue [#2203] where `engine.screenshot()` did not work in the WebGL implementation
 - Fixed issue [#1528] where screenshots didn't match the displayed game's size in HiDPI displays, images are now consistent with the game. If you want the full scaled image pass `engine.screenshot(true)` to preserve HiDPI Resolution.
 - Fixed issue [#2206] error and warning logs for large images to help developers identify error situations in the webgl implementation
