--- conflicted
+++ resolved
@@ -23,11 +23,8 @@
 
 ### Fixed
 
-<<<<<<< HEAD
 - Fixed issue of early offscreen culling related to zooming in and out [#1078](https://github.com/excaliburjs/Excalibur/issues/1078)
-=======
 - Fixed issue where setting `suppressPlayButton: true` blocks load in certain browsers [#1079](https://github.com/excaliburjs/Excalibur/issues/1079)
->>>>>>> b210b215
 
 <!--------------------------------- DO NOT EDIT BELOW THIS LINE --------------------------------->
 
