--- conflicted
+++ resolved
@@ -47,11 +47,8 @@
 
 ### Added
 
-<<<<<<< HEAD
 - Actions `moveTo()`, `moveBy()`, `easeTo()`, `scaleTo()`, and `scaleBy()` now have vector overloads
-=======
 - `Animation.fromSpriteSheet` will now log a warning if an index into the `SpriteSheet` is invalid ([#1856](https://github.com/excaliburjs/Excalibur/issues/1856))
->>>>>>> bcd269a3
 - `new ImageSource()` will now log a warning if an image type isn't fully supported. ([#1855](https://github.com/excaliburjs/Excalibur/issues/1855))
 - `Timer.start()` to explicitly start timers, and `Timer.stop()` to stop timers and "rewind" them.
 - `Timer.timeToNextAction` will return the milliseconds until the next action callback
