--- conflicted
+++ resolved
@@ -20,12 +20,9 @@
 
 ### Fixed
 
-<<<<<<< HEAD
-- Fixed issue where screenshots from `ex.Engine.screenshot()` did not match the smoothing 
-=======
+- Fixed issue where screenshots from `ex.Engine.screenshot()` did not match the smoothing set on the engine.
 - Fixed issue where using numerous `ex.Text` instances would cause Excalibur to crash webgl by implementing a global font cache.
 - Fixed issue where child entities did not inherit the scene from their parent
->>>>>>> 2e57d35a
 - Fixed issue where `ex.Font` would become corrupted when re-used by multiple `ex.Text` instances
 - Fixed `engine.on('visible')` event not firing
 - Fixed `EventDispatcher.emit` converting falsy values to `ex.GameEvent`. It will only convert `undefined` or `null` values now.
