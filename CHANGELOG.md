--- conflicted
+++ resolved
@@ -8,16 +8,8 @@
 ## [Unreleased]
 
 ### Breaking Changes
-### Added
-<<<<<<< HEAD
-- Added optional volume argument to `Sound.play(volume?: number)`, which will play the Audio file
-at anywhere from mute (`volume` is 0.0) to full volume (`volume` is 1.0). ([#801](https://github.com/excaliburjs/Excalibur/issues/801))
-- Added another DisplayMode option: `DisplayMode.Position`. When this is selected as the displayMode type, the user must specify a new `position` option
-- Added a new Interface `AbsolutePosition` which can described the `position` option. A `string` can also describe `position`
-- Added a static method distanceBetweenVectors to the Vector class (#517)[https://github.com/excaliburjs/Excalibur/issues/517]
-- Changed `ex.Scene.children` to be `ex.Scene.actors`, and updated unit test specs to reflect this change (#796)[https://github.com/excaliburjs/Excalibur/issues/796]
-=======
- - Added `reset` to `ex.Timer` to reuse and change timer intervals safely. ([#566](https://github.com/excaliburjs/Excalibur/issues/))
+- Changed `ex.Scene.children` to be `ex.Scene.actors`, and updated unit test specs to reflect this change ((#796)[https://github.com/excaliburjs/Excalibur/issues/796])
+### Added
 ### Changed
 ### Deprecated
 ### Fixed
@@ -34,7 +26,6 @@
 - Added another DisplayMode option: `DisplayMode.Position`. When this is selected as the displayMode type, the user must specify a new `position` option ([#781](https://github.com/excaliburjs/Excalibur/issues/781))
 - Added a static method `distance` to the `Vector` class ([#517](https://github.com/excaliburjs/Excalibur/issues/517))
 - Added `WheelEvent` event type for the `wheel` browser event, Excalibur now supports scroll wheel ([#808](https://github.com/excaliburjs/Excalibur/issues/808/))
->>>>>>> 507d2cf7
 
 ### Changed
 - Camera zoom over time now returns a promise that resolves on completion ([#800](https://github.com/excaliburjs/Excalibur/issues/800))
