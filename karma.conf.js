// Karma configuration
const process = require('process');
const path = require('path');
const webpack = require('webpack');
process.env.CHROMIUM_BIN = require('puppeteer').executablePath();
process.env.CHROME_BIN = require('puppeteer').executablePath();

console.log('Chromium', process.env.CHROMIUM_BIN);

const isAppveyor = process.env.APPVEYOR_BUILD_NUMBER ? true : false;
const KarmaJasmineSeedReporter = function (baseReporterDecorator) {
  baseReporterDecorator(this);

  this.onBrowserComplete = function (browser, result) {
    if (result.order && result.order.random && result.order.seed) {
      this.write('\n%s: Randomized with seed %s\n', browser.name, result.order.seed);
    }
  };

  this.onRunComplete = function () {};
};

const seedReporter = {
  'reporter:jasmine-seed': ['type', KarmaJasmineSeedReporter] // 1. 'jasmine-seed' is a name that can be referenced in karma.conf.js
};

const SlowSpecsReporter = function (baseReporterDecorator) {
  baseReporterDecorator(this);
  let slowSpecs = [];
  this.specSuccess = this.specFailure = function (browser, result) {
    const seconds = result.time / 1000;
    slowSpecs.push({
      time: result.time,
      name: result.fullName,
      message: `Spec ${result.fullName} took ${seconds} seconds\n`
    });
  };

  this.onBrowserComplete = function (browser, result) {
    this.write('\n');
    slowSpecs.sort((a, b) => {
      return b.time - a.time;
    });
    for (const spec of slowSpecs.slice(0, 20)) {
      let color = '\u001b[32m'; // green
      let timeSeconds = spec.time/1000;
      if (timeSeconds >= 0.5) {
        color = '\u001b[33m'; // yellow
      } 
      if (timeSeconds >= 1.0) {
        color = '\u001b[31m'; // red
      }
      this.write(`${color}${(timeSeconds).toFixed(2)} Seconds:\u001b[0m ${spec.name}\n`);
    }
    slowSpecs.length = 0;
  };
};
const timingReporter = {
  'reporter:jasmine-slow': ['type', SlowSpecsReporter] // 1.
};

const TimeoutSpecsReporter = function(baseReporterDecorator, logger, emitter) {
  baseReporterDecorator(this);
  const reporter = this;

  emitter.on('browser_info', (browser, data) => {
      if (!data || data.type !== 'Jasmine Timeout Reporter') {
          return
      }
      reporter.write(`\n\u001b[31m${data.type.toUpperCase()}:\u001b[0m ${data.specName}\n`);
  });
}
TimeoutSpecsReporter.$inject = ['baseReporterDecorator', 'logger', 'emitter'];
const timeoutReporter = {
  'reporter:jasmine-timeout': ['type', TimeoutSpecsReporter]
}

module.exports = (config) => {
  config.set({
    browserConsoleLogOptions: {
      terminal: true,
      level: ''
    },
    singleRun: true,
    frameworks: ['jasmine', 'webpack'],
    plugins: [
      require('karma-jasmine'),
      require('karma-webpack'),
      require('karma-chrome-launcher'),
      require('karma-coverage-istanbul-reporter'),
      require('karma-spec-reporter'),
      require('karma-jasmine-order-reporter'),
      seedReporter,
      timingReporter,
      timeoutReporter
    ],
    client: {
      // Excalibur logs / console logs suppressed when captureConsole = false;
      captureConsole: false,
      jasmine: {
        random: true,
        timeoutInterval: 70000 // needs to be bigger than no-activity
      }
    },
    proxies: {
      // smooths over loading files because karma prepends '/base/' to everything
      '/src/': '/base/src/'
    },
<<<<<<< HEAD
    files: [
      'src/spec/_boot.ts',
      { pattern: 'src/spec/images/**/*.mp3', included: false, served: true },
      { pattern: 'src/spec/images/**/*.ogg', included: false, served: true },
      { pattern: 'src/spec/images/**/*.png', included: false, served: true },
      { pattern: 'src/spec/images/**/*.gif', included: false, served: true },
      { pattern: 'src/spec/images/**/*.txt', included: false, served: true },
      { pattern: 'src/spec/images/**/*.css', included: false, served: true },
      { pattern: 'src/spec/images/**/*.woff2', included: false, served: true },
      { pattern: 'src/spec/fonts/**/*.ttf', included: false, served: true }
    ],
=======
    files: [  
            'src/spec/_boot.ts', 
            { pattern: 'src/spec/images/**/*.mp3', included: false, served: true },
            { pattern: 'src/spec/images/**/*.ogg', included: false, served: true },
            { pattern: 'src/spec/images/**/*.svg', included: false, served: true },
            { pattern: 'src/spec/images/**/*.png', included: false, served: true },
            { pattern: 'src/spec/images/**/*.gif', included: false, served: true },
            { pattern: 'src/spec/images/**/*.txt', included: false, served: true },
            { pattern: 'src/spec/images/**/*.css', included: false, served: true },
            { pattern: 'src/spec/images/**/*.woff2', included: false, served: true },
            { pattern: 'src/spec/fonts/**/*.ttf', included: false, served: true },
           ],
>>>>>>> 3510f933
    mime: { 'text/x-typescript': ['ts', 'tsx'] },
    preprocessors: {
      './src/spec/_boot.ts': ['webpack']
    },
    webpack: {
      mode: 'none',
      devtool: 'source-map',
      resolve: {
        extensions: ['.ts', '.js'],
        alias: {
          '@excalibur': path.resolve(__dirname, './src/engine/')
        }
      },
      plugins: [
        new webpack.DefinePlugin({
          'process.env.__EX_VERSION': "'test-runner'",
          'process.env.NODE_ENV': JSON.stringify('test')
        })
      ],
      module: {
        rules: [
          {
            test: /\.ts$/,
            loader: 'ts-loader',
            options: {
              projectReferences: true,
              configFile: 'tsconfig.json'
            }
          },
          {
            test: /\.css$/,
            use: ['css-loader']
          },
          {
            test: /\.(png|jpg|gif|mp3)$/i,
            use: [
              {
                loader: 'url-loader',
                options: {
                  limit: 8192
                }
              }
            ]
          },
          {
            test: /\.glsl$/,
            use: ['raw-loader']
          },
          {
            test: /\.ts$/,
            enforce: 'post',
            include: path.resolve('src/engine/'),
            use: {
              loader: 'istanbul-instrumenter-loader',
              options: { esModules: true }
            }
          }
        ]
      }
    },
    webpackMiddleware: {
      // webpack-dev-middleware configuration
      // i. e.
      stats: 'normal'
    },
<<<<<<< HEAD
    reporters: ['jasmine-order', 'progress' /*'spec'*/, , 'coverage-istanbul', 'jasmine-seed', 'jasmine-slow'],
=======
    reporters: ['jasmine-order', 'progress', /*'spec'*/, 'coverage-istanbul','jasmine-seed', 'jasmine-slow', 'jasmine-timeout'],
>>>>>>> 3510f933
    coverageReporter: {
      reporters: [{ type: 'html', dir: 'coverage/' }, { type: 'lcovonly', dir: 'coverage/', file: 'lcov.info' }, { type: 'text-summary' }]
    },
    coverageIstanbulReporter: {
      // reports can be any that are listed here: https://github.com/istanbuljs/istanbuljs/tree/aae256fb8b9a3d19414dcf069c592e88712c32c6/packages/istanbul-reports/lib
      reports: ['html', 'lcovonly', 'text-summary'],

      // base output directory. If you include %browser% in the path it will be replaced with the karma browser name
      dir: path.join(__dirname, 'coverage')
    },
    browsers: ['ChromiumHeadless_with_audio'],
    browserDisconnectTolerance: 1,
    browserDisconnectTimeout: 60000, // appveyor is slow :(
    browserNoActivityTimeout: 60000, // appveyor is slow :(
    customLaunchers: {
      ChromeHeadless_with_audio: {
        base: 'ChromeHeadless',
        flags: ['--autoplay-policy=no-user-gesture-required', '--mute-audio', '--disable-gpu', '--no-sandbox']
      },
      ChromiumHeadless_with_audio: {
        base: 'ChromiumHeadless',
        flags: [
          '--autoplay-policy=no-user-gesture-required',
          '--mute-audio',
          '--disable-gpu',
          '--no-sandbox',
          '--enable-precise-memory-info',
          '--js-flags="--max_old_space_size=8192"'
        ]
      },
      ChromiumHeadless_with_debug: {
        base: 'ChromiumHeadless',
        flags: ['--remote-debugging-port=9334', '--no-sandbox', '--disable-web-security']
      },
      Chromium_with_debug: {
        base: 'Chromium',
        flags: [
          '--remote-debugging-address=0.0.0.0',
          '--remote-debugging-port=9222',
          '--disable-web-security',
          '--mute-audio',
          '--no-sandbox'
        ]
      }
    }
  });
};<|MERGE_RESOLUTION|>--- conflicted
+++ resolved
@@ -106,11 +106,11 @@
       // smooths over loading files because karma prepends '/base/' to everything
       '/src/': '/base/src/'
     },
-<<<<<<< HEAD
     files: [
       'src/spec/_boot.ts',
       { pattern: 'src/spec/images/**/*.mp3', included: false, served: true },
       { pattern: 'src/spec/images/**/*.ogg', included: false, served: true },
+      { pattern: 'src/spec/images/**/*.svg', included: false, served: true },
       { pattern: 'src/spec/images/**/*.png', included: false, served: true },
       { pattern: 'src/spec/images/**/*.gif', included: false, served: true },
       { pattern: 'src/spec/images/**/*.txt', included: false, served: true },
@@ -118,20 +118,6 @@
       { pattern: 'src/spec/images/**/*.woff2', included: false, served: true },
       { pattern: 'src/spec/fonts/**/*.ttf', included: false, served: true }
     ],
-=======
-    files: [  
-            'src/spec/_boot.ts', 
-            { pattern: 'src/spec/images/**/*.mp3', included: false, served: true },
-            { pattern: 'src/spec/images/**/*.ogg', included: false, served: true },
-            { pattern: 'src/spec/images/**/*.svg', included: false, served: true },
-            { pattern: 'src/spec/images/**/*.png', included: false, served: true },
-            { pattern: 'src/spec/images/**/*.gif', included: false, served: true },
-            { pattern: 'src/spec/images/**/*.txt', included: false, served: true },
-            { pattern: 'src/spec/images/**/*.css', included: false, served: true },
-            { pattern: 'src/spec/images/**/*.woff2', included: false, served: true },
-            { pattern: 'src/spec/fonts/**/*.ttf', included: false, served: true },
-           ],
->>>>>>> 3510f933
     mime: { 'text/x-typescript': ['ts', 'tsx'] },
     preprocessors: {
       './src/spec/_boot.ts': ['webpack']
@@ -197,11 +183,7 @@
       // i. e.
       stats: 'normal'
     },
-<<<<<<< HEAD
-    reporters: ['jasmine-order', 'progress' /*'spec'*/, , 'coverage-istanbul', 'jasmine-seed', 'jasmine-slow'],
-=======
     reporters: ['jasmine-order', 'progress', /*'spec'*/, 'coverage-istanbul','jasmine-seed', 'jasmine-slow', 'jasmine-timeout'],
->>>>>>> 3510f933
     coverageReporter: {
       reporters: [{ type: 'html', dir: 'coverage/' }, { type: 'lcovonly', dir: 'coverage/', file: 'lcov.info' }, { type: 'text-summary' }]
     },
