--- conflicted
+++ resolved
@@ -1,16 +1,13 @@
 /*********************************
 /* Excalibur.js Grunt Build File
 /*********************************/
-const path = require("path");
-const version = require("./version");
-<<<<<<< HEAD
-const webpackConfig = require("./webpack.config")(version);
-=======
->>>>>>> cb05cbdb
-const fs = require("fs");
-const child_process = require("child_process");
-const rimraf = require("rimraf");
-const TYPEDOC_CMD = path.join("node_modules", ".bin", "typedoc");
+const path = require('path');
+const version = require('./version');
+const webpackConfig = require('./webpack.config')(version);
+const fs = require('fs');
+const child_process = require('child_process');
+const rimraf = require('rimraf');
+const TYPEDOC_CMD = path.join('node_modules', '.bin', 'typedoc');
 
 /*global module:false*/
 module.exports = function(grunt) {
@@ -18,24 +15,23 @@
   // Project configuration
   //
   grunt.initConfig({
-    pkg: grunt.file.readJSON("package.json"),
+    pkg: grunt.file.readJSON('package.json'),
     version: version,
 
     //
     // Clean dists and tests
     //
-    clean: ["build/dist", "src/spec/*.js", "src/spec/*.map"],
-
-    //
-<<<<<<< HEAD
+    clean: ['build/dist', 'src/spec/*.js', 'src/spec/*.map'],
+
+    //
     // Webpack tasks
     //
     webpack: {
       bundle: webpackConfig,
       bundlemin: {
         ...webpackConfig,
-        mode: "production",
-        output: { ...webpackConfig.output, filename: "excalibur.min.js" }
+        mode: 'production',
+        output: { ...webpackConfig.output, filename: 'excalibur.min.js' }
       },
       watch: { ...webpackConfig, watch: true }
     },
@@ -46,7 +42,7 @@
     ts: {
       // Core engine modules (ES2015)
       core_es2015: {
-        tsconfig: "src/engine",
+        tsconfig: 'src/engine',
         options: {
           removeComments: false
         }
@@ -54,15 +50,15 @@
 
       // Jasmine specs
       specs: {
-        tsconfig: "src/spec"
+        tsconfig: 'src/spec'
       },
 
       // HTML visual tests
       visual: {
         options: {
-          target: "es5"
+          target: 'es5'
         },
-        src: ["sandbox/**/*.ts"]
+        src: ['sandbox/**/*.ts']
       },
 
       // Jasmine debug specs (for VS Code)
@@ -72,15 +68,15 @@
           sourceMap: true,
           experimentalDecorators: true
         },
-        out: "TestsSpec.js",
+        out: 'TestsSpec.js',
         src: [
-          "src/spec/support/phantom-jasmine-invoker.js",
-          "src/spec/support/js-imagediff.js",
-          "build/dist/excalibur.js",
-          "src/spec/support/platform.js",
-          "src/spec/*.ts",
-          "node_modules/source-map-support/browser-source-map-support.js",
-          "src/spec/support/start-tests.js"
+          'src/spec/support/phantom-jasmine-invoker.js',
+          'src/spec/support/js-imagediff.js',
+          'build/dist/excalibur.js',
+          'src/spec/support/platform.js',
+          'src/spec/*.ts',
+          'node_modules/source-map-support/browser-source-map-support.js',
+          'src/spec/support/start-tests.js'
         ]
       }
     },
@@ -89,19 +85,19 @@
     // Version substitution
     //
     'string-replace': {
-       dist_es2015: {
-          files: {
-             "build/dist/index.js": "build/dist/index.js"
-          },
-          options: {
-             replacements: [
-                {
-                   pattern: /process\.env\.__EX_VERSION/g,
-                   replacement: `"${version}"`
-                }
-             ]
-          }
-       }
+      dist_es2015: {
+        files: {
+          'build/dist/index.js': 'build/dist/index.js'
+        },
+        options: {
+          replacements: [
+            {
+              pattern: /process\.env\.__EX_VERSION/g,
+              replacement: `"${version}"`
+            }
+          ]
+        }
+      }
     },
 
     //
@@ -111,8 +107,8 @@
       core: {
         files: [
           {
-            src: "./src/engine/<%= pkg.name %>.d.ts",
-            dest: "./build/dist/<%= pkg.name %>.d.ts"
+            src: './src/engine/<%= pkg.name %>.d.ts',
+            dest: './build/dist/<%= pkg.name %>.d.ts'
           }
         ]
       },
@@ -120,123 +116,25 @@
         files: [
           {
             expand: true,
-            cwd: "./build/dist/",
-            src: ["**"],
-            dest: "./sandbox/lib/"
+            cwd: './build/dist/',
+            src: ['**'],
+            dest: './sandbox/lib/'
           }
         ]
-=======
-    // Typescript compilation targets
-    //
-    ts: {
-      // Core engine
-      core: {
-        tsconfig: {
-          tsconfig: "src/engine/tsconfig.json"
-        },
-        options: {
-          removeComments: false
-        }
-      },
-
-      // Jasmine specs
-      specs: {
-        tsconfig: "src/spec"
-      },
-
-      // HTML visual tests
-      visual: {
-        options: {
-          target: "es5"
-        },
-        src: ["sandbox/**/*.ts"]
-      },
-
-      // Jasmine debug specs (for VS Code)
-      debug: {
-        options: {
-          allowJs: true,
-          sourceMap: true,
-          experimentalDecorators: true
-        },
-        out: "TestsSpec.js",
-        src: [
-          "src/spec/support/phantom-jasmine-invoker.js",
-          "src/spec/support/js-imagediff.js",
-          "build/dist/excalibur.js",
-          "src/spec/support/platform.js",
-          "src/spec/*.ts",
-          "node_modules/source-map-support/browser-source-map-support.js",
-          "src/spec/support/start-tests.js"
-        ]
-      }
-    },
-
-    //
-    // Concatenate build files and add banner copyright info
-    //
-    concat: {
-      // excalibur.amd.js
-      amd_js: {
-        src: ["build/dist/<%= pkg.name %>.amd.js"],
-        dest: "build/dist/<%= pkg.name %>.amd.js",
-        options: {
-          sourceMap: true,
-          process: function(src, filepath) {
-            return src.replace(
-              /__EX_VERSION/g,
-              grunt.template.process("<%= version %>")
-            );
-          }
-        }
-      },
-
-      // excalibur.js (UMD style)
-      dist_js: {
-        src: [
-          "src/browser/start.js",
-          "src/browser/almond.js",
-          "build/dist/<%= pkg.name %>.amd.js",
-          "src/browser/end.js"
-        ],
-        dest: "build/dist/<%= pkg.name %>.js",
-        options: {
-          sourceMap: true,
-          process: function(src, filepath) {
-            return src.replace(
-              /__EX_VERSION/g,
-              grunt.template.process("<%= version %>")
-            );
-          }
-        }
-      },
-
-      // Concat banner to AMD declarations file
-      amd_dts: {
-        src: ["build/dist/<%= pkg.name %>.amd.d.ts"],
-        dest: "build/dist/<%= pkg.name %>.amd.d.ts"
-      },
-
-      // Concat public API declarations file
-      dist_dts: {
-        src: ["src/browser/global.d.ts"],
-        dest: "build/dist/<%= pkg.name %>.d.ts"
->>>>>>> cb05cbdb
       },
       coveralls: {
         files: [
           {
             expand: true,
             flatten: true,
-            src: ["coverage/**"],
-            dest: "coverage/",
-            filter: "isFile"
+            src: ['coverage/**'],
+            dest: 'coverage/',
+            filter: 'isFile'
           }
         ]
       }
     },
 
-<<<<<<< HEAD
     //
     // Shell Commands
     //
@@ -245,37 +143,15 @@
       // Package up Nuget (Windows only)
       //
       nuget: {
-        command:
-          "src\\tools\\nuget pack Excalibur.nuspec -version <%= version %> -OutputDirectory ./build/dist",
+        command: 'src\\tools\\nuget pack Excalibur.nuspec -version <%= version %> -OutputDirectory ./build/dist',
         options: {
           stdout: true,
           failOnError: true
         }
-=======
-      options: {
-        separator: "\n",
-        banner:
-          "/*! <%= pkg.title || pkg.name %> - v<%= version %> - " +
-          '<%= grunt.template.today("yyyy-mm-dd") %>\n' +
-          '<%= pkg.homepage ? "* " + pkg.homepage + "\\n" : "" %>' +
-          '* Copyright (c) <%= grunt.template.today("yyyy") %> Excalibur.js <<%= pkg.author %>>;' +
-          " Licensed <%= pkg.license %>\n" +
-          "* @preserve */\n"
-      }
-    },
-
-    //
-    // Minify files
-    //
-    uglify: {
-      options: {
-        sourceMap: true,
-        preserveComments: "some"
->>>>>>> cb05cbdb
       },
       main: {
         files: {
-          "build/dist/<%= pkg.name %>.min.js": "build/dist/<%= pkg.name %>.js"
+          'build/dist/<%= pkg.name %>.min.js': 'build/dist/<%= pkg.name %>.js'
         }
       }
     },
@@ -287,20 +163,20 @@
       visual: {
         files: [
           {
-            src: "./build/dist/<%= pkg.name %>.js",
-            dest: "./sandbox/<%= pkg.name %>.js"
+            src: './build/dist/<%= pkg.name %>.js',
+            dest: './sandbox/<%= pkg.name %>.js'
           },
           {
-            src: "./build/dist/<%= pkg.name %>.js.map",
-            dest: "./sandbox/<%= pkg.name %>.js.map"
+            src: './build/dist/<%= pkg.name %>.js.map',
+            dest: './sandbox/<%= pkg.name %>.js.map'
           },
           {
-            src: "./build/dist/<%= pkg.name %>.amd.d.ts",
-            dest: "./sandbox/<%= pkg.name %>.amd.d.ts"
+            src: './build/dist/<%= pkg.name %>.amd.d.ts',
+            dest: './sandbox/<%= pkg.name %>.amd.d.ts'
           },
           {
-            src: "./build/dist/<%= pkg.name %>.d.ts",
-            dest: "./sandbox/<%= pkg.name %>.d.ts"
+            src: './build/dist/<%= pkg.name %>.d.ts',
+            dest: './sandbox/<%= pkg.name %>.d.ts'
           }
         ]
       },
@@ -309,9 +185,9 @@
           {
             expand: true,
             flatten: true,
-            src: ["coverage/**"],
-            dest: "coverage/",
-            filter: "isFile"
+            src: ['coverage/**'],
+            dest: 'coverage/',
+            filter: 'isFile'
           }
         ]
       }
@@ -321,104 +197,11 @@
     // Shell Commands
     //
     shell: {
-      //
-<<<<<<< HEAD
-      // Clone distribution repository
-      //
-      gitBuild: {
-        command:
-          "git clone https://github.com/excaliburjs/excalibur-dist build",
-        options: {
-          stdout: true,
-          failOnError: false
-        }
-      }
-    },
-
-    //
-    // Distribution repository build control
-    //
-    buildcontrol: {
-      options: {
-        dir: "build",
-        commit: true,
-        push: true,
-        message:
-          ":shipit: Built excaliburjs/Excalibur@%sourceCommit% on branch %sourceBranch%",
-        config: {
-          "user.name": "Travis-CI",
-          "user.email": "travis@excaliburjs.com"
-        }
-      },
-
-      // continuous integration dists
-      dist: {
-        options: {
-          branch: "master",
-          remote: "https://github.com/excaliburjs/excalibur-dist",
-          login: "kamranayub",
-          token: process.env.GH_DIST_TOKEN,
-          fetchProgress: false
-        }
-      }
-    },
-
-    //
-    // TS Lint configuration
-    //
-    tslint: {
-      options: {
-        configuration: "./tslint/tslint.json"
-      },
-      src: [
-        "src/engine/**/*.ts",
-        "src/sandbox/**/*.ts",
-        "src/spec/**/*.ts",
-
-        // exclusions
-        "!src/spec/jasmine.d.ts",
-        "!src/spec/require.d.ts",
-        "!src/spec/support/js-imagediff.d.ts"
-      ]
-    },
-
-    karma: {
-      unit: {
-        configFile: "karma.conf.js"
-      }
-    },
-
-    //
-    // Code coverage configuration
-    //
-    coveralls: {
-      main: {
-        src: "./coverage/lcov.info",
-        options: {
-          force: true
-        }
-      }
-    },
-
-    //
-=======
-      // Package up Nuget (Windows only)
-      //
-      nuget: {
-        command:
-          "src\\tools\\nuget pack Excalibur.nuspec -version <%= version %> -OutputDirectory ./build/dist",
-        options: {
-          stdout: true,
-          failOnError: true
-        }
-      },
-
       //
       // Clone distribution repository
       //
       gitBuild: {
-        command:
-          "git clone https://github.com/excaliburjs/excalibur-dist build",
+        command: 'git clone https://github.com/excaliburjs/excalibur-dist build',
         options: {
           stdout: true,
           failOnError: false
@@ -431,23 +214,22 @@
     //
     buildcontrol: {
       options: {
-        dir: "build",
+        dir: 'build',
         commit: true,
         push: true,
-        message:
-          ":shipit: Built excaliburjs/Excalibur@%sourceCommit% on branch %sourceBranch%",
+        message: ':shipit: Built excaliburjs/Excalibur@%sourceCommit% on branch %sourceBranch%',
         config: {
-          "user.name": "Travis-CI",
-          "user.email": "travis@excaliburjs.com"
+          'user.name': 'Travis-CI',
+          'user.email': 'travis@excaliburjs.com'
         }
       },
 
       // continuous integration dists
       dist: {
         options: {
-          branch: "master",
-          remote: "https://github.com/excaliburjs/excalibur-dist",
-          login: "kamranayub",
+          branch: 'master',
+          remote: 'https://github.com/excaliburjs/excalibur-dist',
+          login: 'kamranayub',
           token: process.env.GH_DIST_TOKEN,
           fetchProgress: false
         }
@@ -459,64 +241,23 @@
     //
     tslint: {
       options: {
-        configuration: "./tslint/tslint.json"
+        configuration: './tslint/tslint.json'
       },
       src: [
-        "src/engine/**/*.ts",
-        "src/sandbox/**/*.ts",
-        "src/spec/**/*.ts",
+        'src/engine/**/*.ts',
+        'src/sandbox/**/*.ts',
+        'src/spec/**/*.ts',
 
         // exclusions
-        "!src/spec/jasmine.d.ts",
-        "!src/spec/require.d.ts",
-        "!src/spec/support/js-imagediff.d.ts"
+        '!src/spec/jasmine.d.ts',
+        '!src/spec/require.d.ts',
+        '!src/spec/support/js-imagediff.d.ts'
       ]
     },
 
     karma: {
       unit: {
-        configFile: "karma.conf.js"
-      }
-    },
-
-    //
-    // Jasmine configuration
-    //
-    jasmine: {
-      coverage: {
-        src: "build/dist/excalibur.js",
-        options: {
-          vendor: [
-            "src/spec/support/js-imagediff.js",
-            "src/spec/support/platform.js",
-            "src/spec/Mocks.js",
-            "src/spec/TestUtils.js" /*,
-                  'src/spec/support/sourcemaps.js'*/
-          ],
-          specs: "src/spec/*Spec.js",
-          keepRunner: true,
-          template: require("grunt-template-jasmine-istanbul"),
-          templateOptions: {
-            coverage: "./coverage/coverage.json",
-            report: [
-              {
-                type: "html",
-                options: {
-                  dir: "./coverage"
-                }
-              },
-              {
-                type: "lcovonly",
-                options: {
-                  dir: "./coverage/lcov"
-                }
-              },
-              {
-                type: "text-summary"
-              }
-            ]
-          }
-        }
+        configFile: 'karma.conf.js'
       }
     },
 
@@ -525,7 +266,7 @@
     //
     coveralls: {
       main: {
-        src: "./coverage/lcov.info",
+        src: './coverage/lcov.info',
         options: {
           force: true
         }
@@ -533,7 +274,6 @@
     },
 
     //
->>>>>>> cb05cbdb
     // Package.json version bumper
     //
     bumpup: {
@@ -543,16 +283,16 @@
           return version;
         }
       },
-      files: ["build/package.json"]
+      files: ['build/package.json']
     },
 
     connect: {
       sandbox: {
         options: {
-          port: "3001",
+          port: '3001',
           useAvailablePort: true,
           keepalive: true,
-          base: "./sandbox"
+          base: './sandbox'
         }
       }
     }
@@ -561,118 +301,75 @@
   //
   // Load NPM Grunt tasks as dependencies
   //
-  grunt.loadNpmTasks("grunt-ts");
-  grunt.loadNpmTasks("grunt-shell");
-<<<<<<< HEAD
-  grunt.loadNpmTasks("grunt-contrib-clean");
-  grunt.loadNpmTasks("grunt-contrib-copy");
-  grunt.loadNpmTasks("grunt-tslint");
-=======
-  grunt.loadNpmTasks("grunt-contrib-uglify");
-  grunt.loadNpmTasks("grunt-contrib-clean");
-  grunt.loadNpmTasks("grunt-contrib-concat");
-  grunt.loadNpmTasks("grunt-contrib-copy");
-  grunt.loadNpmTasks("grunt-tslint");
-  grunt.loadNpmTasks("grunt-contrib-watch");
->>>>>>> cb05cbdb
-  grunt.loadNpmTasks("grunt-coveralls");
-  grunt.loadNpmTasks("grunt-build-control");
-  grunt.loadNpmTasks("grunt-bumpup");
-  grunt.loadNpmTasks("grunt-karma");
-<<<<<<< HEAD
-  grunt.loadNpmTasks("grunt-contrib-connect");
-  grunt.loadNpmTasks("grunt-webpack");
-  grunt.loadNpmTasks("grunt-string-replace");
-=======
-  grunt.loadNpmTasks("grunt-contrib-jasmine");
-  grunt.loadNpmTasks("grunt-contrib-connect");
->>>>>>> cb05cbdb
+  grunt.loadNpmTasks('grunt-ts');
+  grunt.loadNpmTasks('grunt-shell');
+  grunt.loadNpmTasks('grunt-contrib-clean');
+  grunt.loadNpmTasks('grunt-contrib-copy');
+  grunt.loadNpmTasks('grunt-tslint');
+  grunt.loadNpmTasks('grunt-coveralls');
+  grunt.loadNpmTasks('grunt-build-control');
+  grunt.loadNpmTasks('grunt-bumpup');
+  grunt.loadNpmTasks('grunt-karma');
+  grunt.loadNpmTasks('grunt-contrib-connect');
+  grunt.loadNpmTasks('grunt-webpack');
+  grunt.loadNpmTasks('grunt-string-replace');
 
   //
   // Register available Grunt tasks
   //
 
   // Default task - compile & test
-<<<<<<< HEAD
-  grunt.registerTask("default", ["tslint:src", "core", "karma", "visual"]);
+  grunt.registerTask('default', ['tslint:src', 'core', 'karma', 'visual']);
 
   // Core only
-  grunt.registerTask("core", [
-    "shell:gitBuild",
-    "clean",
-    "ts:core_es2015",
-    "string-replace",
-    "webpack:bundle",
-    "webpack:bundlemin",
-    "copy"
+  grunt.registerTask('core', [
+    'shell:gitBuild',
+    'clean',
+    'ts:core_es2015',
+    'string-replace',
+    'webpack:bundle',
+    'webpack:bundlemin',
+    'copy'
   ]);
 
   // Core w/watch
-  grunt.registerTask("watch", [
-    "shell:gitBuild",
-    "clean",
-    "webpack:watch",
-=======
-  grunt.registerTask("default", ["tslint:src", "compile", "tests", "visual"]);
-
-  // Core compile only
-  grunt.registerTask("compile", [
-    "shell:gitBuild",
-    "clean",
-    "ts:core",
-    "concat",
-    "uglify",
->>>>>>> cb05cbdb
-    "copy"
-  ]);
+  grunt.registerTask('watch', ['shell:gitBuild', 'clean', 'webpack:watch', 'copy']);
 
   // Run tests quickly
-<<<<<<< HEAD
-  grunt.registerTask("tests", ["core", "karma"]);
+  grunt.registerTask('tests', ['core', 'karma']);
 
   // Debug compile (for VS Code)
-  grunt.registerTask("debug", ["core", "ts:debug"]);
-=======
-  grunt.registerTask("tests", ["compile", "karma"]);
-
-  // Debug compile (for VS Code)
-  grunt.registerTask("debug", ["compile", "ts:debug"]);
->>>>>>> cb05cbdb
+  grunt.registerTask('debug', ['core', 'ts:debug']);
 
   // Compile visual tests
-  grunt.registerTask("visual", ["ts:visual"]);
+  grunt.registerTask('visual', ['ts:visual']);
 
   // Serve sandbox
-  grunt.registerTask("sandbox", ["connect"]);
+  grunt.registerTask('sandbox', ['connect']);
 
   // Travis CI task
-  grunt.registerTask("travis", [
-    "default",
-    "copy:coveralls",
-    "coveralls",
-    "apidocs"
-  ]);
+  grunt.registerTask('travis', ['default', 'copy:coveralls', 'coveralls', 'apidocs']);
 
   // Appveyor task
-  grunt.registerTask("appveyor", ["default", "shell:nuget"]);
+  grunt.registerTask('appveyor', ['default', 'shell:nuget']);
 
   // CI task to deploy dists
-  grunt.registerTask("dists", ["bumpup", "buildcontrol"]);
+  grunt.registerTask('dists', ['bumpup', 'buildcontrol']);
 
   // CI task to build API docs
   // Typically called by excaliburjs.github.io CI job to generate versioned docs
-  grunt.registerTask("apidocs", "Build API documentation", function(version) {
-    version = version || "Edge";
-
-    console.log("Removing existing docs...");
-
-    rimraf.sync("docs/api/");
-
-    console.log("Compiling default template (default)...");
+  grunt.registerTask('apidocs', 'Build API documentation', function(version) {
+    version = version || 'Edge';
+
+    console.log('Removing existing docs...');
+
+    rimraf.sync('docs/api/');
+
+    console.log('Compiling default template (default)...');
     try {
-      if (!fs.existsSync("./typedoc-default-themes/node_modules")) {
-        child_process.execSync("npm install", {
-          cwd: "./typedoc-default-themes",
+      if (!fs.existsSync('./typedoc-default-themes/node_modules')) {
+        child_process.execSync('npm install', {
+          cwd: './typedoc-default-themes',
           stdio: [0, 1, 2]
         });
       }
@@ -680,27 +377,27 @@
       // fails to execute Linux commands, OK
     }
 
-    console.log("Executing typedoc...");
+    console.log('Executing typedoc...');
 
     child_process.execSync(
       TYPEDOC_CMD +
         ' --name "Excalibur.js ' +
         version +
         ' API Documentation"' +
-        " --target es5" +
-        " --experimentalDecorators" +
-        " --mode modules" +
-        " --readme src/engine/Docs/Index.md" +
-        " --includes src/engine/Docs" +
-        " --out docs/api" +
-        " --theme typedoc-default-themes/bin/default" +
-        " --hideGenerator" +
-        " --excludePrivate" +
-        " --listInvalidSymbolLinks" +
-        " --gaID UA-46390208-1" +
-        " --gaSite excaliburjs.com" +
-        " --tsconfig src/engine/tsconfig.json" +
-        " src/engine",
+        ' --target es5' +
+        ' --experimentalDecorators' +
+        ' --mode modules' +
+        ' --readme src/engine/Docs/Index.md' +
+        ' --includes src/engine/Docs' +
+        ' --out docs/api' +
+        ' --theme typedoc-default-themes/bin/default' +
+        ' --hideGenerator' +
+        ' --excludePrivate' +
+        ' --listInvalidSymbolLinks' +
+        ' --gaID UA-46390208-1' +
+        ' --gaSite excaliburjs.com' +
+        ' --tsconfig src/engine/tsconfig.json' +
+        ' src/engine',
       {
         stdio: [0, 1, 2]
       }
